<!DOCTYPE html>
<html>
<head>
  <meta charset="utf-8">
  <meta http-equiv="X-UA-Compatible" content="IE=edge,chrome=1">
  <title>React | {{ page.title }}</title>
  <meta name="viewport" content="width=device-width">
  <meta property="og:title" content="React | {{ page.title }}" />
  <meta property="og:type" content="website" />
  <meta property="og:url" content="http://facebook.github.io/react{{ page.url }}" />
  <meta property="og:image" content="http://facebook.github.io/react/img/logo_og.png" />
  <meta property="og:description" content="A JavaScript library for building user interfaces" />

  <link rel="shortcut icon" href="/react/favicon.ico">

  <link rel="stylesheet" href="/react/css/react.css">
  <link rel="stylesheet" href="/react/css/syntax.css">
  <link rel="stylesheet" href="/react/css/codemirror.css">

  <script type="text/javascript" src="//use.typekit.net/vqa1hcx.js"></script>
  <script type="text/javascript">try{Typekit.load();}catch(e){}</script>

  <script type="text/javascript" src="/react/js/codemirror.js"></script>
  <script type="text/javascript" src="/react/js/javascript.js"></script>
  <script type="text/javascript" src="/react/js/react.min.js"></script>
  <script type="text/javascript" src="/react/js/JSXTransformer.js"></script>
  <script type="text/javascript" src="/react/js/live_editor.js"></script>
  <script type="text/javascript" src="/react/js/showdown.js"></script>
  <script type="text/javascript" src="/react/js/menu.js"></script>
</head>
<body>

  <div class="container">

    <div class="nav-main">
      <div class="wrap">
        <a class="nav-home" href="/react/index.html">
          <img class="nav-logo" alt="" src="/react/img/logo_small.png">
          React
        </a>
<<<<<<< HEAD
        <button class="button nav-toggle">
          <span class="icon-bar"></span>
          <span class="icon-bar"></span>
          <span class="icon-bar"></span>
        </button>
        <nav class="nav-site" role="navigation">
          <ul>
            <li><a href="/react/docs/getting-started.html"{% if page.sectionid == 'docs' %} class="active"{% endif %}>docs</a></li>
            <li><a href="/react/support.html"{% if page.id == 'support' %} class="active"{% endif %}>support</a></li>
            <li><a href="/react/downloads.html"{% if page.id == 'downloads' %} class="active"{% endif %}>download</a></li>
            <li><a href="http://github.com/facebook/react">github</a>
          </ul>
        </nav>
=======
        <ul class="nav-site">
          <li><a href="/react/docs/getting-started.html"{% if page.sectionid == 'docs' %} class="active"{% endif %}>docs</a></li>
          <li><a href="/react/support.html"{% if page.id == 'support' %} class="active"{% endif %}>support</a></li>
          <li><a href="/react/downloads.html"{% if page.id == 'downloads' %} class="active"{% endif %}>download</a></li>
          <li><a href="/react/blog.html"{% if page.sectionid == 'blog' %} class="active"{% endif %}>blog</a></li>
          <li><a href="http://github.com/facebook/react">github</a>
        </ul>
>>>>>>> e829f8f7
        <!-- <iframe src="http://ghbtns.com/github&#45;btn.html?user=facebook&#38;repo=react.js&#38;type=fork"allowtransparency="true" frameborder="0" scrolling="0" width="62" height="20"></iframe> -->
      </div>
    </div>

    {% if page.id == 'home' %}
    <div class="hero">
      <div class="wrap">
        <div class="text"><strong>React</strong></div>
        <div class="minitext">
          A JavaScript library for building user interfaces
        </div>

        <div class="buttons-unit">
          <a href="/react/docs/getting-started.html" class="button">Get Started</a>
          <a href="/react/downloads.html" class="button">Download React v{{site.react_version}}</a>
        </div>
      </div>
    </div>
    {% endif %}

    {{ content }}

    <footer class="wrap">
      <div class="left">A Facebook &amp; Instagram collaboration.</div>
      <div class="right">&copy; 2013 Facebook Inc.</div>
    </footer>
  </div>
  <script>
    (function(i,s,o,g,r,a,m){i['GoogleAnalyticsObject']=r;i[r]=i[r]||function(){
    (i[r].q=i[r].q||[]).push(arguments)},i[r].l=1*new Date();a=s.createElement(o),
    m=s.getElementsByTagName(o)[0];a.async=1;a.src=g;m.parentNode.insertBefore(a,m)
    })(window,document,'script','//www.google-analytics.com/analytics.js','ga');
    ga('create', 'UA-41298772-1', 'facebook.github.io');
    ga('send', 'pageview');
  </script>
</body>
</html>
<|MERGE_RESOLUTION|>--- conflicted
+++ resolved
@@ -38,7 +38,6 @@
           <img class="nav-logo" alt="" src="/react/img/logo_small.png">
           React
         </a>
-<<<<<<< HEAD
         <button class="button nav-toggle">
           <span class="icon-bar"></span>
           <span class="icon-bar"></span>
@@ -49,18 +48,10 @@
             <li><a href="/react/docs/getting-started.html"{% if page.sectionid == 'docs' %} class="active"{% endif %}>docs</a></li>
             <li><a href="/react/support.html"{% if page.id == 'support' %} class="active"{% endif %}>support</a></li>
             <li><a href="/react/downloads.html"{% if page.id == 'downloads' %} class="active"{% endif %}>download</a></li>
+            <li><a href="/react/blog.html"{% if page.sectionid == 'blog' %} class="active"{% endif %}>blog</a></li>
             <li><a href="http://github.com/facebook/react">github</a>
           </ul>
         </nav>
-=======
-        <ul class="nav-site">
-          <li><a href="/react/docs/getting-started.html"{% if page.sectionid == 'docs' %} class="active"{% endif %}>docs</a></li>
-          <li><a href="/react/support.html"{% if page.id == 'support' %} class="active"{% endif %}>support</a></li>
-          <li><a href="/react/downloads.html"{% if page.id == 'downloads' %} class="active"{% endif %}>download</a></li>
-          <li><a href="/react/blog.html"{% if page.sectionid == 'blog' %} class="active"{% endif %}>blog</a></li>
-          <li><a href="http://github.com/facebook/react">github</a>
-        </ul>
->>>>>>> e829f8f7
         <!-- <iframe src="http://ghbtns.com/github&#45;btn.html?user=facebook&#38;repo=react.js&#38;type=fork"allowtransparency="true" frameborder="0" scrolling="0" width="62" height="20"></iframe> -->
       </div>
     </div>
