---
id: forms
title: Forms
permalink: docs/forms.html
prev: state-and-lifecycle.html
next: lifting-state-up.html
redirect_from:
  - "tips/controlled-input-null-value.html"
  - "docs/forms-zh-CN.html"
---

HTML form elements work a little bit differently from other DOM elements in React, because form elements naturally keep some internal state. For example, this form in plain HTML accepts a single name:

```html
<form>
  <label>
    Name:
    <input type="text" name="name" />
  </label>
  <input type="submit" value="Submit" />
</form>
```

This form has the default HTML form behavior of browsing to a new page when the user submits the form. If you want this behavior in React, it just works. But in most cases, it's convenient to have a JavaScript function that handles the submission of the form and has access to the data that the user entered into the form. The standard way to achieve this is with a technique called "controlled components".

## Controlled Components

In HTML, form elements such as `<input>`, `<textarea>`, and `<select>` typically maintain their own state and update it based on user input. In React, mutable state is typically kept in the state property of components, and only updated with [`setState()`](/react/docs/react-component.html#setstate).

We can combine the two by making the React state be the "single source of truth". Then the React component that renders a form also controls what happens in that form on subsequent user input. An input form element whose value is controlled by React in this way is called a "controlled component".

For example, if we want to make the previous example log the name when it is submitted, we can write the form as a controlled component:

```javascript{4,10-12,24}
class NameForm extends React.Component {
  constructor(props) {
    super(props);
    this.state = {value: ''};

    this.handleChange = this.handleChange.bind(this);
    this.handleSubmit = this.handleSubmit.bind(this);
  }

  handleChange(event) {
    this.setState({value: event.target.value});
  }

  handleSubmit(event) {
    alert('A name was submitted: ' + this.state.value);
    event.preventDefault();
  }

  render() {
    return (
      <form onSubmit={this.handleSubmit}>
        <label>
          Name:
          <input type="text" value={this.state.value} onChange={this.handleChange} />
        </label>
        <input type="submit" value="Submit" />
      </form>
    );
  }
}
```

[Try it on CodePen.](https://codepen.io/gaearon/pen/VmmPgp?editors=0010)

Since the `value` attribute is set on our form element, the displayed value will always be `this.state.value`, making the React state the source of truth. Since `handleChange` runs on every keystroke to update the React state, the displayed value will update as the user types.

With a controlled component, every state mutation will have an associated handler function. This makes it straightforward to modify or validate user input. For example, if we wanted to enforce that names are written with all uppercase letters, we could write `handleChange` as:

```javascript{2}
handleChange(event) {
  this.setState({value: event.target.value.toUpperCase()});
}
```

## The textarea Tag

In HTML, a `<textarea>` element defines its text by its children:

```html
<textarea>
  Hello there, this is some text in a text area
</textarea>
```

<<<<<<< HEAD
In React, a `<textarea>` uses a `value` attribute instead. This way, a form using a `<textarea>` can be written very similarly to a form that uses a single-line input:
=======
If you *do* decide to use children, they will behave like `defaultValue`.

### Why Select Value?

The selected `<option>` in an HTML `<select>` is normally specified through that option's `selected` attribute. In React, in order to make components easier to manipulate, the following format is adopted instead:

```javascript
  <select value="B">
    <option value="A">Apple</option>
    <option value="B">Banana</option>
    <option value="C">Cranberry</option>
  </select>
```
As you can see, the `value="B"` attribute on the select tag sets the current value of the select.
>>>>>>> 7e563bea

```javascript{4-6,12-14,26}
class EssayForm extends React.Component {
  constructor(props) {
    super(props);
    this.state = {
      value: 'Please write an essay about your favorite DOM element.'
    };

    this.handleChange = this.handleChange.bind(this);
    this.handleSubmit = this.handleSubmit.bind(this);
  }

  handleChange(event) {
    this.setState({value: event.target.value});
  }

  handleSubmit(event) {
    alert('An essay was submitted: ' + this.state.value);
    event.preventDefault();
  }

  render() {
    return (
      <form onSubmit={this.handleSubmit}>
        <label>
          Name:
          <textarea value={this.state.value} onChange={this.handleChange} />
        </label>
        <input type="submit" value="Submit" />
      </form>
    );
  }
}
```

Notice that `this.state.value` is initialized in the constructor, so that the text area starts off with some text in it.

## The select Tag

In HTML, `<select>` creates a drop-down list. For example, this HTML creates a drop-down list of flavors:

```html
<select>
  <option value="grapefruit">Grapefruit</option>
  <option value="lime">Lime</option>
  <option selected value="coconut">Coconut</option>
  <option value="mango">Mango</option>
</select>
```

Note that the Coconut option is initially selected, because of the `selected` attribute. React, instead of using this `selected` attribute, uses a `value` attribute on the root `select` tag. This is more convenient in a controlled component because you only need to update it in one place. For example:

```javascript{4,10-12,24}
class FlavorForm extends React.Component {
  constructor(props) {
    super(props);
    this.state = {value: 'coconut'};

    this.handleChange = this.handleChange.bind(this);
    this.handleSubmit = this.handleSubmit.bind(this);
  }

  handleChange(event) {
    this.setState({value: event.target.value});
  }

  handleSubmit(event) {
    alert('Your favorite flavor is: ' + this.state.value);
    event.preventDefault();
  }

  render() {
    return (
      <form onSubmit={this.handleSubmit}>
        <label>
          Pick your favorite La Croix flavor:
          <select value={this.state.value} onChange={this.handleChange}>
            <option value="grapefruit">Grapefruit</option>
            <option value="lime">Lime</option>
            <option value="coconut">Coconut</option>
            <option value="mango">Mango</option>
          </select>
        </label>
        <input type="submit" value="Submit" />
      </form>
    );
  }
}
```

[Try it on CodePen.](https://codepen.io/gaearon/pen/JbbEzX?editors=0010)

Overall, this makes it so that `<input type="text">`, `<textarea>`, and `<select>` all work very similarly - they all accept a `value` attribute that you can use to implement a controlled component.

## Alternatives to Controlled Components

It can sometimes be tedious to use controlled components, because you need to write an event handler for every way your data can change and pipe all of the input state through a React component. This can become particularly annoying when you are converting a preexisting codebase to React, or integrating a React application with a non-React library. In these situations, you might want to check out [uncontrolled components](/react/docs/uncontrolled-components.html), an alternative technique for implementing input forms.<|MERGE_RESOLUTION|>--- conflicted
+++ resolved
@@ -85,25 +85,9 @@
   Hello there, this is some text in a text area
 </textarea>
 ```
+As you can see, the `value="B"` attribute on the select tag sets the current value of the select.
 
-<<<<<<< HEAD
 In React, a `<textarea>` uses a `value` attribute instead. This way, a form using a `<textarea>` can be written very similarly to a form that uses a single-line input:
-=======
-If you *do* decide to use children, they will behave like `defaultValue`.
-
-### Why Select Value?
-
-The selected `<option>` in an HTML `<select>` is normally specified through that option's `selected` attribute. In React, in order to make components easier to manipulate, the following format is adopted instead:
-
-```javascript
-  <select value="B">
-    <option value="A">Apple</option>
-    <option value="B">Banana</option>
-    <option value="C">Cranberry</option>
-  </select>
-```
-As you can see, the `value="B"` attribute on the select tag sets the current value of the select.
->>>>>>> 7e563bea
 
 ```javascript{4-6,12-14,26}
 class EssayForm extends React.Component {
