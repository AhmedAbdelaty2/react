--- conflicted
+++ resolved
@@ -38,18 +38,4 @@
 
 ### Helpful Open-Source Projects
 
-<<<<<<< HEAD
-The open-source community has built tools that integrate JSX with several build systems. See [JSX integrations](/react/docs/complementary-tools.html#jsx-integrations) for the full list.
-
-
-### Syntax Highlighting & Linting
-
-* Many editors already include reasonable support for JSX (Vim, Emacs js2-mode).
-  * [JSX syntax highlighting](https://github.com/yungsters/sublime/blob/master/tmLanguage/JavaScript%20(JSX\).tmLanguage) is available for Sublime Text and other editors
-    that support `*.tmLanguage`.
-  * [web-mode.el](http://web-mode.org) is an autonomous emacs major mode that indents and highlights JSX
-* Linting provides accurate line numbers after compiling without sourcemaps.
-* Elements use standard scoping so linters can find usage of out-of-scope components.
-=======
-The open-source community has built tools that integrate JSX with several editors and build systems. See [JSX integrations](https://github.com/facebook/react/wiki/Complementary-Tools#jsx-integrations) for the full list.
->>>>>>> d5b40900
+The open-source community has built tools that integrate JSX with several editors and build systems. See [JSX integrations](https://github.com/facebook/react/wiki/Complementary-Tools#jsx-integrations) for the full list.