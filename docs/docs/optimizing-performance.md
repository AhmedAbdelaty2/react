---
id: optimizing-performance
title: Optimizing Performance
permalink: docs/optimizing-performance.html
redirect_from: "docs/advanced-performance.html"
---

Internally, React uses several clever techniques to minimize the number of costly DOM operations required to update the UI. For many applications, using React will lead to a fast user interface without doing much work to specifically optimize for performance. Nevertheless, there are several ways you can speed up your React application.

## Use the Production Build

If you're benchmarking or experiencing performance problems in your React apps, make sure you're testing with the minified production build.

By default, React includes many helpful warnings. These warnings are very useful in development. However, they make React larger and slower so you should make sure to use the production version when you deploy the app.

If you aren't sure whether your build process is set up correctly, you can check it by installing [React Developer Tools for Chrome](https://chrome.google.com/webstore/detail/react-developer-tools/fmkadmapgofadopljbjfkapdkoienihi). If you visit a site with React in production mode, the icon will have a dark background:

<img src="/react/img/docs/devtools-prod.png" style="max-width:100%" alt="React DevTools on a website with production version of React">

If you visit a site with React in development mode, the icon will have a red background:

<img src="/react/img/docs/devtools-dev.png" style="max-width:100%" alt="React DevTools on a website with development version of React">

It is expected that you use the development mode when working on your app, and the production mode when deploying your app to the users.

You can find instructions for building your app for production below.

### Create React App

If your project is built with [Create React App](https://github.com/facebookincubator/create-react-app), run:

```
npm run build
```

This will create a production build of your app in the `build/` folder of your project.

Remember that this is only necessary before deploying to production. For normal development, use `npm start`.

### Single-File Builds

We offer production-ready versions of React and React DOM as single files:

```html
<script src="https://unpkg.com/react@15/dist/react.min.js"></script>
<script src="https://unpkg.com/react-dom@15/dist/react-dom.min.js"></script>
```

Remember that only React files ending with `.min.js` are suitable for production.

### Brunch

For the most efficient Brunch production build, install the [`uglify-js-brunch`](https://github.com/brunch/uglify-js-brunch) plugin:

```
# If you use npm
npm install --save-dev uglify-js-brunch

# If you use Yarn
yarn add --dev uglify-js-brunch
```

Then, to create a production build, add the `-p` flag to the `build` command:

```
brunch build -p
```

Remember that you only need to do this for production builds. You shouldn't pass `-p` flag or apply this plugin in development because it will hide useful React warnings, and make the builds much slower.

### Browserify

For the most efficient Browserify production build, install a few plugins:

```
# If you use npm
npm install --save-dev bundle-collapser envify uglify-js uglifyify 

# If you use Yarn
yarn add --dev bundle-collapser envify uglify-js uglifyify 
```

To create a production build, make sure that you add these transforms **(the order matters)**:

* The [`envify`](https://github.com/hughsk/envify) transform ensures the right build environment is set. Make it global (`-g`).
* The [`uglifyify`](https://github.com/hughsk/uglifyify) transform removes development imports. Make it global too (`-g`).
* The [`bundle-collapser`](https://github.com/substack/bundle-collapser) plugin replaces long module IDs with numbers.
* Finally, the resulting bundle is piped to [`uglify-js`](https://github.com/mishoo/UglifyJS2) for mangling ([read why](https://github.com/hughsk/uglifyify#motivationusage)).

For example:

```
browserify ./index.js \
  -g [ envify --NODE_ENV production ] \
  -g uglifyify \
  -p bundle-collapser/plugin \
  | uglifyjs --compress --mangle > ./bundle.js
```

>**Note:**
>
>The package name is `uglify-js`, but the binary it provides is called `uglifyjs`.<br>
>This is not a typo.

Remember that you only need to do this for production builds. You shouldn't apply these plugins in development because they will hide useful React warnings, and make the builds much slower.

### Rollup

For the most efficient Rollup production build, install a few plugins:

```
# If you use npm
npm install --save-dev rollup-plugin-commonjs rollup-plugin-replace rollup-plugin-uglify 

# If you use Yarn
yarn add --dev rollup-plugin-commonjs rollup-plugin-replace rollup-plugin-uglify 
```

To create a production build, make sure that you add these plugins **(the order matters)**:

* The [`replace`](https://github.com/rollup/rollup-plugin-replace) plugin ensures the right build environment is set.
* The [`commonjs`](https://github.com/rollup/rollup-plugin-commonjs) plugin provides support for CommonJS in Rollup.
* The [`uglify`](https://github.com/TrySound/rollup-plugin-uglify) plugin compresses and mangles the final bundle.

```js
plugins: [
  // ...
  require('rollup-plugin-replace')({
    'process.env.NODE_ENV': JSON.stringify('production')
  }),
  require('rollup-plugin-commonjs')(),
  require('rollup-plugin-uglify')(),
  // ...
]
```

For a complete setup example [see this gist](https://gist.github.com/Rich-Harris/cb14f4bc0670c47d00d191565be36bf0).

Remember that you only need to do this for production builds. You shouldn't apply the `uglify` plugin or the `replace` plugin with `'production'` value in development because they will hide useful React warnings, and make the builds much slower.

### Webpack

>**Note:**
>
>If you're using Create React App, please follow [the instructions above](#create-react-app).<br>
>This section is only relevant if you configure Webpack directly.

For the most efficient Webpack production build, make sure to include these plugins in your production configuration:

```js
new webpack.DefinePlugin({
  'process.env': {
    NODE_ENV: JSON.stringify('production')
  }
}),
new webpack.optimize.UglifyJsPlugin()
```

You can learn more about this in [Webpack documentation](https://webpack.js.org/guides/production-build/).

Remember that you only need to do this for production builds. You shouldn't apply `UglifyJsPlugin` or `DefinePlugin` with `'production'` value in development because they will hide useful React warnings, and make the builds much slower.

## Profiling Components with Chrome Performance

In the **development** mode, you can visualize how components mount, update, and unmount, using the performance tools in supported browsers. For example:

<<<<<<< HEAD
<center><img src="/react/img/blog/react-perf-chrome-timeline.png" width="651" height="228" alt="React components in Chrome performance" /></center>
=======
<center><img src="/react/img/blog/react-perf-chrome-timeline.png" style="max-width:100%" alt="React components in Chrome timeline" /></center>
>>>>>>> 4b53dd0e

To do this in Chrome:

1. Load your app with `?react_perf` in the query string (for example, `http://localhost:3000/?react_perf`).

2. Open the Chrome DevTools **[Performance](https://developers.google.com/web/tools/chrome-devtools/evaluate-performance/timeline-tool)** tab and press **Record**.

3. Perform the actions you want to profile. Don't record more than 20 seconds or Chrome might hang.

4. Stop recording.

5. React events will be grouped under the **User Timing** label.

Note that **the numbers are relative so components will render faster in production**. Still, this should help you realize when unrelated UI gets updated by mistake, and how deep and how often your UI updates occur.

Currently Chrome, Edge, and IE are the only browsers supporting this feature, but we use the standard [User Timing API](https://developer.mozilla.org/en-US/docs/Web/API/User_Timing_API) so we expect more browsers to add support for it.


## Avoid Reconciliation

React builds and maintains an internal representation of the rendered UI. It includes the React elements you return from your components. This representation lets React avoid creating DOM nodes and accessing existing ones beyond necessity, as that can be slower than operations on JavaScript objects. Sometimes it is referred to as a "virtual DOM", but it works the same way on React Native.

When a component's props or state change, React decides whether an actual DOM update is necessary by comparing the newly returned element with the previously rendered one. When they are not equal, React will update the DOM.

In some cases, your component can speed all of this up by overriding the lifecycle function `shouldComponentUpdate`, which is triggered before the re-rendering process starts. The default implementation of this function returns `true`, leaving React to perform the update:

```javascript
shouldComponentUpdate(nextProps, nextState) {
  return true;
}
```

If you know that in some situations your component doesn't need to update, you can return `false` from `shouldComponentUpdate` instead, to skip the whole rendering process, including calling `render()` on this component and below.

## shouldComponentUpdate In Action

Here's a subtree of components. For each one, `SCU` indicates what `shouldComponentUpdate` returned, and `vDOMEq` indicates whether the rendered React elements were equivalent. Finally, the circle's color indicates whether the component had to be reconciled or not.

<figure><img src="/react/img/docs/should-component-update.png" style="max-width:100%" /></figure>

Since `shouldComponentUpdate` returned `false` for the subtree rooted at C2, React did not attempt to render C2, and thus didn't even have to invoke `shouldComponentUpdate` on C4 and C5.

For C1 and C3, `shouldComponentUpdate` returned `true`, so React had to go down to the leaves and check them. For C6 `shouldComponentUpdate` returned `true`, and since the rendered elements weren't equivalent React had to update the DOM.

The last interesting case is C8. React had to render this component, but since the React elements it returned were equal to the previously rendered ones, it didn't have to update the DOM.

Note that React only had to do DOM mutations for C6, which was inevitable. For C8, it bailed out by comparing the rendered React elements, and for C2's subtree and C7, it didn't even have to compare the elements as we bailed out on `shouldComponentUpdate`, and `render` was not called.

## Examples

If the only way your component ever changes is when the `props.color` or the `state.count` variable changes, you could have `shouldComponentUpdate` check that:

```javascript
class CounterButton extends React.Component {
  constructor(props) {
    super(props);
    this.state = {count: 1};
  }

  shouldComponentUpdate(nextProps, nextState) {
    if (this.props.color !== nextProps.color) {
      return true;
    }
    if (this.state.count !== nextState.count) {
      return true;
    }
    return false;
  }

  render() {
    return (
      <button
        color={this.props.color}
        onClick={() => this.setState(state => ({count: state.count + 1}))}>
        Count: {this.state.count}
      </button>
    );
  }
}
```

In this code, `shouldComponentUpdate` is just checking if there is any change in `props.color` or `state.count`. If those values don't change, the component doesn't update. If your component got more complex, you could use a similar pattern of doing a "shallow comparison" between all the fields of `props` and `state` to determine if the component should update. This pattern is common enough that React provides a helper to use this logic - just inherit from `React.PureComponent`. So this code is a simpler way to achieve the same thing:

```js
class CounterButton extends React.PureComponent {
  constructor(props) {
    super(props);
    this.state = {count: 1};
  }

  render() {
    return (
      <button
        color={this.props.color}
        onClick={() => this.setState(state => ({count: state.count + 1}))}>
        Count: {this.state.count}
      </button>
    );
  }
}
```

Most of the time, you can use `React.PureComponent` instead of writing your own `shouldComponentUpdate`. It only does a shallow comparison, so you can't use it if the props or state may have been mutated in a way that a shallow comparison would miss.

This can be a problem with more complex data structures. For example, let's say you want a `ListOfWords` component to render a comma-separated list of words, with a parent `WordAdder` component that lets you click a button to add a word to the list. This code does *not* work correctly:

```javascript
class ListOfWords extends React.PureComponent {
  render() {
    return <div>{this.props.words.join(',')}</div>;
  }
}

class WordAdder extends React.Component {
  constructor(props) {
    super(props);
    this.state = {
      words: ['marklar']
    };
    this.handleClick = this.handleClick.bind(this);
  }

  handleClick() {
    // This section is bad style and causes a bug
    const words = this.state.words;
    words.push('marklar');
    this.setState({words: words});
  }

  render() {
    return (
      <div>
        <button onClick={this.handleClick} />
        <ListOfWords words={this.state.words} />
      </div>
    );
  }
}
```

The problem is that `PureComponent` will do a simple comparison between the old and new values of `this.props.words`. Since this code mutates the `words` array in the `handleClick` method of `WordAdder`, the old and new values of `this.props.words` will compare as equal, even though the actual words in the array have changed. The `ListOfWords` will thus not update even though it has new words that should be rendered.

## The Power Of Not Mutating Data

The simplest way to avoid this problem is to avoid mutating values that you are using as props or state. For example, the `handleClick` method above could be rewritten using `concat` as:

```javascript
handleClick() {
  this.setState(prevState => ({
    words: prevState.words.concat(['marklar'])
  }));
}
```

ES6 supports a [spread syntax](https://developer.mozilla.org/en-US/docs/Web/JavaScript/Reference/Operators/Spread_operator) for arrays which can make this easier. If you're using Create React App, this syntax is available by default.

```js
handleClick() {
  this.setState(prevState => ({
    words: [...prevState.words, 'marklar'],
  }));
};
```

You can also rewrite code that mutates objects to avoid mutation, in a similar way. For example, let's say we have an object named `colormap` and we want to write a function that changes `colormap.right` to be `'blue'`. We could write:

```js
function updateColorMap(colormap) {
  colormap.right = 'blue';
}
```

To write this without mutating the original object, we can use [Object.assign](https://developer.mozilla.org/en-US/docs/Web/JavaScript/Reference/Global_Objects/Object/assign) method:

```js
function updateColorMap(colormap) {
  return Object.assign({}, colormap, {right: 'blue'});
}
```

`updateColorMap` now returns a new object, rather than mutating the old one. `Object.assign` is in ES6 and requires a polyfill.

There is a JavaScript proposal to add [object spread properties](https://github.com/sebmarkbage/ecmascript-rest-spread) to make it easier to update objects without mutation as well:

```js
function updateColorMap(colormap) {
  return {...colormap, right: 'blue'};
}
```

If you're using Create React App, both `Object.assign` and the object spread syntax are available by default.

## Using Immutable Data Structures

[Immutable.js](https://github.com/facebook/immutable-js) is another way to solve this problem. It provides immutable, persistent collections that work via structural sharing:

* *Immutable*: once created, a collection cannot be altered at another point in time.
* *Persistent*: new collections can be created from a previous collection and a mutation such as set. The original collection is still valid after the new collection is created.
* *Structural Sharing*: new collections are created using as much of the same structure as the original collection as possible, reducing copying to a minimum to improve performance.

Immutability makes tracking changes cheap. A change will always result in a new object so we only need to check if the reference to the object has changed. For example, in this regular JavaScript code:

```javascript
const x = { foo: 'bar' };
const y = x;
y.foo = 'baz';
x === y; // true
```

Although `y` was edited, since it's a reference to the same object as `x`, this comparison returns `true`. You can write similar code with immutable.js:

```javascript
const SomeRecord = Immutable.Record({ foo: null });
const x = new SomeRecord({ foo: 'bar' });
const y = x.set('foo', 'baz');
x === y; // false
```

In this case, since a new reference is returned when mutating `x`, we can safely assume that `x` has changed.

Two other libraries that can help use immutable data are [seamless-immutable](https://github.com/rtfeldman/seamless-immutable) and [immutability-helper](https://github.com/kolodny/immutability-helper).

Immutable data structures provide you with a cheap way to track changes on objects, which is all we need to implement `shouldComponentUpdate`. This can often provide you with a nice performance boost.<|MERGE_RESOLUTION|>--- conflicted
+++ resolved
@@ -160,15 +160,11 @@
 
 Remember that you only need to do this for production builds. You shouldn't apply `UglifyJsPlugin` or `DefinePlugin` with `'production'` value in development because they will hide useful React warnings, and make the builds much slower.
 
-## Profiling Components with Chrome Performance
+## Profiling Components with the Chrome Performance Tab
 
 In the **development** mode, you can visualize how components mount, update, and unmount, using the performance tools in supported browsers. For example:
 
-<<<<<<< HEAD
-<center><img src="/react/img/blog/react-perf-chrome-timeline.png" width="651" height="228" alt="React components in Chrome performance" /></center>
-=======
 <center><img src="/react/img/blog/react-perf-chrome-timeline.png" style="max-width:100%" alt="React components in Chrome timeline" /></center>
->>>>>>> 4b53dd0e
 
 To do this in Chrome:
 
