---
baseurl: /react
url: http://facebook.github.io
permalink: /blog/:year/:month/:day/:title.html
exclude:
- Gemfile
- Gemfile.lock
- README.md
- Rakefile
redcarpet:
  extensions:
  - fenced_code_blocks
pygments: true
name: React
markdown: redcarpet
<<<<<<< HEAD
react_version: 0.9.0
=======
react_version: 0.10.0
>>>>>>> d5b40900
description: A JavaScript library for building user interfaces
relative_permalinks: true
paginate: 5
paginate_path: /blog/page:num/
timezone: America/Los_Angeles<|MERGE_RESOLUTION|>--- conflicted
+++ resolved
@@ -13,11 +13,7 @@
 pygments: true
 name: React
 markdown: redcarpet
-<<<<<<< HEAD
-react_version: 0.9.0
-=======
 react_version: 0.10.0
->>>>>>> d5b40900
 description: A JavaScript library for building user interfaces
 relative_permalinks: true
 paginate: 5
