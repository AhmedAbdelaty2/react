- title: Quick Start
  items:
    - id: installation
      title: Installation
    - id: hello-world
      title: Hello World
    - id: introducing-jsx
      title: Introducing JSX
    - id: rendering-elements
      title: Rendering Elements
    - id: components-and-props
      title: Components and Props
    - id: state-and-lifecycle
      title: State and Lifecycle
    - id: handling-events
      title: Handling Events
    - id: lifting-state-up
      title: Lifting State Up
    - id: composition-vs-inheritance
      title: Composition vs Inheritance
    - id: thinking-in-react
      title: Thinking In React
- title: Advanced Guides
  items:
    - id: jsx-in-depth
      title: JSX In Depth
    - id: typechecking-with-proptypes
      title: Typechecking With PropTypes
    - id: react-without-es6
      title: React Without ES6
    - id: react-without-jsx
      title: React Without JSX
- title: Reference
  items:
    - id: react-api
      title: React
      subitems:
<<<<<<< HEAD
      - id: react-component
        title: React.Component
    - id: react-dom
=======
        - id: react-component
          title: React.Component
    - id: reference-react-dom
>>>>>>> 87c9c100
      title: ReactDOM
    - id: react-dom-server
      title: ReactDOMServer<|MERGE_RESOLUTION|>--- conflicted
+++ resolved
@@ -35,15 +35,9 @@
     - id: react-api
       title: React
       subitems:
-<<<<<<< HEAD
-      - id: react-component
-        title: React.Component
-    - id: react-dom
-=======
         - id: react-component
           title: React.Component
-    - id: reference-react-dom
->>>>>>> 87c9c100
+    - id: react-dom
       title: ReactDOM
     - id: react-dom-server
       title: ReactDOMServer