- title: Quick Start
  items:
    - id: installation
      title: Installation
    - id: hello-world
      title: Hello World
    - id: introducing-jsx
      title: Introducing JSX
    - id: rendering-elements
      title: Rendering Elements
    - id: components-and-props
      title: Components and Props
    - id: state-and-lifecycle
      title: State and Lifecycle
    - id: handling-events
      title: Handling Events
    - id: lifting-state-up
      title: Lifting State Up
    - id: composition-vs-inheritance
      title: Composition vs Inheritance
    - id: thinking-in-react
      title: Thinking In React
- title: Advanced Guides
  items:
    - id: jsx-in-depth
      title: JSX In Depth
    - id: typechecking-with-proptypes
      title: Typechecking With PropTypes
<<<<<<< HEAD
    - id: optimizing-performance
      title: Optimizing Performance
=======
    - id: refs-and-the-dom
      title: Refs and the DOM
    - id: context
      title: Context
>>>>>>> 6d45e1e9
    - id: react-without-es6
      title: React Without ES6
    - id: react-without-jsx
      title: React Without JSX
- title: Reference
  items:
    - id: react-api
      title: React
      subitems:
        - id: react-component
          title: React.Component
    - id: react-dom
      title: ReactDOM
    - id: react-dom-server
      title: ReactDOMServer
      id: addons
      title: Addons
      subitems:
        - id: pure-render-mixin
          title: PureRenderMixin<|MERGE_RESOLUTION|>--- conflicted
+++ resolved
@@ -26,15 +26,12 @@
       title: JSX In Depth
     - id: typechecking-with-proptypes
       title: Typechecking With PropTypes
-<<<<<<< HEAD
+    - id: refs-and-the-dom
+      title: Refs and the DOM
     - id: optimizing-performance
       title: Optimizing Performance
-=======
-    - id: refs-and-the-dom
-      title: Refs and the DOM
     - id: context
       title: Context
->>>>>>> 6d45e1e9
     - id: react-without-es6
       title: React Without ES6
     - id: react-without-jsx
