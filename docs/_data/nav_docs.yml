--- conflicted
+++ resolved
@@ -76,10 +76,6 @@
     - id: shallow-renderer
       title: Shallow Renderer
     - id: test-renderer
-<<<<<<< HEAD
-      title: Test Renderer
-=======
       title: Test Renderer
     - id: javascript-environment-requirements
-      title: JS Environment Requirements
->>>>>>> 9ce135f8
+      title: JS Environment Requirements