- title: Quick Start
  items:
    - id: installation
      title: Installation
    - id: hello-world
      title: Hello World
    - id: introducing-jsx
      title: Introducing JSX
    - id: rendering-elements
      title: Rendering Elements
    - id: components-and-props
      title: Components and Props
    - id: state-and-lifecycle
      title: State and Lifecycle
    - id: handling-events
      title: Handling Events
    - id: thinking-in-react
      title: Thinking In React
- title: Advanced Guides
  items:
    - id: jsx-in-depth
      title: JSX In Depth
    - id: react-without-es6
      title: React Without ES6
    - id: react-without-jsx
      title: React Without JSX
- title: Reference
  items:
<<<<<<< HEAD
    - id: reference-react
      title: React
    - id: reference-react-dom
      title: ReactDOM
    - id: reference-react-dom-server
      title: ReactDOMServer
=======
    - id: react-component
      title: React.Component
>>>>>>> 44d11f57
<|MERGE_RESOLUTION|>--- conflicted
+++ resolved
@@ -26,14 +26,11 @@
       title: React Without JSX
 - title: Reference
   items:
-<<<<<<< HEAD
     - id: reference-react
       title: React
+    - id: react-component
+      title: React.Component
     - id: reference-react-dom
       title: ReactDOM
     - id: reference-react-dom-server
-      title: ReactDOMServer
-=======
-    - id: react-component
-      title: React.Component
->>>>>>> 44d11f57
+      title: ReactDOMServer