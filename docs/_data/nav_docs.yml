--- conflicted
+++ resolved
@@ -5,15 +5,12 @@
       title: Installation
     - id: hello-world
       title: Hello World
-<<<<<<< HEAD
-    - id: thinking-in-react
-      title: Thinking In React
-=======
     - id: introducing-jsx
       title: Introducing JSX
     - id: rendering-elements
       title: Rendering Elements
->>>>>>> 1fd7d9ab
+    - id: thinking-in-react
+      title: Thinking In React
 - title: Advanced Guides
   items:
     - id: jsx-in-depth
