- title: Old Reference
  items:
<<<<<<< HEAD
  - id: tags-and-attributes
    title: Supported Tags and Attributes
  - id: events
    title: Event System
  - id: dom-differences
    title: DOM Differences
  - id: special-non-dom-attributes
    title: Special Non-DOM Attributes
=======
  - id: reconciliation
    title: Reconciliation
  - id: webcomponents
    title: Web Components
>>>>>>> 89fbf080
- title: Old Guides
  items:
  - id: forms
    title: Forms<|MERGE_RESOLUTION|>--- conflicted
+++ resolved
@@ -1,20 +1,3 @@
-- title: Old Reference
-  items:
-<<<<<<< HEAD
-  - id: tags-and-attributes
-    title: Supported Tags and Attributes
-  - id: events
-    title: Event System
-  - id: dom-differences
-    title: DOM Differences
-  - id: special-non-dom-attributes
-    title: Special Non-DOM Attributes
-=======
-  - id: reconciliation
-    title: Reconciliation
-  - id: webcomponents
-    title: Web Components
->>>>>>> 89fbf080
 - title: Old Guides
   items:
   - id: forms
