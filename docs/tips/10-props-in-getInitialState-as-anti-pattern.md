---
id: props-in-getInitialState-as-anti-pattern
title: Props in getInitialState Is an Anti-Pattern
layout: tips
permalink: tips/props-in-getInitialState-as-anti-pattern.html
prev: componentWillReceiveProps-not-triggered-after-mounting.html
next: dom-event-listeners.html
---

> Note:
>
> This isn't really a React-specific tip, as such anti-patterns often occur in code in general; in this case, React simply points them out more clearly.

Using props to generate state in `getInitialState` often leads to duplication of "source of truth", i.e. where the real data is. This is because `getInitialState` is only invoked when the component is first created.

Whenever possible, compute values on-the-fly to ensure that they don't get out of sync later on and cause maintenance trouble.

**Bad example:**

```js
var MessageBox = React.createClass({
  getInitialState: function() {
    return {nameWithQualifier: 'Mr. ' + this.props.name};
  },

  render: function() {
    return <div>{this.state.nameWithQualifier}</div>;
  }
});

ReactDOM.render(<MessageBox name="Rogers"/>, mountNode);
```

Better:

```js
var MessageBox = React.createClass({
  render: function() {
    return <div>{'Mr. ' + this.props.name}</div>;
  }
});

ReactDOM.render(<MessageBox name="Rogers"/>, mountNode);
```

(For more complex logic, simply isolate the computation in a method.)

However, it's **not** an anti-pattern if you make it clear that the prop is only seed data for the component's internally-controlled state:

```js
var Counter = React.createClass({
  getInitialState: function() {
    // naming it initialX clearly indicates that the only purpose
    // of the passed down prop is to initialize something internally
    return {count: this.props.initialCount};
  },

  handleClick: function() {
    this.setState({count: this.state.count + 1});
  },

  render: function() {
    return <div onClick={this.handleClick}>{this.state.count}</div>;
  }
});

<<<<<<< HEAD
ReactDOM.render(<Counter initialCount={7}/>, mountNode);
```
=======
React.render(<Counter initialCount={7}/>, mountNode);
```

**Confused about when to use props and when to use state?**


- | _props_ | _state_ | 
--- | --- | --- 
Can get initial value from parent Component? | Yes | Yes
Can be changed by parent Component? | Yes | No
Can set default values inside Component?* | Yes | Yes
Can change inside Component? | No | Yes
Can set initial value for child Components? | Yes | Yes
Can change in child Components? | Yes | No

\* Note that both _props_ and _state_ initial values received from parents override default values defined inside a Component.
>>>>>>> 3fcf421c
<|MERGE_RESOLUTION|>--- conflicted
+++ resolved
@@ -64,11 +64,7 @@
   }
 });
 
-<<<<<<< HEAD
 ReactDOM.render(<Counter initialCount={7}/>, mountNode);
-```
-=======
-React.render(<Counter initialCount={7}/>, mountNode);
 ```
 
 **Confused about when to use props and when to use state?**
@@ -84,4 +80,3 @@
 Can change in child Components? | Yes | No
 
 \* Note that both _props_ and _state_ initial values received from parents override default values defined inside a Component.
->>>>>>> 3fcf421c
