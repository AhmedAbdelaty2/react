# Relatório 2 - ESOF
## Facebook/React - Gestão de Requisitos

### <a name="levantamento"></a>Levantamento de Requisitos

Antes de se iniciar a discussão acerca da gestão de requisitos num projeto como o React, é necessário perceber claramente o contexto de desenvolvimento *open-source* em que o mesmo se enquadra. Os conceitos estudados nas aulas teóricas da Unidade Curricular de Engenharia de Software dizem respeito a projetos de *software* proprietário. Nesse sentido, esses conceitos aplicam-se apenas em parte a um projeto comunitário e sem fins lucrativos como é o React.

Na fase em que o projeto se encontra, os novos requisitos são determinados pela lista de *issues* levantados pela comunidade, assim como pelos *pull requests* que os colaboradores podem submeter para apreciação da *core team*, conforme discutido no [Relatório 1](./Relatorio_1.md). Não existe uma definição clara dos requisitos futuros, mas apenas um direcionamento e validação das sugestões supramencionadas com vista à sua integração na biblioteca, sem comprometer a estabilidade do projeto a longo prazo. Importa, no entanto, explorar a [motivação](http://reactjs.de/posts/react-tutorial) por parte do Facebook em desenvolver o React.

A principal motivação por trás do desenvolvimento da biblioteca React foi a vontade do Facebook em tornar o seu código *front-end*, isto é, o código que corre no lado do cliente, de uma compreensão e manutenção mais fáceis. Antes do aparecimento do React, visualizar o comportamento do código existente era um processo moroso. Certas partes do código eram tão complexas que apenas os membros de um dado grupo de colaboradores conseguiam tratá-las. Erros de sincronização eram muito frequentes, com perdas de mensagens na comunicação entre cliente e servidor.

O objetivo do React é, assim, possibilitar a escrita de código mais simples, definindo componentes que não estejam tão enredados e dependentes entre si, como acontecia anteriormente, diminuindo, assim, a complexidade de programação. Estes são, de uma forma geral, os requisitos não funcionais do React, que se assume como uma solução aos problemas encontrados no desenvolvimento de *single-page applications*.

#### *Single-Page Applications*

<<<<<<< HEAD
Uma [*single-page application*](https://en.wikipedia.org/wiki/Single-page_application) é uma aplicação Web que corre numa única página Web, conforme explicado no [Relatório 1](./Relatorio_1.md). O objetivo deste tipo de aplicação é fornecer uma experiência semelhante à de aplicações *desktop*, ou recebendo todo o código necessário à sua execução num único carregamento, ou carregando os recursos necessários de forma dinâmica, em resposta a ações do utilizador. A página não é recarregada durante o processo.

### Análise e Negociação
=======
### <a name="analise"></a>Análise e Negociação
>>>>>>> 8fbd4e68

Uma das formas que um dado colaborador pode contribuir para o projecto é através da adição de *issues*, na secção apropriada, ou através de *pull requests*, onde a *core-team* pode, após uma cuidada análise, por forma a determinar se são significativos para a contribuição do projeto, incorporar tais modificações, intenção manifestada no documento [Contributing to React](https://github.com/rppc/react/blob/master/CONTRIBUTING.md):

> [Pull Requests](https://github.com/facebook/react/blob/master/CONTRIBUTING.md#pull-requests): The core team will be monitoring for pull requests. (...)
> [Where to Find Known Issues](https://github.com/facebook/react/blob/master/CONTRIBUTING.md#where-to-find-known-issues): We will be using GitHub Issues for our public bugs. We will keep a close eye on this and try to make it clear when we have an internal fix in progress.

De notar que os *issues* e os *pull requests* podem expressar *bug reports*, isto é, correcções a serem realizadas no projecto por forma a colmatar os múltiplos erros que possam surgir no decorrer da utilização do React, ou *features requests*, ou seja, a descrição e posterior implementação de determinadas características que levam ao melhoramento do projecto em geral. Contudo, no projecto, estas duas noções são tomadas como equivalentes. Assim sendo, neste relatório, os autores deste relatório irão considerar também como equivalentes.

A *core-team* utiliza o método de etiquetação das *issues*, por forma a atribuir diferentes significados/intenções aos *issues* e também para efeitos de organização.

Caso se constate que um *issue* possua uma relevante importância, é marcado como *good first bug* pela *core-team*, atribuíndo, desta forma, uma prioridade à resolução do *issue*. Deste modo, a *core-team* utiliza o método de etiquetação das *issues*, por forma a atribuir diferentes significados/intenções aos *issues* e também para efeitos de organização.

Como se pode constatar, todos os requisitos expostos pela comunidade são escrutinados pela *core-team* por forma a determinar quais possuem prioridade e que contribuem significativamente para o resultado final do projecto.


### <a name="especificacao"></a>Especificação

Reunião
|
v
Milestones



### <a name="validacao"></a>Validação de Requisitos



Este processo de validação de requisitos trata, tal como o nome indica , de validar quanto à consistência, precisão e contextualização dos requisitos levantados no processo de [Levantamento de Requisitos](#levantamento) e [Análise e Negociação](#analise).É necessário demonstrar que os requisitos definem o sistema que o cliente realmente deseja.


Aplicando este processo ao React, como demonstra a figura relativa aos ![Pull Requests no último mês do projeto React](./Resources/pull_requests_september-10_october-10.jpg), foram recebidos no último mês, à data deste relatório, 128 *pull request*.


Cada colaborador escolhe, da lista de *issues* ou *good first bugs*, aquele ou aqueles que se vai atrever a resolver. Antes de fazer *pull request*, a correção deve ser testada para ter a certeza que o problema ficou resolvido.
Mesmo depois de enviar a correção, cabe aos verificadores certificar-se que as correções ao código foram realmente bem feitas, que não vão introduzir novos erros e que aquela especificação ainda é útil para o projecto.

#### <a name="objetivos"></a>Objetivos

Como o projeto depende de pessoas de forma independente, a comunicação entre elas pode muitas vezes não ocorrer. Com isso, pode acontecer que os colaboradores introduzam erros na correção dos issues e pôr em causa todo o projeto já realizado até à altura.
De modo a garantir que a evolução do projeto segue conforme as exigências do cliente, existe um grupo de pessoas que a sua função é verificar que as correções feitas foram o mais correto possível, realizando testes a essas alterações. Após esses testes, cabe a eles decidir se as correções aos *issues* são úteis ao projeto, indo de encontro às funcionalidades necessárias do programa final.

#### <a name="motivacao"></a>Motivação

O React é um caso pouco comum, porque normalmente os projetos *open source* nunca têm grande projeção e vão evoluindo consoante o gosto e a paciência dos seus criadores porque não passa de um passatempo para os contribuidores. Neste caso, o projeto têm um propósito importante, é uma biblioteca usada para criar interfaces gráficas incorporada no Facebook. Só isso é um grande estímulo para todos os que ajudam o projeto, podem ver que todo o seu contributo é aplicado na maior rede social da atualidade.

#### <a name="tecnicas"></a>Técnicas

Mesmo que os projectos *open source* não tenham, muitos deles, a dimensão e a estrutura de outros projetos realizados pelas grandes empresas, nada se consegue fazer sem organização. Para isso, existem os requesitos, são objetivos que os colaboradores têm de cumprir para se conseguir fazer evoluir o projeto.
No caso do React, qualquer um pode ajudar ao projecto. Para começar, uma boa base de trabalho são os good first bugs, tendo sido mesmo indicado por um dos responsáveis do projecto como sendo o melhor começo, e a partir daí passar para os issues que vão aparecendo.

### <a name="info"></a>Informações

##### Autores:

* António Casimiro (antonio.casimiro@fe.up.pt)
* Diogo Amaral (diogo.amaral@fe.up.pt)
* Pedro Silva (pedro.silva@fe.up.pt)
* Rui Cardoso (rui.peixoto@fe.up.pt)

Faculdade de Engenharia da Universidade do Porto - MIEIC

2015-10-18<|MERGE_RESOLUTION|>--- conflicted
+++ resolved
@@ -13,13 +13,9 @@
 
 #### *Single-Page Applications*
 
-<<<<<<< HEAD
 Uma [*single-page application*](https://en.wikipedia.org/wiki/Single-page_application) é uma aplicação Web que corre numa única página Web, conforme explicado no [Relatório 1](./Relatorio_1.md). O objetivo deste tipo de aplicação é fornecer uma experiência semelhante à de aplicações *desktop*, ou recebendo todo o código necessário à sua execução num único carregamento, ou carregando os recursos necessários de forma dinâmica, em resposta a ações do utilizador. A página não é recarregada durante o processo.
 
-### Análise e Negociação
-=======
 ### <a name="analise"></a>Análise e Negociação
->>>>>>> 8fbd4e68
 
 Uma das formas que um dado colaborador pode contribuir para o projecto é através da adição de *issues*, na secção apropriada, ou através de *pull requests*, onde a *core-team* pode, após uma cuidada análise, por forma a determinar se são significativos para a contribuição do projeto, incorporar tais modificações, intenção manifestada no documento [Contributing to React](https://github.com/rppc/react/blob/master/CONTRIBUTING.md):
 
