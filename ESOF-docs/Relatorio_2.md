# Relatório 2 - ESOF
## Facebook/React - Gestão de Requisitos

### <a name="levantamento"></a>Levantamento de Requisitos

Antes de se iniciar a discussão acerca da gestão de requisitos num projeto como o React, é necessário perceber claramente o contexto de desenvolvimento *open-source* em que o mesmo se enquadra. Os conceitos estudados nas aulas teóricas da Unidade Curricular de Engenharia de Software dizem respeito a projetos de *software* proprietário. Nesse sentido, esses conceitos aplicam-se apenas em parte a um projeto comunitário e sem fins lucrativos como é o React.

Na fase em que o projeto se encontra, os novos requisitos são determinados pela lista de *issues* levantados pela comunidade, assim como pelos *pull requests* que os colaboradores podem submeter para apreciação da *core team*, conforme discutido no [Relatório 1](./Relatorio_1.md). Não existe uma definição clara dos requisitos futuros, mas apenas um direcionamento e validação das sugestões supramencionadas com vista à sua integração na biblioteca, sem comprometer a estabilidade do projeto a longo prazo. Importa, no entanto, explorar a [motivação](http://reactjs.de/posts/react-tutorial) por parte do Facebook em desenvolver o React.

A principal motivação por trás do desenvolvimento da biblioteca React foi a vontade do Facebook em tornar o seu código *front-end*, isto é, o código que corre no lado do cliente, de uma compreensão e manutenção mais fáceis. Antes do aparecimento do React, visualizar o comportamento do código existente era um processo moroso. Certas partes do código eram tão complexas que apenas os membros de um dado grupo de colaboradores conseguiam tratá-las. Erros de sincronização eram muito frequentes, com perdas de mensagens na comunicação entre cliente e servidor.

O objetivo do React é, assim, possibilitar a escrita de código mais simples, definindo componentes que não estejam tão enredados e dependentes entre si, como acontecia anteriormente, diminuindo, assim, a complexidade de programação. Estes são, de uma forma geral, os requisitos não funcionais do React, que se assume como uma solução aos problemas encontrados no desenvolvimento de *single-page applications*.

#### *Single-Page Applications*

### <a name="analise"></a>Análise e Negociação


Os vários *issues* e *pull requests* expressam *bug reports* ou *features requests*.
Os vários *issues*, que foram relatados pelos vários elementos da comunidade *open-source*, são sujeitos, por parte da *core-team*, a uma análise detalhada, de maneira a determinar se são significativos para a contribuição do projeto, intenção manifestada no documento [Contributing to React](https://github.com/rppc/react/blob/master/CONTRIBUTING.md):

> [Pull Requests](https://github.com/facebook/react/blob/master/CONTRIBUTING.md#pull-requests): The core team will be monitoring for pull requests. (...)
> [Where to Find Known Issues](https://github.com/facebook/react/blob/master/CONTRIBUTING.md#where-to-find-known-issues): We will be using GitHub Issues for our public bugs. We will keep a close eye on this and try to make it clear when we have an internal fix in progress.

Caso se constate que um *bug report* possui uma relevante importância, é marcado como *good first bug* pela *core-team*, atribuíndo, desta forma, uma prioridade à resolução do *bug*. Na situação de se tratar de uma *feature request*, são incorporados nos [*milestones*](https://github.com/facebook/react/milestones) delineados pela *core-team*.

Note-se que, por forma a organizar a lista de *issues*, são utilizadas várias *labels* por forma a atribuir diferentes significados/intenções.

### Especificação



<<<<<<< HEAD
### <a name="validacao"></a>Validação de Requisitos
=======


### Validação de Requisitos
>>>>>>> 1a430fbf

Este processo de validação de requisitos trata, tal como o nome indica , de validar quanto à consistência, precisão e contextualização dos requisitos levantados no processo de [Levantamento de Requisitos](#levantamento) e [Análise e Negociação](#analise).
Cada colaborador escolhe, da lista de *issues* ou *good first bugs*, aquele ou aqueles que se vai atrever a resolver. Antes de fazer *pull request*, a correção deve ser testada para ter a certeza que o problema ficou resolvido.
Mesmo depois de enviar a correção, cabe aos verificadores certificar-se que as correções ao código foram realmente bem feitas, que não vão introduzir novos erros e que aquela especificação ainda é útil para o projecto.

#### Objetivos

Como o projeto depende de pessoas de forma independente, a comunicação entre elas pode muitas vezes não ocorrer. Com isso, pode acontecer que os colaboradores introduzam erros na correção dos issues e pôr em causa todo o projeto já realizado até à altura.
De modo a garantir que a evolução do projeto segue conforme as exigências do cliente, existe um grupo de pessoas que a sua função é verificar que as correções feitas foram o mais correto possível, realizando testes a essas alterações. Após esses testes, cabe a eles decidir se as correções aos *issues* são úteis ao projeto, indo de encontro às funcionalidades necessárias do programa final.

#### Motivação

O React é um caso pouco comum, porque normalmente os projetos *open source* nunca têm grande projeção e vão evoluindo consoante o gosto e a paciência dos seus criadores porque não passa de um passatempo para os contribuidores. Neste caso, o projeto têm um propósito importante, é uma biblioteca usada para criar interfaces gráficas incorporada no Facebook. Só isso é um grande estímulo para todos os que ajudam o projeto, podem ver que todo o seu contributo é aplicado na maior rede social da atualidade.

#### Técnicas

Mesmo que os projectos *open source* não tenham, muitos deles, a dimensão e a estrutura de outros projetos realizados pelas grandes empresas, nada se consegue fazer sem organização. Para isso, existem os requesitos, são objetivos que os colaboradores têm de cumprir para se conseguir fazer evoluir o projeto.
No caso do React, qualquer um pode ajudar ao projecto. Para começar, uma boa base de trabalho são os good first bugs, tendo sido mesmo indicado por um dos responsáveis do projecto como sendo o melhor começo, e a partir daí passar para os issues que vão aparecendo.

### <a name="info"></a>Informações

##### Autores:

* António Casimiro (antonio.casimiro@fe.up.pt)
* Diogo Amaral (diogo.amaral@fe.up.pt)
* Pedro Silva (pedro.silva@fe.up.pt)
* Rui Cardoso (rui.peixoto@fe.up.pt)

Faculdade de Engenharia da Universidade do Porto - MIEIC

2015-10-18<|MERGE_RESOLUTION|>--- conflicted
+++ resolved
@@ -29,14 +29,8 @@
 ### Especificação
 
 
+### <a name="validacao"></a>Validação de Requisitos
 
-<<<<<<< HEAD
-### <a name="validacao"></a>Validação de Requisitos
-=======
-
-
-### Validação de Requisitos
->>>>>>> 1a430fbf
 
 Este processo de validação de requisitos trata, tal como o nome indica , de validar quanto à consistência, precisão e contextualização dos requisitos levantados no processo de [Levantamento de Requisitos](#levantamento) e [Análise e Negociação](#analise).
 Cada colaborador escolhe, da lista de *issues* ou *good first bugs*, aquele ou aqueles que se vai atrever a resolver. Antes de fazer *pull request*, a correção deve ser testada para ter a certeza que o problema ficou resolvido.
