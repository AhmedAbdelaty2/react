--- conflicted
+++ resolved
@@ -56,12 +56,6 @@
                 return $$typeof;
             }
         }
-<<<<<<< HEAD
-      case REACT_LAZY_TYPE:
-      case REACT_MEMO_TYPE:
-      case REACT_FORWARD_REF_TYPE:
-=======
->>>>>>> 053cf0fe
       case REACT_PORTAL_TYPE:
         return $$typeof;
     }
