--- conflicted
+++ resolved
@@ -7749,14 +7749,6 @@
     },
     {
       code: normalizeIndent`
-<<<<<<< HEAD
-        function MyComponent() {
-          const [foo, setFoo] = useState<{ bar: { b: number } }>({ bar: { b: 42 } });
-
-          useEffect(() => {
-            const square = (x: typeof foo.bar.b) => x * x;
-            setFoo((previous) => ({ ...previous, bar: { b: square(previous.bar.b) } }));
-=======
         function App(props) {
           React.useEffect(() => {
             console.log(props.test);
@@ -7788,7 +7780,17 @@
           useEffect(() => {
             let foo: T;
             console.log(foo);
->>>>>>> f86afca0
+          }, []);
+        }
+      `,
+    },
+    {
+      code: normalizeIndent`
+        function MyComponent() {
+          const [foo, setFoo] = useState<{ bar: { b: number } }>({ bar: { b: 42 } });
+          useEffect(() => {
+            const square = (x: typeof foo.bar.b) => x * x;
+            setFoo((previous) => ({ ...previous, bar: { b: square(previous.bar.b) } }));
           }, []);
         }
       `,
