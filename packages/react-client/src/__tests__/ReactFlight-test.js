/**
 * Copyright (c) Meta Platforms, Inc. and affiliates.
 *
 * This source code is licensed under the MIT license found in the
 * LICENSE file in the root directory of this source tree.
 *
 * @emails react-core
 * @jest-environment node
 */

'use strict';

let act;
let use;
let startTransition;
let React;
let ReactNoop;
let ReactNoopFlightServer;
let ReactNoopFlightClient;
let ErrorBoundary;
let NoErrorExpected;
let Scheduler;

describe('ReactFlight', () => {
  beforeEach(() => {
    jest.resetModules();

    React = require('react');
    startTransition = React.startTransition;
    use = React.use;
    ReactNoop = require('react-noop-renderer');
    ReactNoopFlightServer = require('react-noop-renderer/flight-server');
    ReactNoopFlightClient = require('react-noop-renderer/flight-client');
    act = require('jest-react').act;
    Scheduler = require('scheduler');

    ErrorBoundary = class extends React.Component {
      state = {hasError: false, error: null};
      static getDerivedStateFromError(error) {
        return {
          hasError: true,
          error,
        };
      }
      componentDidMount() {
        expect(this.state.hasError).toBe(true);
        expect(this.state.error).toBeTruthy();
        if (__DEV__) {
          expect(this.state.error.message).toContain(
            this.props.expectedMessage,
          );
          expect(this.state.error.digest).toBe('a dev digest');
        } else {
          expect(this.state.error.message).toBe(
            'An error occurred in the Server Components render. The specific message is omitted in production' +
              ' builds to avoid leaking sensitive details. A digest property is included on this error instance which' +
              ' may provide additional details about the nature of the error.',
          );
          expect(this.state.error.digest).toContain(this.props.expectedMessage);
          expect(this.state.error.stack).toBe(
            'Error: ' + this.state.error.message,
          );
        }
      }
      render() {
        if (this.state.hasError) {
          return this.state.error.message;
        }
        return this.props.children;
      }
    };

    NoErrorExpected = class extends React.Component {
      state = {hasError: false, error: null};
      static getDerivedStateFromError(error) {
        return {
          hasError: true,
          error,
        };
      }
      componentDidMount() {
        expect(this.state.error).toBe(null);
        expect(this.state.hasError).toBe(false);
      }
      render() {
        if (this.state.hasError) {
          return this.state.error.message;
        }
        return this.props.children;
      }
    };
  });

<<<<<<< HEAD
  afterEach(() => {
    jest.restoreAllMocks();
  });

  function moduleReference(value) {
    return {
      $$typeof: Symbol.for('react.module.reference'),
      value: value,
    };
=======
  function clientReference(value) {
    return Object.defineProperties(
      function() {
        throw new Error('Cannot call a client function from the server.');
      },
      {
        $$typeof: {value: Symbol.for('react.client.reference')},
        value: {value: value},
      },
    );
>>>>>>> ce09ace9
  }

  it('can render a Server Component', async () => {
    function Bar({text}) {
      return text.toUpperCase();
    }
    function Foo() {
      return {
        bar: (
          <div>
            <Bar text="a" />, <Bar text="b" />
          </div>
        ),
      };
    }
    const transport = ReactNoopFlightServer.render({
      foo: <Foo />,
    });
    const model = await ReactNoopFlightClient.read(transport);
    expect(model).toEqual({
      foo: {
        bar: (
          <div>
            {'A'}
            {', '}
            {'B'}
          </div>
        ),
      },
    });
  });

  it('can render a Client Component using a module reference and render there', async () => {
    function UserClient(props) {
      return (
        <span>
          {props.greeting}, {props.name}
        </span>
      );
    }
    const User = clientReference(UserClient);

    function Greeting({firstName, lastName}) {
      return <User greeting="Hello" name={firstName + ' ' + lastName} />;
    }

    const model = {
      greeting: <Greeting firstName="Seb" lastName="Smith" />,
    };

    const transport = ReactNoopFlightServer.render(model);

    await act(async () => {
      const rootModel = await ReactNoopFlightClient.read(transport);
      const greeting = rootModel.greeting;
      ReactNoop.render(greeting);
    });

    expect(ReactNoop).toMatchRenderedOutput(<span>Hello, Seb Smith</span>);
  });

  it('can render a lazy component as a shared component on the server', async () => {
    function SharedComponent({text}) {
      return (
        <div>
          shared<span>{text}</span>
        </div>
      );
    }

    let load = null;
    const loadSharedComponent = () => {
      return new Promise(res => {
        load = () => res({default: SharedComponent});
      });
    };

    const LazySharedComponent = React.lazy(loadSharedComponent);

    function ServerComponent() {
      return (
        <React.Suspense fallback={'Loading...'}>
          <LazySharedComponent text={'a'} />
        </React.Suspense>
      );
    }

    const transport = ReactNoopFlightServer.render(<ServerComponent />);

    await act(async () => {
      const rootModel = await ReactNoopFlightClient.read(transport);
      ReactNoop.render(rootModel);
    });
    expect(ReactNoop).toMatchRenderedOutput('Loading...');
    await load();

    await act(async () => {
      const rootModel = await ReactNoopFlightClient.read(transport);
      ReactNoop.render(rootModel);
    });
    expect(ReactNoop).toMatchRenderedOutput(
      <div>
        shared<span>a</span>
      </div>,
    );
  });

  it('errors on a Lazy element being used in Component position', async () => {
    function SharedComponent({text}) {
      return (
        <div>
          shared<span>{text}</span>
        </div>
      );
    }

    let load = null;

    const LazyElementDisguisedAsComponent = React.lazy(() => {
      return new Promise(res => {
        load = () => res({default: <SharedComponent text={'a'} />});
      });
    });

    function ServerComponent() {
      return (
        <React.Suspense fallback={'Loading...'}>
          <LazyElementDisguisedAsComponent text={'b'} />
        </React.Suspense>
      );
    }

    const transport = ReactNoopFlightServer.render(<ServerComponent />);

    await act(async () => {
      const rootModel = await ReactNoopFlightClient.read(transport);
      ReactNoop.render(rootModel);
    });
    expect(ReactNoop).toMatchRenderedOutput('Loading...');
    spyOnDevAndProd(console, 'error').mockImplementation(() => {});
    await load();
    expect(console.error).toHaveBeenCalledTimes(1);
  });

  it('can render a lazy element', async () => {
    function SharedComponent({text}) {
      return (
        <div>
          shared<span>{text}</span>
        </div>
      );
    }

    let load = null;

    const lazySharedElement = React.lazy(() => {
      return new Promise(res => {
        load = () => res({default: <SharedComponent text={'a'} />});
      });
    });

    function ServerComponent() {
      return (
        <React.Suspense fallback={'Loading...'}>
          {lazySharedElement}
        </React.Suspense>
      );
    }

    const transport = ReactNoopFlightServer.render(<ServerComponent />);

    await act(async () => {
      const rootModel = await ReactNoopFlightClient.read(transport);
      ReactNoop.render(rootModel);
    });
    expect(ReactNoop).toMatchRenderedOutput('Loading...');
    await load();

    await act(async () => {
      const rootModel = await ReactNoopFlightClient.read(transport);
      ReactNoop.render(rootModel);
    });
    expect(ReactNoop).toMatchRenderedOutput(
      <div>
        shared<span>a</span>
      </div>,
    );
  });

  it('errors with lazy value in element position that resolves to Component', async () => {
    function SharedComponent({text}) {
      return (
        <div>
          shared<span>{text}</span>
        </div>
      );
    }

    let load = null;

    const componentDisguisedAsElement = React.lazy(() => {
      return new Promise(res => {
        load = () => res({default: SharedComponent});
      });
    });

    function ServerComponent() {
      return (
        <React.Suspense fallback={'Loading...'}>
          {componentDisguisedAsElement}
        </React.Suspense>
      );
    }

    const transport = ReactNoopFlightServer.render(<ServerComponent />);

    await act(async () => {
      const rootModel = await ReactNoopFlightClient.read(transport);
      ReactNoop.render(rootModel);
    });
    expect(ReactNoop).toMatchRenderedOutput('Loading...');
    spyOnDevAndProd(console, 'error').mockImplementation(() => {});
    await load();
    expect(console.error).toHaveBeenCalledTimes(1);
  });

  it('can render a lazy module reference', async () => {
    function ClientComponent() {
      return <div>I am client</div>;
    }

    const ClientComponentReference = clientReference(ClientComponent);

    let load = null;
    const loadClientComponentReference = () => {
      return new Promise(res => {
        load = () => res({default: ClientComponentReference});
      });
    };

    const LazyClientComponentReference = React.lazy(
      loadClientComponentReference,
    );

    function ServerComponent() {
      return (
        <React.Suspense fallback={'Loading...'}>
          <LazyClientComponentReference />
        </React.Suspense>
      );
    }

    const transport = ReactNoopFlightServer.render(<ServerComponent />);

    await act(async () => {
      const rootModel = await ReactNoopFlightClient.read(transport);
      ReactNoop.render(rootModel);
    });
    expect(ReactNoop).toMatchRenderedOutput('Loading...');
    await load();

    await act(async () => {
      const rootModel = await ReactNoopFlightClient.read(transport);
      ReactNoop.render(rootModel);
    });
    expect(ReactNoop).toMatchRenderedOutput(<div>I am client</div>);
  });

  // @gate enableUseHook
  it('should error if a non-serializable value is passed to a host component', async () => {
    function ClientImpl({children}) {
      return children;
    }
    const Client = clientReference(ClientImpl);

    function EventHandlerProp() {
      return (
        <div className="foo" onClick={function() {}}>
          Test
        </div>
      );
    }
    function FunctionProp() {
      return <div>{() => {}}</div>;
    }
    function SymbolProp() {
      return <div foo={Symbol('foo')} />;
    }

    const ref = React.createRef();
    function RefProp() {
      return <div ref={ref} />;
    }

    function EventHandlerPropClient() {
      return (
        <Client className="foo" onClick={function() {}}>
          Test
        </Client>
      );
    }
    function FunctionPropClient() {
      return <Client>{() => {}}</Client>;
    }
    function SymbolPropClient() {
      return <Client foo={Symbol('foo')} />;
    }

    function RefPropClient() {
      return <Client ref={ref} />;
    }

    const options = {
      onError(x) {
        return __DEV__ ? 'a dev digest' : `digest("${x.message}")`;
      },
    };
    const event = ReactNoopFlightServer.render(<EventHandlerProp />, options);
    const fn = ReactNoopFlightServer.render(<FunctionProp />, options);
    const symbol = ReactNoopFlightServer.render(<SymbolProp />, options);
    const refs = ReactNoopFlightServer.render(<RefProp />, options);
    const eventClient = ReactNoopFlightServer.render(
      <EventHandlerPropClient />,
      options,
    );
    const fnClient = ReactNoopFlightServer.render(
      <FunctionPropClient />,
      options,
    );
    const symbolClient = ReactNoopFlightServer.render(
      <SymbolPropClient />,
      options,
    );
    const refsClient = ReactNoopFlightServer.render(<RefPropClient />, options);

    function Render({promise}) {
      return use(promise);
    }

    await act(async () => {
      startTransition(() => {
        ReactNoop.render(
          <>
            <ErrorBoundary expectedMessage="Event handlers cannot be passed to Client Component props.">
              <Render promise={ReactNoopFlightClient.read(event)} />
            </ErrorBoundary>
            <ErrorBoundary expectedMessage="Functions cannot be passed directly to Client Components because they're not serializable.">
              <Render promise={ReactNoopFlightClient.read(fn)} />
            </ErrorBoundary>
            <ErrorBoundary expectedMessage="Only global symbols received from Symbol.for(...) can be passed to Client Components.">
              <Render promise={ReactNoopFlightClient.read(symbol)} />
            </ErrorBoundary>
            <ErrorBoundary expectedMessage="Refs cannot be used in Server Components, nor passed to Client Components.">
              <Render promise={ReactNoopFlightClient.read(refs)} />
            </ErrorBoundary>
            <ErrorBoundary expectedMessage="Event handlers cannot be passed to Client Component props.">
              <Render promise={ReactNoopFlightClient.read(eventClient)} />
            </ErrorBoundary>
            <ErrorBoundary expectedMessage="Functions cannot be passed directly to Client Components because they're not serializable.">
              <Render promise={ReactNoopFlightClient.read(fnClient)} />
            </ErrorBoundary>
            <ErrorBoundary expectedMessage="Only global symbols received from Symbol.for(...) can be passed to Client Components.">
              <Render promise={ReactNoopFlightClient.read(symbolClient)} />
            </ErrorBoundary>
            <ErrorBoundary expectedMessage="Refs cannot be used in Server Components, nor passed to Client Components.">
              <Render promise={ReactNoopFlightClient.read(refsClient)} />
            </ErrorBoundary>
          </>,
        );
      });
    });
  });

  // @gate enableUseHook
  it('should trigger the inner most error boundary inside a Client Component', async () => {
    function ServerComponent() {
      throw new Error('This was thrown in the Server Component.');
    }

    function ClientComponent({children}) {
      // This should catch the error thrown by the Server Component, even though it has already happened.
      // We currently need to wrap it in a div because as it's set up right now, a lazy reference will
      // throw during reconciliation which will trigger the parent of the error boundary.
      // This is similar to how these will suspend the parent if it's a direct child of a Suspense boundary.
      // That's a bug.
      return (
        <ErrorBoundary expectedMessage="This was thrown in the Server Component.">
          <div>{children}</div>
        </ErrorBoundary>
      );
    }

    const ClientComponentReference = clientReference(ClientComponent);

    function Server() {
      return (
        <ClientComponentReference>
          <ServerComponent />
        </ClientComponentReference>
      );
    }

    const data = ReactNoopFlightServer.render(<Server />, {
      onError(x) {
        // ignore
      },
    });

    function Client({promise}) {
      return use(promise);
    }

    await act(async () => {
      startTransition(() => {
        ReactNoop.render(
          <NoErrorExpected>
            <Client promise={ReactNoopFlightClient.read(data)} />
          </NoErrorExpected>,
        );
      });
    });
  });

  it('should warn in DEV if a toJSON instance is passed to a host component', () => {
    expect(() => {
      const transport = ReactNoopFlightServer.render(
        <input value={new Date()} />,
      );
      ReactNoopFlightClient.read(transport);
    }).toErrorDev(
      'Only plain objects can be passed to Client Components from Server Components. ' +
        'Date objects are not supported.',
      {withoutStack: true},
    );
  });

  it('should warn in DEV if a toJSON instance is passed to a host component child', () => {
    expect(() => {
      const transport = ReactNoopFlightServer.render(
        <div>Current date: {new Date()}</div>,
      );
      ReactNoopFlightClient.read(transport);
    }).toErrorDev(
      'Date objects cannot be rendered as text children. Try formatting it using toString().\n' +
        '  <div>Current date: {Date}</div>\n' +
        '                     ^^^^^^',
      {withoutStack: true},
    );
  });

  it('should warn in DEV if a special object is passed to a host component', () => {
    expect(() => {
      const transport = ReactNoopFlightServer.render(<input value={Math} />);
      ReactNoopFlightClient.read(transport);
    }).toErrorDev(
      'Only plain objects can be passed to Client Components from Server Components. ' +
        'Math objects are not supported.\n' +
        '  <input value={Math}>\n' +
        '               ^^^^^^',
      {withoutStack: true},
    );
  });

  it('should warn in DEV if an object with symbols is passed to a host component', () => {
    expect(() => {
      const transport = ReactNoopFlightServer.render(
        <input value={{[Symbol.iterator]: {}}} />,
      );
      ReactNoopFlightClient.read(transport);
    }).toErrorDev(
      'Only plain objects can be passed to Client Components from Server Components. ' +
        'Objects with symbol properties like Symbol.iterator are not supported.',
      {withoutStack: true},
    );
  });

  it('should warn in DEV if a toJSON instance is passed to a Client Component', () => {
    function ClientImpl({value}) {
      return <div>{value}</div>;
    }
    const Client = clientReference(ClientImpl);
    expect(() => {
      const transport = ReactNoopFlightServer.render(
        <Client value={new Date()} />,
      );
      ReactNoopFlightClient.read(transport);
    }).toErrorDev(
      'Only plain objects can be passed to Client Components from Server Components. ' +
        'Date objects are not supported.',
      {withoutStack: true},
    );
  });

  it('should warn in DEV if a toJSON instance is passed to a Client Component child', () => {
    function ClientImpl({children}) {
      return <div>{children}</div>;
    }
    const Client = clientReference(ClientImpl);
    expect(() => {
      const transport = ReactNoopFlightServer.render(
        <Client>Current date: {new Date()}</Client>,
      );
      ReactNoopFlightClient.read(transport);
    }).toErrorDev(
      'Only plain objects can be passed to Client Components from Server Components. ' +
        'Date objects are not supported.\n' +
        '  <>Current date: {Date}</>\n' +
        '                  ^^^^^^',
      {withoutStack: true},
    );
  });

  it('should warn in DEV if a special object is passed to a Client Component', () => {
    function ClientImpl({value}) {
      return <div>{value}</div>;
    }
    const Client = clientReference(ClientImpl);
    expect(() => {
      const transport = ReactNoopFlightServer.render(<Client value={Math} />);
      ReactNoopFlightClient.read(transport);
    }).toErrorDev(
      'Only plain objects can be passed to Client Components from Server Components. ' +
        'Math objects are not supported.\n' +
        '  <... value={Math}>\n' +
        '             ^^^^^^',
      {withoutStack: true},
    );
  });

  it('should warn in DEV if an object with symbols is passed to a Client Component', () => {
    function ClientImpl({value}) {
      return <div>{value}</div>;
    }
    const Client = clientReference(ClientImpl);
    expect(() => {
      const transport = ReactNoopFlightServer.render(
        <Client value={{[Symbol.iterator]: {}}} />,
      );
      ReactNoopFlightClient.read(transport);
    }).toErrorDev(
      'Only plain objects can be passed to Client Components from Server Components. ' +
        'Objects with symbol properties like Symbol.iterator are not supported.',
      {withoutStack: true},
    );
  });

  it('should warn in DEV if a special object is passed to a nested object in Client Component', () => {
    function ClientImpl({value}) {
      return <div>{value}</div>;
    }
    const Client = clientReference(ClientImpl);
    expect(() => {
      const transport = ReactNoopFlightServer.render(
        <Client value={{hello: Math, title: <h1>hi</h1>}} />,
      );
      ReactNoopFlightClient.read(transport);
    }).toErrorDev(
      'Only plain objects can be passed to Client Components from Server Components. ' +
        'Math objects are not supported.\n' +
        '  {hello: Math, title: <h1/>}\n' +
        '          ^^^^',
      {withoutStack: true},
    );
  });

  it('should warn in DEV if a special object is passed to a nested array in Client Component', () => {
    function ClientImpl({value}) {
      return <div>{value}</div>;
    }
    const Client = clientReference(ClientImpl);
    expect(() => {
      const transport = ReactNoopFlightServer.render(
        <Client
          value={['looooong string takes up noise', Math, <h1>hi</h1>]}
        />,
      );
      ReactNoopFlightClient.read(transport);
    }).toErrorDev(
      'Only plain objects can be passed to Client Components from Server Components. ' +
        'Math objects are not supported.\n' +
        '  [..., Math, <h1/>]\n' +
        '        ^^^^',
      {withoutStack: true},
    );
  });

  it('should NOT warn in DEV for key getters', () => {
    const transport = ReactNoopFlightServer.render(<div key="a" />);
    ReactNoopFlightClient.read(transport);
  });

  it('should warn in DEV if a class instance is passed to a host component', () => {
    class Foo {
      method() {}
    }
    expect(() => {
      const transport = ReactNoopFlightServer.render(
        <input value={new Foo()} />,
      );
      ReactNoopFlightClient.read(transport);
    }).toErrorDev(
      'Only plain objects can be passed to Client Components from Server Components. ',
      {withoutStack: true},
    );
  });

  it('should warn in DEV if a a client reference is passed to useContext()', () => {
    const Context = React.createContext();
    const ClientContext = clientReference(Context);
    function ServerComponent() {
      return React.useContext(ClientContext);
    }
    expect(() => {
      const transport = ReactNoopFlightServer.render(<ServerComponent />);
      ReactNoopFlightClient.read(transport);
    }).toErrorDev('Cannot read a Client Context from a Server Component.', {
      withoutStack: true,
    });
  });

  describe('Hooks', () => {
    function DivWithId({children}) {
      const id = React.useId();
      return <div prop={id}>{children}</div>;
    }

    it('should support useId', async () => {
      function App() {
        return (
          <>
            <DivWithId />
            <DivWithId />
          </>
        );
      }

      const transport = ReactNoopFlightServer.render(<App />);
      await act(async () => {
        ReactNoop.render(await ReactNoopFlightClient.read(transport));
      });
      expect(ReactNoop).toMatchRenderedOutput(
        <>
          <div prop=":S1:" />
          <div prop=":S2:" />
        </>,
      );
    });

    it('accepts an identifier prefix that prefixes generated ids', async () => {
      function App() {
        return (
          <>
            <DivWithId />
            <DivWithId />
          </>
        );
      }

      const transport = ReactNoopFlightServer.render(<App />, {
        identifierPrefix: 'foo',
      });
      await act(async () => {
        ReactNoop.render(await ReactNoopFlightClient.read(transport));
      });
      expect(ReactNoop).toMatchRenderedOutput(
        <>
          <div prop=":fooS1:" />
          <div prop=":fooS2:" />
        </>,
      );
    });

    it('[TODO] it does not warn if you render a server element passed to a client module reference twice on the client when using useId', async () => {
      // @TODO Today if you render a Server Component with useId and pass it to a Client Component and that Client Component renders the element in two or more
      // places the id used on the server will be duplicated in the client. This is a deviation from the guarantees useId makes for Fizz/Client and is a consequence
      // of the fact that the Server Component is actually rendered on the server and is reduced to a set of host elements before being passed to the Client component
      // so the output passed to the Client has no knowledge of the useId use. In the future we would like to add a DEV warning when this happens. For now
      // we just accept that it is a nuance of useId in Flight
      function App() {
        const id = React.useId();
        const div = <div prop={id}>{id}</div>;
        return <ClientDoublerModuleRef el={div} />;
      }

      function ClientDoubler({el}) {
        Scheduler.unstable_yieldValue('ClientDoubler');
        return (
          <>
            {el}
            {el}
          </>
        );
      }

      const ClientDoublerModuleRef = clientReference(ClientDoubler);

      const transport = ReactNoopFlightServer.render(<App />);
      expect(Scheduler).toHaveYielded([]);

      await act(async () => {
        ReactNoop.render(await ReactNoopFlightClient.read(transport));
      });

      expect(Scheduler).toHaveYielded(['ClientDoubler']);
      expect(ReactNoop).toMatchRenderedOutput(
        <>
          <div prop=":S1:">:S1:</div>
          <div prop=":S1:">:S1:</div>
        </>,
      );
    });
  });

  describe('ServerContext', () => {
    // @gate enableServerContext
    it('supports basic createServerContext usage', async () => {
      const ServerContext = React.createServerContext(
        'ServerContext',
        'hello from server',
      );
      function Foo() {
        const context = React.useContext(ServerContext);
        return <div>{context}</div>;
      }

      const transport = ReactNoopFlightServer.render(<Foo />);
      await act(async () => {
        ServerContext._currentRenderer = null;
        ServerContext._currentRenderer2 = null;
        ReactNoop.render(await ReactNoopFlightClient.read(transport));
      });

      expect(ReactNoop).toMatchRenderedOutput(<div>hello from server</div>);
    });

    // @gate enableServerContext
    it('propagates ServerContext providers in flight', async () => {
      const ServerContext = React.createServerContext(
        'ServerContext',
        'default',
      );

      function Foo() {
        return (
          <div>
            <ServerContext.Provider value="hi this is server">
              <Bar />
            </ServerContext.Provider>
          </div>
        );
      }
      function Bar() {
        const context = React.useContext(ServerContext);
        return context;
      }

      const transport = ReactNoopFlightServer.render(<Foo />);
      await act(async () => {
        ServerContext._currentRenderer = null;
        ServerContext._currentRenderer2 = null;
        ReactNoop.render(await ReactNoopFlightClient.read(transport));
      });

      expect(ReactNoop).toMatchRenderedOutput(<div>hi this is server</div>);
    });

    // @gate enableServerContext
    it('errors if you try passing JSX through ServerContext value', () => {
      const ServerContext = React.createServerContext('ServerContext', {
        foo: {
          bar: <span>hi this is default</span>,
        },
      });

      function Foo() {
        return (
          <div>
            <ServerContext.Provider
              value={{
                foo: {
                  bar: <span>hi this is server</span>,
                },
              }}>
              <Bar />
            </ServerContext.Provider>
          </div>
        );
      }
      function Bar() {
        const context = React.useContext(ServerContext);
        return context.foo.bar;
      }

      expect(() => {
        ReactNoopFlightServer.render(<Foo />);
      }).toErrorDev('React elements are not allowed in ServerContext', {
        withoutStack: true,
      });
    });

    // @gate enableServerContext
    it('propagates ServerContext and cleans up the providers in flight', async () => {
      const ServerContext = React.createServerContext(
        'ServerContext',
        'default',
      );

      function Foo() {
        return (
          <>
            <ServerContext.Provider value="hi this is server outer">
              <ServerContext.Provider value="hi this is server">
                <Bar />
              </ServerContext.Provider>
              <ServerContext.Provider value="hi this is server2">
                <Bar />
              </ServerContext.Provider>
              <Bar />
            </ServerContext.Provider>
            <ServerContext.Provider value="hi this is server outer2">
              <Bar />
            </ServerContext.Provider>
            <Bar />
          </>
        );
      }
      function Bar() {
        const context = React.useContext(ServerContext);
        return <span>{context}</span>;
      }

      const transport = ReactNoopFlightServer.render(<Foo />);
      await act(async () => {
        ReactNoop.render(await ReactNoopFlightClient.read(transport));
      });

      expect(ReactNoop).toMatchRenderedOutput(
        <>
          <span>hi this is server</span>
          <span>hi this is server2</span>
          <span>hi this is server outer</span>
          <span>hi this is server outer2</span>
          <span>default</span>
        </>,
      );
    });

    // @gate enableServerContext
    it('propagates ServerContext providers in flight after suspending', async () => {
      const ServerContext = React.createServerContext(
        'ServerContext',
        'default',
      );

      function Foo() {
        return (
          <div>
            <ServerContext.Provider value="hi this is server">
              <React.Suspense fallback={'Loading'}>
                <Bar />
              </React.Suspense>
            </ServerContext.Provider>
          </div>
        );
      }

      let resolve;
      const promise = new Promise(res => {
        resolve = () => {
          promise.unsuspend = true;
          res();
        };
      });

      function Bar() {
        if (!promise.unsuspend) {
          Scheduler.unstable_yieldValue('suspended');
          throw promise;
        }
        Scheduler.unstable_yieldValue('rendered');
        const context = React.useContext(ServerContext);
        return context;
      }

      const transport = ReactNoopFlightServer.render(<Foo />);

      expect(Scheduler).toHaveYielded(['suspended']);

      await act(async () => {
        resolve();
        await promise;
        jest.runAllImmediates();
      });

      expect(Scheduler).toHaveYielded(['rendered']);

      await act(async () => {
        ServerContext._currentRenderer = null;
        ServerContext._currentRenderer2 = null;
        ReactNoop.render(await ReactNoopFlightClient.read(transport));
      });

      expect(ReactNoop).toMatchRenderedOutput(<div>hi this is server</div>);
    });

    // @gate enableServerContext
    it('serializes ServerContext to client', async () => {
      const ServerContext = React.createServerContext(
        'ServerContext',
        'default',
      );

      function ClientBar() {
        Scheduler.unstable_yieldValue('ClientBar');
        const context = React.useContext(ServerContext);
        return <span>{context}</span>;
      }

      const Bar = clientReference(ClientBar);

      function Foo() {
        return (
          <ServerContext.Provider value="hi this is server">
            <Bar />
          </ServerContext.Provider>
        );
      }

      const model = {
        foo: <Foo />,
      };

      const transport = ReactNoopFlightServer.render(model);

      expect(Scheduler).toHaveYielded([]);

      await act(async () => {
        ServerContext._currentRenderer = null;
        ServerContext._currentRenderer2 = null;
        const flightModel = await ReactNoopFlightClient.read(transport);
        ReactNoop.render(flightModel.foo);
      });

      expect(Scheduler).toHaveYielded(['ClientBar']);
      expect(ReactNoop).toMatchRenderedOutput(<span>hi this is server</span>);

      expect(() => {
        React.createServerContext('ServerContext', 'default');
      }).toThrow('ServerContext: ServerContext already defined');
    });

    // @gate enableServerContext
    it('takes ServerContext from the client for refetching use cases', async () => {
      const ServerContext = React.createServerContext(
        'ServerContext',
        'default',
      );
      function Bar() {
        return <span>{React.useContext(ServerContext)}</span>;
      }
      const transport = ReactNoopFlightServer.render(<Bar />, {
        context: [['ServerContext', 'Override']],
      });

      await act(async () => {
        const flightModel = await ReactNoopFlightClient.read(transport);
        ReactNoop.render(flightModel);
      });
      expect(ReactNoop).toMatchRenderedOutput(<span>Override</span>);
    });

    // @gate enableServerContext
    it('sets default initial value when defined lazily on server or client', async () => {
      let ServerContext;
      function inlineLazyServerContextInitialization() {
        if (!ServerContext) {
          ServerContext = React.createServerContext('ServerContext', 'default');
        }
        return ServerContext;
      }

      let ClientContext;
      function inlineContextInitialization() {
        if (!ClientContext) {
          ClientContext = React.createServerContext('ServerContext', 'default');
        }
        return ClientContext;
      }

      function ClientBaz() {
        const context = inlineContextInitialization();
        const value = React.useContext(context);
        return <div>{value}</div>;
      }

      const Baz = clientReference(ClientBaz);

      function Bar() {
        return (
          <article>
            <div>
              {React.useContext(inlineLazyServerContextInitialization())}
            </div>
            <Baz />
          </article>
        );
      }

      function ServerApp() {
        const Context = inlineLazyServerContextInitialization();
        return (
          <>
            <Context.Provider value="test">
              <Bar />
            </Context.Provider>
            <Bar />
          </>
        );
      }

      function ClientApp({serverModel}) {
        return (
          <>
            {serverModel}
            <ClientBaz />
          </>
        );
      }

      const transport = ReactNoopFlightServer.render(<ServerApp />);

      expect(ClientContext).toBe(undefined);

      // Reset all modules, except flight-modules which keeps the registry of Client Components
      const flightModules = require('react-noop-renderer/flight-modules');
      jest.resetModules();
      jest.mock('react-noop-renderer/flight-modules', () => flightModules);

      React = require('react');
      ReactNoop = require('react-noop-renderer');
      ReactNoopFlightServer = require('react-noop-renderer/flight-server');
      ReactNoopFlightClient = require('react-noop-renderer/flight-client');
      act = require('jest-react').act;
      Scheduler = require('scheduler');

      await act(async () => {
        const serverModel = await ReactNoopFlightClient.read(transport);
        ReactNoop.render(<ClientApp serverModel={serverModel} />);
      });

      expect(ClientContext).not.toBe(ServerContext);

      expect(ReactNoop).toMatchRenderedOutput(
        <>
          <article>
            <div>test</div>
            <div>test</div>
          </article>
          <article>
            <div>default</div>
            <div>default</div>
          </article>
          <div>default</div>
        </>,
      );
    });
  });
});<|MERGE_RESOLUTION|>--- conflicted
+++ resolved
@@ -91,17 +91,10 @@
     };
   });
 
-<<<<<<< HEAD
   afterEach(() => {
     jest.restoreAllMocks();
   });
 
-  function moduleReference(value) {
-    return {
-      $$typeof: Symbol.for('react.module.reference'),
-      value: value,
-    };
-=======
   function clientReference(value) {
     return Object.defineProperties(
       function() {
@@ -112,7 +105,6 @@
         value: {value: value},
       },
     );
->>>>>>> ce09ace9
   }
 
   it('can render a Server Component', async () => {
