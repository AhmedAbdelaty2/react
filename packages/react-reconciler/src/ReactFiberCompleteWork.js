--- conflicted
+++ resolved
@@ -12,6 +12,7 @@
 import type {
   ReactEventResponder,
   ReactEventResponderInstance,
+  ReactFundamentalComponentInstance,
 } from 'shared/ReactTypes';
 import type {FiberRoot} from './ReactFiberRoot';
 import type {
@@ -21,13 +22,6 @@
   Container,
   ChildSet,
 } from './ReactFiberHostConfig';
-<<<<<<< HEAD
-=======
-import type {
-  ReactEventComponentInstance,
-  ReactFundamentalComponentInstance,
-} from 'shared/ReactTypes';
->>>>>>> 2c4d61e1
 import type {
   SuspenseState,
   SuspenseListRenderState,
@@ -57,11 +51,7 @@
   SimpleMemoComponent,
   LazyComponent,
   IncompleteClassComponent,
-<<<<<<< HEAD
-=======
-  EventComponent,
   FundamentalComponent,
->>>>>>> 2c4d61e1
 } from 'shared/ReactWorkTags';
 import {NoMode, BatchedMode} from './ReactTypeOfMode';
 import {
@@ -88,16 +78,12 @@
   createContainerChildSet,
   appendChildToContainerChildSet,
   finalizeContainerChildren,
-<<<<<<< HEAD
   mountResponderInstance,
   unmountResponderInstance,
-=======
-  updateEventComponent,
   getFundamentalComponentInstance,
   mountFundamentalComponent,
   cloneFundamentalInstance,
   shouldUpdateFundamentalComponent,
->>>>>>> 2c4d61e1
 } from './ReactFiberHostConfig';
 import {
   getRootHostContainer,
@@ -142,11 +128,7 @@
   renderDidSuspendDelayIfPossible,
   renderHasNotSuspendedYet,
 } from './ReactFiberWorkLoop';
-<<<<<<< HEAD
-=======
-import {createEventComponentInstance} from './ReactFiberEvents';
 import {createFundamentalStateInstance} from './ReactFiberFundamental';
->>>>>>> 2c4d61e1
 import {Never} from './ReactFiberExpirationTime';
 import {resetChildFibers} from './ReactChildFiber';
 
@@ -1181,44 +1163,6 @@
       }
       break;
     }
-<<<<<<< HEAD
-=======
-    case EventComponent: {
-      if (enableFlareAPI) {
-        popHostContext(workInProgress);
-        const rootContainerInstance = getRootHostContainer();
-        const responder = workInProgress.type.responder;
-        let eventComponentInstance: ReactEventComponentInstance<
-          any,
-          any,
-        > | null =
-          workInProgress.stateNode;
-
-        if (eventComponentInstance === null) {
-          let responderState = null;
-          const getInitialState = responder.getInitialState;
-          if (getInitialState !== undefined) {
-            responderState = getInitialState(newProps);
-          }
-          eventComponentInstance = workInProgress.stateNode = createEventComponentInstance(
-            workInProgress,
-            newProps,
-            responder,
-            rootContainerInstance,
-            responderState || {},
-            false,
-          );
-          markUpdate(workInProgress);
-        } else {
-          // Update the props on the event component state node
-          eventComponentInstance.props = newProps;
-          // Update the current fiber
-          eventComponentInstance.currentFiber = workInProgress;
-          updateEventComponent(eventComponentInstance);
-        }
-      }
-      break;
-    }
     case FundamentalComponent: {
       if (enableFundamentalAPI) {
         const fundamentalImpl = workInProgress.type.impl;
@@ -1270,7 +1214,6 @@
       }
       break;
     }
->>>>>>> 2c4d61e1
     default:
       invariant(
         false,
