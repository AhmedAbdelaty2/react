--- conflicted
+++ resolved
@@ -302,8 +302,6 @@
 ): ExpirationTime {
   const current = container.current;
   const currentTime = requestCurrentTime();
-<<<<<<< HEAD
-  const expirationTime = computeExpirationForFiber(currentTime, current);
   if (__DEV__) {
     // jest isn't a 'global', it's just exposed to tests via a wrapped function
     // further, this isn't a test file, so flow doesn't recognize the symbol. So...
@@ -312,14 +310,12 @@
       warnIfNotScopedWithMatchingAct(current);
     }
   }
-=======
   const suspenseConfig = requestCurrentSuspenseConfig();
   const expirationTime = computeExpirationForFiber(
     currentTime,
     current,
     suspenseConfig,
   );
->>>>>>> 9c6de716
   return updateContainerAtExpirationTime(
     element,
     container,
