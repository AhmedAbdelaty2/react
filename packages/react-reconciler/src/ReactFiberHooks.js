/**
 * Copyright (c) Meta Platforms, Inc. and affiliates.
 *
 * This source code is licensed under the MIT license found in the
 * LICENSE file in the root directory of this source tree.
 *
 * @flow
 */

import type {
  ReactContext,
  StartTransitionOptions,
  Usable,
  Thenable,
  RejectedThenable,
  Awaited,
} from 'shared/ReactTypes';
import type {
  Fiber,
  FiberRoot,
  Dispatcher,
  HookType,
  MemoCache,
} from './ReactInternalTypes';
import type {Lanes, Lane} from './ReactFiberLane';
import type {HookFlags} from './ReactHookEffectTags';
import type {Flags} from './ReactFiberFlags';
import type {TransitionStatus} from './ReactFiberConfig';

import {
  HostTransitionContext,
  NotPendingTransition as NoPendingHostTransition,
  setCurrentUpdatePriority,
  getCurrentUpdatePriority,
} from './ReactFiberConfig';
import ReactSharedInternals from 'shared/ReactSharedInternals';
import {
  enableDebugTracing,
  enableSchedulingProfiler,
  enableCache,
  enableLazyContextPropagation,
  enableTransitionTracing,
  enableUseMemoCacheHook,
  enableUseEffectEventHook,
  enableLegacyCache,
  debugRenderPhaseSideEffectsForStrictMode,
  enableAsyncActions,
  disableLegacyMode,
  enableNoCloningMemoCache,
  enableContextProfiling,
  enableUseResourceEffectHook,
} from 'shared/ReactFeatureFlags';
import {
  REACT_CONTEXT_TYPE,
  REACT_MEMO_CACHE_SENTINEL,
} from 'shared/ReactSymbols';

import {
  NoMode,
  ConcurrentMode,
  DebugTracingMode,
  StrictEffectsMode,
  StrictLegacyMode,
  NoStrictPassiveEffectsMode,
} from './ReactTypeOfMode';
import {
  NoLane,
  SyncLane,
  OffscreenLane,
  DeferredLane,
  NoLanes,
  isSubsetOfLanes,
  includesBlockingLane,
  includesOnlyNonUrgentLanes,
  mergeLanes,
  removeLanes,
  intersectLanes,
  isTransitionLane,
  markRootEntangled,
  includesSomeLane,
} from './ReactFiberLane';
import {
  ContinuousEventPriority,
  higherEventPriority,
} from './ReactEventPriorities';
import {
  readContext,
  readContextAndCompare,
  checkIfContextChanged,
} from './ReactFiberNewContext';
import {HostRoot, CacheComponent, HostComponent} from './ReactWorkTags';
import {
  LayoutStatic as LayoutStaticEffect,
  Passive as PassiveEffect,
  PassiveStatic as PassiveStaticEffect,
  StaticMask as StaticMaskEffect,
  Update as UpdateEffect,
  StoreConsistency,
  MountLayoutDev as MountLayoutDevEffect,
  MountPassiveDev as MountPassiveDevEffect,
  FormReset,
} from './ReactFiberFlags';
import {
  HasEffect as HookHasEffect,
  Layout as HookLayout,
  Passive as HookPassive,
  Insertion as HookInsertion,
} from './ReactHookEffectTags';
import {
  getWorkInProgressRoot,
  getWorkInProgressRootRenderLanes,
  scheduleUpdateOnFiber,
  requestUpdateLane,
  requestDeferredLane,
  markSkippedUpdateLanes,
  isInvalidExecutionContextForEventFunction,
} from './ReactFiberWorkLoop';

import getComponentNameFromFiber from 'react-reconciler/src/getComponentNameFromFiber';
import is from 'shared/objectIs';
import isArray from 'shared/isArray';
import {
  markWorkInProgressReceivedUpdate,
  checkIfWorkInProgressReceivedUpdate,
} from './ReactFiberBeginWork';
import {
  getIsHydrating,
  tryToClaimNextHydratableFormMarkerInstance,
} from './ReactFiberHydrationContext';
import {logStateUpdateScheduled} from './DebugTracing';
import {
  markStateUpdateScheduled,
  setIsStrictModeForDevtools,
} from './ReactFiberDevToolsHook';
import {startUpdateTimerByLane} from './ReactProfilerTimer';
import {createCache} from './ReactFiberCacheComponent';
import {
  createUpdate as createLegacyQueueUpdate,
  enqueueUpdate as enqueueLegacyQueueUpdate,
  entangleTransitions as entangleLegacyQueueTransitions,
} from './ReactFiberClassUpdateQueue';
import {
  enqueueConcurrentHookUpdate,
  enqueueConcurrentHookUpdateAndEagerlyBailout,
  enqueueConcurrentRenderForLane,
} from './ReactFiberConcurrentUpdates';
import {getTreeId} from './ReactFiberTreeContext';
import {now} from './Scheduler';
import {
  trackUsedThenable,
  checkIfUseWrappedInTryCatch,
  createThenableState,
  SuspenseException,
  SuspenseActionException,
} from './ReactFiberThenable';
import type {ThenableState} from './ReactFiberThenable';
import type {BatchConfigTransition} from './ReactFiberTracingMarkerComponent';
import {
  peekEntangledActionLane,
  peekEntangledActionThenable,
  chainThenableValue,
} from './ReactFiberAsyncAction';
import {requestTransitionLane} from './ReactFiberRootScheduler';
import {isCurrentTreeHidden} from './ReactFiberHiddenContext';
import {requestCurrentTransition} from './ReactFiberTransition';

import {callComponentInDEV} from './ReactFiberCallUserSpace';

export type Update<S, A> = {
  lane: Lane,
  revertLane: Lane,
  action: A,
  hasEagerState: boolean,
  eagerState: S | null,
  next: Update<S, A>,
};

export type UpdateQueue<S, A> = {
  pending: Update<S, A> | null,
  lanes: Lanes,
  dispatch: (A => mixed) | null,
  lastRenderedReducer: ((S, A) => S) | null,
  lastRenderedState: S | null,
};

let didWarnAboutMismatchedHooksForComponent;
let didWarnUncachedGetSnapshot: void | true;
let didWarnAboutUseWrappedInTryCatch;
let didWarnAboutAsyncClientComponent;
let didWarnAboutUseFormState;
if (__DEV__) {
  didWarnAboutMismatchedHooksForComponent = new Set<string | null>();
  didWarnAboutUseWrappedInTryCatch = new Set<string | null>();
  didWarnAboutAsyncClientComponent = new Set<string | null>();
  didWarnAboutUseFormState = new Set<string | null>();
}

export type Hook = {
  memoizedState: any,
  baseState: any,
  baseQueue: Update<any, any> | null,
  queue: any,
  next: Hook | null,
};

// The effect "instance" is a shared object that remains the same for the entire
// lifetime of an effect. In Rust terms, a RefCell. We use it to store the
// "destroy" function that is returned from an effect, because that is stateful.
// The field is `undefined` if the effect is unmounted, or if the effect ran
// but is not stateful. We don't explicitly track whether the effect is mounted
// or unmounted because that can be inferred by the hiddenness of the fiber in
// the tree, i.e. whether there is a hidden Offscreen fiber above it.
//
// It's unfortunate that this is stored on a separate object, because it adds
// more memory per effect instance, but it's conceptually sound. I think there's
// likely a better data structure we could use for effects; perhaps just one
// array of effect instances per fiber. But I think this is OK for now despite
// the additional memory and we can follow up with performance
// optimizations later.
type EffectInstance = {
  resource: mixed,
  destroy: void | (() => void) | ((resource: mixed) => void),
};

export const ResourceEffectIdentityKind: 0 = 0;
export const ResourceEffectUpdateKind: 1 = 1;
export type EffectKind =
  | typeof ResourceEffectIdentityKind
  | typeof ResourceEffectUpdateKind;
export type Effect =
  | SimpleEffect
  | ResourceEffectIdentity
  | ResourceEffectUpdate;
export type SimpleEffect = {
  tag: HookFlags,
  inst: EffectInstance,
  create: () => (() => void) | void,
  deps: Array<mixed> | void | null,
  next: Effect,
};
export type ResourceEffectIdentity = {
  resourceKind: typeof ResourceEffectIdentityKind,
  tag: HookFlags,
  inst: EffectInstance,
  create: () => mixed,
  deps: Array<mixed> | void | null,
  next: Effect,
};
export type ResourceEffectUpdate = {
  resourceKind: typeof ResourceEffectUpdateKind,
  tag: HookFlags,
  inst: EffectInstance,
  update: ((resource: mixed) => void) | void,
  deps: Array<mixed> | void | null,
  next: Effect,
};

type StoreInstance<T> = {
  value: T,
  getSnapshot: () => T,
};

type StoreConsistencyCheck<T> = {
  value: T,
  getSnapshot: () => T,
};

type EventFunctionPayload<Args, Return, F: (...Array<Args>) => Return> = {
  ref: {
    eventFn: F,
    impl: F,
  },
  nextImpl: F,
};

export type FunctionComponentUpdateQueue = {
  lastEffect: Effect | null,
  events: Array<EventFunctionPayload<any, any, any>> | null,
  stores: Array<StoreConsistencyCheck<any>> | null,
  // NOTE: optional, only set when enableUseMemoCacheHook is enabled
  memoCache?: MemoCache | null,
};

type BasicStateAction<S> = (S => S) | S;

type Dispatch<A> = A => void;

// These are set right before calling the component.
let renderLanes: Lanes = NoLanes;
// The work-in-progress fiber. I've named it differently to distinguish it from
// the work-in-progress hook.
let currentlyRenderingFiber: Fiber = (null: any);

// Hooks are stored as a linked list on the fiber's memoizedState field. The
// current hook list is the list that belongs to the current fiber. The
// work-in-progress hook list is a new list that will be added to the
// work-in-progress fiber.
let currentHook: Hook | null = null;
let workInProgressHook: Hook | null = null;

// Whether an update was scheduled at any point during the render phase. This
// does not get reset if we do another render pass; only when we're completely
// finished evaluating this component. This is an optimization so we know
// whether we need to clear render phase updates after a throw.
let didScheduleRenderPhaseUpdate: boolean = false;
// Where an update was scheduled only during the current render pass. This
// gets reset after each attempt.
// TODO: Maybe there's some way to consolidate this with
// `didScheduleRenderPhaseUpdate`. Or with `numberOfReRenders`.
let didScheduleRenderPhaseUpdateDuringThisPass: boolean = false;
let shouldDoubleInvokeUserFnsInHooksDEV: boolean = false;
// Counts the number of useId hooks in this component.
let localIdCounter: number = 0;
// Counts number of `use`-d thenables
let thenableIndexCounter: number = 0;
let thenableState: ThenableState | null = null;

// Used for ids that are generated completely client-side (i.e. not during
// hydration). This counter is global, so client ids are not stable across
// render attempts.
let globalClientIdCounter: number = 0;

const RE_RENDER_LIMIT = 25;

// In DEV, this is the name of the currently executing primitive hook
let currentHookNameInDev: ?HookType = null;

// In DEV, this list ensures that hooks are called in the same order between renders.
// The list stores the order of hooks used during the initial render (mount).
// Subsequent renders (updates) reference this list.
let hookTypesDev: Array<HookType> | null = null;
let hookTypesUpdateIndexDev: number = -1;

// In DEV, this tracks whether currently rendering component needs to ignore
// the dependencies for Hooks that need them (e.g. useEffect or useMemo).
// When true, such Hooks will always be "remounted". Only used during hot reload.
let ignorePreviousDependencies: boolean = false;

function mountHookTypesDev(): void {
  if (__DEV__) {
    const hookName = ((currentHookNameInDev: any): HookType);

    if (hookTypesDev === null) {
      hookTypesDev = [hookName];
    } else {
      hookTypesDev.push(hookName);
    }
  }
}

function updateHookTypesDev(): void {
  if (__DEV__) {
    const hookName = ((currentHookNameInDev: any): HookType);

    if (hookTypesDev !== null) {
      hookTypesUpdateIndexDev++;
      if (hookTypesDev[hookTypesUpdateIndexDev] !== hookName) {
        warnOnHookMismatchInDev(hookName);
      }
    }
  }
}

function checkDepsAreArrayDev(deps: mixed): void {
  if (__DEV__) {
    if (deps !== undefined && deps !== null && !isArray(deps)) {
      // Verify deps, but only on mount to avoid extra checks.
      // It's unlikely their type would change as usually you define them inline.
      console.error(
        '%s received a final argument that is not an array (instead, received `%s`). When ' +
          'specified, the final argument must be an array.',
        currentHookNameInDev,
        typeof deps,
      );
    }
  }
}

function checkDepsAreNonEmptyArrayDev(deps: mixed): void {
  if (__DEV__) {
    if (
      deps !== undefined &&
      deps !== null &&
      isArray(deps) &&
      deps.length === 0
    ) {
      console.error(
        '%s received a dependency array with no dependencies. When ' +
          'specified, the dependency array must have at least one dependency.',
        currentHookNameInDev,
      );
    }
  }
}

function warnOnHookMismatchInDev(currentHookName: HookType): void {
  if (__DEV__) {
    const componentName = getComponentNameFromFiber(currentlyRenderingFiber);
    if (!didWarnAboutMismatchedHooksForComponent.has(componentName)) {
      didWarnAboutMismatchedHooksForComponent.add(componentName);

      if (hookTypesDev !== null) {
        let table = '';

        const secondColumnStart = 30;

        for (let i = 0; i <= ((hookTypesUpdateIndexDev: any): number); i++) {
          const oldHookName = hookTypesDev[i];
          const newHookName =
            i === ((hookTypesUpdateIndexDev: any): number)
              ? currentHookName
              : oldHookName;

          let row = `${i + 1}. ${oldHookName}`;

          // Extra space so second column lines up
          // lol @ IE not supporting String#repeat
          while (row.length < secondColumnStart) {
            row += ' ';
          }

          row += newHookName + '\n';

          table += row;
        }

        console.error(
          'React has detected a change in the order of Hooks called by %s. ' +
            'This will lead to bugs and errors if not fixed. ' +
            'For more information, read the Rules of Hooks: https://react.dev/link/rules-of-hooks\n\n' +
            '   Previous render            Next render\n' +
            '   ------------------------------------------------------\n' +
            '%s' +
            '   ^^^^^^^^^^^^^^^^^^^^^^^^^^^^^^^^^^^^^^^^^^^^^^^^^^^^^^\n',
          componentName,
          table,
        );
      }
    }
  }
}

function warnOnUseFormStateInDev(): void {
  if (__DEV__) {
    const componentName = getComponentNameFromFiber(currentlyRenderingFiber);
    if (!didWarnAboutUseFormState.has(componentName)) {
      didWarnAboutUseFormState.add(componentName);

      console.error(
        'ReactDOM.useFormState has been renamed to React.useActionState. ' +
          'Please update %s to use React.useActionState.',
        componentName,
      );
    }
  }
}

function warnIfAsyncClientComponent(Component: Function) {
  if (__DEV__) {
    // This dev-only check only works for detecting native async functions,
    // not transpiled ones. There's also a prod check that we use to prevent
    // async client components from crashing the app; the prod one works even
    // for transpiled async functions. Neither mechanism is completely
    // bulletproof but together they cover the most common cases.
    const isAsyncFunction =
      // $FlowIgnore[method-unbinding]
      Object.prototype.toString.call(Component) === '[object AsyncFunction]' ||
      // $FlowIgnore[method-unbinding]
      Object.prototype.toString.call(Component) ===
        '[object AsyncGeneratorFunction]';
    if (isAsyncFunction) {
      // Encountered an async Client Component. This is not yet supported.
      const componentName = getComponentNameFromFiber(currentlyRenderingFiber);
      if (!didWarnAboutAsyncClientComponent.has(componentName)) {
        didWarnAboutAsyncClientComponent.add(componentName);
        console.error(
          'async/await is not yet supported in Client Components, only ' +
            'Server Components. This error is often caused by accidentally ' +
            "adding `'use client'` to a module that was originally written " +
            'for the server.',
        );
      }
    }
  }
}

function throwInvalidHookError() {
  throw new Error(
    'Invalid hook call. Hooks can only be called inside of the body of a function component. This could happen for' +
      ' one of the following reasons:\n' +
      '1. You might have mismatching versions of React and the renderer (such as React DOM)\n' +
      '2. You might be breaking the Rules of Hooks\n' +
      '3. You might have more than one copy of React in the same app\n' +
      'See https://react.dev/link/invalid-hook-call for tips about how to debug and fix this problem.',
  );
}

function areHookInputsEqual(
  nextDeps: Array<mixed>,
  prevDeps: Array<mixed> | null,
): boolean {
  if (__DEV__) {
    if (ignorePreviousDependencies) {
      // Only true when this component is being hot reloaded.
      return false;
    }
  }

  if (prevDeps === null) {
    if (__DEV__) {
      console.error(
        '%s received a final argument during this render, but not during ' +
          'the previous render. Even though the final argument is optional, ' +
          'its type cannot change between renders.',
        currentHookNameInDev,
      );
    }
    return false;
  }

  if (__DEV__) {
    // Don't bother comparing lengths in prod because these arrays should be
    // passed inline.
    if (nextDeps.length !== prevDeps.length) {
      console.error(
        'The final argument passed to %s changed size between renders. The ' +
          'order and size of this array must remain constant.\n\n' +
          'Previous: %s\n' +
          'Incoming: %s',
        currentHookNameInDev,
        `[${prevDeps.join(', ')}]`,
        `[${nextDeps.join(', ')}]`,
      );
    }
  }
  // $FlowFixMe[incompatible-use] found when upgrading Flow
  for (let i = 0; i < prevDeps.length && i < nextDeps.length; i++) {
    // $FlowFixMe[incompatible-use] found when upgrading Flow
    if (is(nextDeps[i], prevDeps[i])) {
      continue;
    }
    return false;
  }
  return true;
}

export function renderWithHooks<Props, SecondArg>(
  current: Fiber | null,
  workInProgress: Fiber,
  Component: (p: Props, arg: SecondArg) => any,
  props: Props,
  secondArg: SecondArg,
  nextRenderLanes: Lanes,
): any {
  renderLanes = nextRenderLanes;
  currentlyRenderingFiber = workInProgress;

  if (__DEV__) {
    hookTypesDev =
      current !== null
        ? ((current._debugHookTypes: any): Array<HookType>)
        : null;
    hookTypesUpdateIndexDev = -1;
    // Used for hot reloading:
    ignorePreviousDependencies =
      current !== null && current.type !== workInProgress.type;

    warnIfAsyncClientComponent(Component);
  }

  workInProgress.memoizedState = null;
  workInProgress.updateQueue = null;
  workInProgress.lanes = NoLanes;

  // The following should have already been reset
  // currentHook = null;
  // workInProgressHook = null;

  // didScheduleRenderPhaseUpdate = false;
  // localIdCounter = 0;
  // thenableIndexCounter = 0;
  // thenableState = null;

  // TODO Warn if no hooks are used at all during mount, then some are used during update.
  // Currently we will identify the update render as a mount because memoizedState === null.
  // This is tricky because it's valid for certain types of components (e.g. React.lazy)

  // Using memoizedState to differentiate between mount/update only works if at least one stateful hook is used.
  // Non-stateful hooks (e.g. context) don't get added to memoizedState,
  // so memoizedState would be null during updates and mounts.
  if (__DEV__) {
    if (current !== null && current.memoizedState !== null) {
      ReactSharedInternals.H = HooksDispatcherOnUpdateInDEV;
    } else if (hookTypesDev !== null) {
      // This dispatcher handles an edge case where a component is updating,
      // but no stateful hooks have been used.
      // We want to match the production code behavior (which will use HooksDispatcherOnMount),
      // but with the extra DEV validation to ensure hooks ordering hasn't changed.
      // This dispatcher does that.
      ReactSharedInternals.H = HooksDispatcherOnMountWithHookTypesInDEV;
    } else {
      ReactSharedInternals.H = HooksDispatcherOnMountInDEV;
    }
  } else {
    ReactSharedInternals.H =
      current === null || current.memoizedState === null
        ? HooksDispatcherOnMount
        : HooksDispatcherOnUpdate;
  }

  // In Strict Mode, during development, user functions are double invoked to
  // help detect side effects. The logic for how this is implemented for in
  // hook components is a bit complex so let's break it down.
  //
  // We will invoke the entire component function twice. However, during the
  // second invocation of the component, the hook state from the first
  // invocation will be reused. That means things like `useMemo` functions won't
  // run again, because the deps will match and the memoized result will
  // be reused.
  //
  // We want memoized functions to run twice, too, so account for this, user
  // functions are double invoked during the *first* invocation of the component
  // function, and are *not* double invoked during the second incovation:
  //
  // - First execution of component function: user functions are double invoked
  // - Second execution of component function (in Strict Mode, during
  //   development): user functions are not double invoked.
  //
  // This is intentional for a few reasons; most importantly, it's because of
  // how `use` works when something suspends: it reuses the promise that was
  // passed during the first attempt. This is itself a form of memoization.
  // We need to be able to memoize the reactive inputs to the `use` call using
  // a hook (i.e. `useMemo`), which means, the reactive inputs to `use` must
  // come from the same component invocation as the output.
  //
  // There are plenty of tests to ensure this behavior is correct.
  const shouldDoubleRenderDEV =
    __DEV__ &&
    debugRenderPhaseSideEffectsForStrictMode &&
    (workInProgress.mode & StrictLegacyMode) !== NoMode;

  shouldDoubleInvokeUserFnsInHooksDEV = shouldDoubleRenderDEV;
  let children = __DEV__
    ? callComponentInDEV(Component, props, secondArg)
    : Component(props, secondArg);
  shouldDoubleInvokeUserFnsInHooksDEV = false;

  // Check if there was a render phase update
  if (didScheduleRenderPhaseUpdateDuringThisPass) {
    // Keep rendering until the component stabilizes (there are no more render
    // phase updates).
    children = renderWithHooksAgain(
      workInProgress,
      Component,
      props,
      secondArg,
    );
  }

  if (shouldDoubleRenderDEV) {
    // In development, components are invoked twice to help detect side effects.
    setIsStrictModeForDevtools(true);
    try {
      children = renderWithHooksAgain(
        workInProgress,
        Component,
        props,
        secondArg,
      );
    } finally {
      setIsStrictModeForDevtools(false);
    }
  }

  finishRenderingHooks(current, workInProgress, Component);

  return children;
}

function finishRenderingHooks<Props, SecondArg>(
  current: Fiber | null,
  workInProgress: Fiber,
  Component: (p: Props, arg: SecondArg) => any,
): void {
  if (__DEV__) {
    workInProgress._debugHookTypes = hookTypesDev;
    // Stash the thenable state for use by DevTools.
    if (workInProgress.dependencies === null) {
      if (thenableState !== null) {
        workInProgress.dependencies = {
          lanes: NoLanes,
          firstContext: null,
          _debugThenableState: thenableState,
        };
      }
    } else {
      workInProgress.dependencies._debugThenableState = thenableState;
    }
  }

  // We can assume the previous dispatcher is always this one, since we set it
  // at the beginning of the render phase and there's no re-entrance.
  ReactSharedInternals.H = ContextOnlyDispatcher;

  // This check uses currentHook so that it works the same in DEV and prod bundles.
  // hookTypesDev could catch more cases (e.g. context) but only in DEV bundles.
  const didRenderTooFewHooks =
    currentHook !== null && currentHook.next !== null;

  renderLanes = NoLanes;
  currentlyRenderingFiber = (null: any);

  currentHook = null;
  workInProgressHook = null;

  if (__DEV__) {
    currentHookNameInDev = null;
    hookTypesDev = null;
    hookTypesUpdateIndexDev = -1;

    // Confirm that a static flag was not added or removed since the last
    // render. If this fires, it suggests that we incorrectly reset the static
    // flags in some other part of the codebase. This has happened before, for
    // example, in the SuspenseList implementation.
    if (
      current !== null &&
      (current.flags & StaticMaskEffect) !==
        (workInProgress.flags & StaticMaskEffect) &&
      // Disable this warning in legacy mode, because legacy Suspense is weird
      // and creates false positives. To make this work in legacy mode, we'd
      // need to mark fibers that commit in an incomplete state, somehow. For
      // now I'll disable the warning that most of the bugs that would trigger
      // it are either exclusive to concurrent mode or exist in both.
      (disableLegacyMode || (current.mode & ConcurrentMode) !== NoMode)
    ) {
      console.error(
        'Internal React error: Expected static flag was missing. Please ' +
          'notify the React team.',
      );
    }
  }

  didScheduleRenderPhaseUpdate = false;
  // This is reset by checkDidRenderIdHook
  // localIdCounter = 0;

  thenableIndexCounter = 0;
  thenableState = null;

  if (didRenderTooFewHooks) {
    throw new Error(
      'Rendered fewer hooks than expected. This may be caused by an accidental ' +
        'early return statement.',
    );
  }

  if (enableLazyContextPropagation) {
    if (current !== null) {
      if (!checkIfWorkInProgressReceivedUpdate()) {
        // If there were no changes to props or state, we need to check if there
        // was a context change. We didn't already do this because there's no
        // 1:1 correspondence between dependencies and hooks. Although, because
        // there almost always is in the common case (`readContext` is an
        // internal API), we could compare in there. OTOH, we only hit this case
        // if everything else bails out, so on the whole it might be better to
        // keep the comparison out of the common path.
        const currentDependencies = current.dependencies;
        if (
          currentDependencies !== null &&
          checkIfContextChanged(currentDependencies)
        ) {
          markWorkInProgressReceivedUpdate();
        }
      }
    }
  }

  if (__DEV__) {
    if (checkIfUseWrappedInTryCatch()) {
      const componentName =
        getComponentNameFromFiber(workInProgress) || 'Unknown';
      if (
        !didWarnAboutUseWrappedInTryCatch.has(componentName) &&
        // This warning also fires if you suspend with `use` inside an
        // async component. Since we warn for that above, we'll silence this
        // second warning by checking here.
        !didWarnAboutAsyncClientComponent.has(componentName)
      ) {
        didWarnAboutUseWrappedInTryCatch.add(componentName);
        console.error(
          '`use` was called from inside a try/catch block. This is not allowed ' +
            'and can lead to unexpected behavior. To handle errors triggered ' +
            'by `use`, wrap your component in a error boundary.',
        );
      }
    }
  }
}

export function replaySuspendedComponentWithHooks<Props, SecondArg>(
  current: Fiber | null,
  workInProgress: Fiber,
  Component: (p: Props, arg: SecondArg) => any,
  props: Props,
  secondArg: SecondArg,
): any {
  // This function is used to replay a component that previously suspended,
  // after its data resolves.
  //
  // It's a simplified version of renderWithHooks, but it doesn't need to do
  // most of the set up work because they weren't reset when we suspended; they
  // only get reset when the component either completes (finishRenderingHooks)
  // or unwinds (resetHooksOnUnwind).
  if (__DEV__) {
    hookTypesUpdateIndexDev = -1;
    // Used for hot reloading:
    ignorePreviousDependencies =
      current !== null && current.type !== workInProgress.type;
  }
  // renderWithHooks only resets the updateQueue but does not clear it, since
  // it needs to work for both this case (suspense replay) as well as for double
  // renders in dev and setState-in-render. However, for the suspense replay case
  // we need to reset the updateQueue to correctly handle unmount effects, so we
  // clear the queue here
  workInProgress.updateQueue = null;
  const children = renderWithHooksAgain(
    workInProgress,
    Component,
    props,
    secondArg,
  );
  finishRenderingHooks(current, workInProgress, Component);
  return children;
}

function renderWithHooksAgain<Props, SecondArg>(
  workInProgress: Fiber,
  Component: (p: Props, arg: SecondArg) => any,
  props: Props,
  secondArg: SecondArg,
): any {
  // This is used to perform another render pass. It's used when setState is
  // called during render, and for double invoking components in Strict Mode
  // during development.
  //
  // The state from the previous pass is reused whenever possible. So, state
  // updates that were already processed are not processed again, and memoized
  // functions (`useMemo`) are not invoked again.
  //
  // Keep rendering in a loop for as long as render phase updates continue to
  // be scheduled. Use a counter to prevent infinite loops.

  currentlyRenderingFiber = workInProgress;

  let numberOfReRenders: number = 0;
  let children;
  do {
    if (didScheduleRenderPhaseUpdateDuringThisPass) {
      // It's possible that a use() value depended on a state that was updated in
      // this rerender, so we need to watch for different thenables this time.
      thenableState = null;
    }
    thenableIndexCounter = 0;
    didScheduleRenderPhaseUpdateDuringThisPass = false;

    if (numberOfReRenders >= RE_RENDER_LIMIT) {
      throw new Error(
        'Too many re-renders. React limits the number of renders to prevent ' +
          'an infinite loop.',
      );
    }

    numberOfReRenders += 1;
    if (__DEV__) {
      // Even when hot reloading, allow dependencies to stabilize
      // after first render to prevent infinite render phase updates.
      ignorePreviousDependencies = false;
    }

    // Start over from the beginning of the list
    currentHook = null;
    workInProgressHook = null;

    if (workInProgress.updateQueue != null) {
      resetFunctionComponentUpdateQueue((workInProgress.updateQueue: any));
    }

    if (__DEV__) {
      // Also validate hook order for cascading updates.
      hookTypesUpdateIndexDev = -1;
    }

    ReactSharedInternals.H = __DEV__
      ? HooksDispatcherOnRerenderInDEV
      : HooksDispatcherOnRerender;

    children = __DEV__
      ? callComponentInDEV(Component, props, secondArg)
      : Component(props, secondArg);
  } while (didScheduleRenderPhaseUpdateDuringThisPass);
  return children;
}

export function renderTransitionAwareHostComponentWithHooks(
  current: Fiber | null,
  workInProgress: Fiber,
  lanes: Lanes,
): TransitionStatus {
  if (!enableAsyncActions) {
    throw new Error('Not implemented.');
  }
  return renderWithHooks(
    current,
    workInProgress,
    TransitionAwareHostComponent,
    null,
    null,
    lanes,
  );
}

export function TransitionAwareHostComponent(): TransitionStatus {
  if (!enableAsyncActions) {
    throw new Error('Not implemented.');
  }

  const dispatcher: any = ReactSharedInternals.H;
  const [maybeThenable] = dispatcher.useState();
  let nextState;
  if (typeof maybeThenable.then === 'function') {
    const thenable: Thenable<TransitionStatus> = (maybeThenable: any);
    nextState = useThenable(thenable);
  } else {
    const status: TransitionStatus = maybeThenable;
    nextState = status;
  }

  // The "reset state" is an object. If it changes, that means something
  // requested that we reset the form.
  const [nextResetState] = dispatcher.useState();
  const prevResetState =
    currentHook !== null ? currentHook.memoizedState : null;
  if (prevResetState !== nextResetState) {
    // Schedule a form reset
    currentlyRenderingFiber.flags |= FormReset;
  }

  return nextState;
}

export function checkDidRenderIdHook(): boolean {
  // This should be called immediately after every renderWithHooks call.
  // Conceptually, it's part of the return value of renderWithHooks; it's only a
  // separate function to avoid using an array tuple.
  const didRenderIdHook = localIdCounter !== 0;
  localIdCounter = 0;
  return didRenderIdHook;
}

export function bailoutHooks(
  current: Fiber,
  workInProgress: Fiber,
  lanes: Lanes,
): void {
  workInProgress.updateQueue = current.updateQueue;
  // TODO: Don't need to reset the flags here, because they're reset in the
  // complete phase (bubbleProperties).
  if (__DEV__ && (workInProgress.mode & StrictEffectsMode) !== NoMode) {
    workInProgress.flags &= ~(
      MountPassiveDevEffect |
      MountLayoutDevEffect |
      PassiveEffect |
      UpdateEffect
    );
  } else {
    workInProgress.flags &= ~(PassiveEffect | UpdateEffect);
  }
  current.lanes = removeLanes(current.lanes, lanes);
}

export function resetHooksAfterThrow(): void {
  // This is called immediaetly after a throw. It shouldn't reset the entire
  // module state, because the work loop might decide to replay the component
  // again without rewinding.
  //
  // It should only reset things like the current dispatcher, to prevent hooks
  // from being called outside of a component.
  currentlyRenderingFiber = (null: any);

  // We can assume the previous dispatcher is always this one, since we set it
  // at the beginning of the render phase and there's no re-entrance.
  ReactSharedInternals.H = ContextOnlyDispatcher;
}

export function resetHooksOnUnwind(workInProgress: Fiber): void {
  if (didScheduleRenderPhaseUpdate) {
    // There were render phase updates. These are only valid for this render
    // phase, which we are now aborting. Remove the updates from the queues so
    // they do not persist to the next render. Do not remove updates from hooks
    // that weren't processed.
    //
    // Only reset the updates from the queue if it has a clone. If it does
    // not have a clone, that means it wasn't processed, and the updates were
    // scheduled before we entered the render phase.
    let hook: Hook | null = workInProgress.memoizedState;
    while (hook !== null) {
      const queue = hook.queue;
      if (queue !== null) {
        queue.pending = null;
      }
      hook = hook.next;
    }
    didScheduleRenderPhaseUpdate = false;
  }

  renderLanes = NoLanes;
  currentlyRenderingFiber = (null: any);

  currentHook = null;
  workInProgressHook = null;

  if (__DEV__) {
    hookTypesDev = null;
    hookTypesUpdateIndexDev = -1;

    currentHookNameInDev = null;
  }

  didScheduleRenderPhaseUpdateDuringThisPass = false;
  localIdCounter = 0;
  thenableIndexCounter = 0;
  thenableState = null;
}

function mountWorkInProgressHook(): Hook {
  const hook: Hook = {
    memoizedState: null,

    baseState: null,
    baseQueue: null,
    queue: null,

    next: null,
  };

  if (workInProgressHook === null) {
    // This is the first hook in the list
    currentlyRenderingFiber.memoizedState = workInProgressHook = hook;
  } else {
    // Append to the end of the list
    workInProgressHook = workInProgressHook.next = hook;
  }
  return workInProgressHook;
}

function updateWorkInProgressHook(): Hook {
  // This function is used both for updates and for re-renders triggered by a
  // render phase update. It assumes there is either a current hook we can
  // clone, or a work-in-progress hook from a previous render pass that we can
  // use as a base.
  let nextCurrentHook: null | Hook;
  if (currentHook === null) {
    const current = currentlyRenderingFiber.alternate;
    if (current !== null) {
      nextCurrentHook = current.memoizedState;
    } else {
      nextCurrentHook = null;
    }
  } else {
    nextCurrentHook = currentHook.next;
  }

  let nextWorkInProgressHook: null | Hook;
  if (workInProgressHook === null) {
    nextWorkInProgressHook = currentlyRenderingFiber.memoizedState;
  } else {
    nextWorkInProgressHook = workInProgressHook.next;
  }

  if (nextWorkInProgressHook !== null) {
    // There's already a work-in-progress. Reuse it.
    workInProgressHook = nextWorkInProgressHook;
    nextWorkInProgressHook = workInProgressHook.next;

    currentHook = nextCurrentHook;
  } else {
    // Clone from the current hook.

    if (nextCurrentHook === null) {
      const currentFiber = currentlyRenderingFiber.alternate;
      if (currentFiber === null) {
        // This is the initial render. This branch is reached when the component
        // suspends, resumes, then renders an additional hook.
        // Should never be reached because we should switch to the mount dispatcher first.
        throw new Error(
          'Update hook called on initial render. This is likely a bug in React. Please file an issue.',
        );
      } else {
        // This is an update. We should always have a current hook.
        throw new Error('Rendered more hooks than during the previous render.');
      }
    }

    currentHook = nextCurrentHook;

    const newHook: Hook = {
      memoizedState: currentHook.memoizedState,

      baseState: currentHook.baseState,
      baseQueue: currentHook.baseQueue,
      queue: currentHook.queue,

      next: null,
    };

    if (workInProgressHook === null) {
      // This is the first hook in the list.
      currentlyRenderingFiber.memoizedState = workInProgressHook = newHook;
    } else {
      // Append to the end of the list.
      workInProgressHook = workInProgressHook.next = newHook;
    }
  }
  return workInProgressHook;
}

function unstable_useContextWithBailout<T>(
  context: ReactContext<T>,
  select: (T => Array<mixed>) | null,
): T {
  if (select === null) {
    return readContext(context);
  }
  return readContextAndCompare(context, select);
}

// NOTE: defining two versions of this function to avoid size impact when this feature is disabled.
// Previously this function was inlined, the additional `memoCache` property makes it not inlined.
let createFunctionComponentUpdateQueue: () => FunctionComponentUpdateQueue;
if (enableUseMemoCacheHook) {
  createFunctionComponentUpdateQueue = () => {
    return {
      lastEffect: null,
      events: null,
      stores: null,
      memoCache: null,
    };
  };
} else {
  createFunctionComponentUpdateQueue = () => {
    return {
      lastEffect: null,
      events: null,
      stores: null,
    };
  };
}

function resetFunctionComponentUpdateQueue(
  updateQueue: FunctionComponentUpdateQueue,
): void {
  updateQueue.lastEffect = null;
  updateQueue.events = null;
  updateQueue.stores = null;
  if (enableUseMemoCacheHook) {
    if (updateQueue.memoCache != null) {
      // NOTE: this function intentionally does not reset memoCache data. We reuse updateQueue for the memo
      // cache to avoid increasing the size of fibers that don't need a cache, but we don't want to reset
      // the cache when other properties are reset.
      updateQueue.memoCache.index = 0;
    }
  }
}

function useThenable<T>(thenable: Thenable<T>): T {
  // Track the position of the thenable within this fiber.
  const index = thenableIndexCounter;
  thenableIndexCounter += 1;
  if (thenableState === null) {
    thenableState = createThenableState();
  }
  const result = trackUsedThenable(thenableState, thenable, index);

  // When something suspends with `use`, we replay the component with the
  // "re-render" dispatcher instead of the "mount" or "update" dispatcher.
  //
  // But if there are additional hooks that occur after the `use` invocation
  // that suspended, they wouldn't have been processed during the previous
  // attempt. So after we invoke `use` again, we may need to switch from the
  // "re-render" dispatcher back to the "mount" or "update" dispatcher. That's
  // what the following logic accounts for.
  //
  // TODO: Theoretically this logic only needs to go into the rerender
  // dispatcher. Could optimize, but probably not be worth it.

  // This is the same logic as in updateWorkInProgressHook.
  const workInProgressFiber = currentlyRenderingFiber;
  const nextWorkInProgressHook =
    workInProgressHook === null
      ? // We're at the beginning of the list, so read from the first hook from
        // the fiber.
        workInProgressFiber.memoizedState
      : workInProgressHook.next;

  if (nextWorkInProgressHook !== null) {
    // There are still hooks remaining from the previous attempt.
  } else {
    // There are no remaining hooks from the previous attempt. We're no longer
    // in "re-render" mode. Switch to the normal mount or update dispatcher.
    //
    // This is the same as the logic in renderWithHooks, except we don't bother
    // to track the hook types debug information in this case (sufficient to
    // only do that when nothing suspends).
    const currentFiber = workInProgressFiber.alternate;
    if (__DEV__) {
      if (currentFiber !== null && currentFiber.memoizedState !== null) {
        ReactSharedInternals.H = HooksDispatcherOnUpdateInDEV;
      } else {
        ReactSharedInternals.H = HooksDispatcherOnMountInDEV;
      }
    } else {
      ReactSharedInternals.H =
        currentFiber === null || currentFiber.memoizedState === null
          ? HooksDispatcherOnMount
          : HooksDispatcherOnUpdate;
    }
  }
  return result;
}

function use<T>(usable: Usable<T>): T {
  if (usable !== null && typeof usable === 'object') {
    // $FlowFixMe[method-unbinding]
    if (typeof usable.then === 'function') {
      // This is a thenable.
      const thenable: Thenable<T> = (usable: any);
      return useThenable(thenable);
    } else if (usable.$$typeof === REACT_CONTEXT_TYPE) {
      const context: ReactContext<T> = (usable: any);
      return readContext(context);
    }
  }

  // eslint-disable-next-line react-internal/safe-string-coercion
  throw new Error('An unsupported type was passed to use(): ' + String(usable));
}

function useMemoCache(size: number): Array<mixed> {
  let memoCache = null;
  // Fast-path, load memo cache from wip fiber if already prepared
  let updateQueue: FunctionComponentUpdateQueue | null =
    (currentlyRenderingFiber.updateQueue: any);
  if (updateQueue !== null) {
    memoCache = updateQueue.memoCache;
  }
  // Otherwise clone from the current fiber
  if (memoCache == null) {
    const current: Fiber | null = currentlyRenderingFiber.alternate;
    if (current !== null) {
      const currentUpdateQueue: FunctionComponentUpdateQueue | null =
        (current.updateQueue: any);
      if (currentUpdateQueue !== null) {
        const currentMemoCache: ?MemoCache = currentUpdateQueue.memoCache;
        if (currentMemoCache != null) {
          memoCache = {
            // When enableNoCloningMemoCache is enabled, instead of treating the
            // cache as copy-on-write, like we do with fibers, we share the same
            // cache instance across all render attempts, even if the component
            // is interrupted before it commits.
            //
            // If an update is interrupted, either because it suspended or
            // because of another update, we can reuse the memoized computations
            // from the previous attempt. We can do this because the React
            // Compiler performs atomic writes to the memo cache, i.e. it will
            // not record the inputs to a memoization without also recording its
            // output.
            //
            // This gives us a form of "resuming" within components and hooks.
            //
            // This only works when updating a component that already mounted.
            // It has no impact during initial render, because the memo cache is
            // stored on the fiber, and since we have not implemented resuming
            // for fibers, it's always a fresh memo cache, anyway.
            //
            // However, this alone is pretty useful — it happens whenever you
            // update the UI with fresh data after a mutation/action, which is
            // extremely common in a Suspense-driven (e.g. RSC or Relay) app.
            data: enableNoCloningMemoCache
              ? currentMemoCache.data
              : // Clone the memo cache before each render (copy-on-write)
                currentMemoCache.data.map(array => array.slice()),
            index: 0,
          };
        }
      }
    }
  }
  // Finally fall back to allocating a fresh instance of the cache
  if (memoCache == null) {
    memoCache = {
      data: [],
      index: 0,
    };
  }
  if (updateQueue === null) {
    updateQueue = createFunctionComponentUpdateQueue();
    currentlyRenderingFiber.updateQueue = updateQueue;
  }
  updateQueue.memoCache = memoCache;

  let data = memoCache.data[memoCache.index];
  if (data === undefined || (__DEV__ && ignorePreviousDependencies)) {
    data = memoCache.data[memoCache.index] = new Array(size);
    for (let i = 0; i < size; i++) {
      data[i] = REACT_MEMO_CACHE_SENTINEL;
    }
  } else if (data.length !== size) {
    // TODO: consider warning or throwing here
    if (__DEV__) {
      console.error(
        'Expected a constant size argument for each invocation of useMemoCache. ' +
          'The previous cache was allocated with size %s but size %s was requested.',
        data.length,
        size,
      );
    }
  }
  memoCache.index++;
  return data;
}

function basicStateReducer<S>(state: S, action: BasicStateAction<S>): S {
  // $FlowFixMe[incompatible-use]: Flow doesn't like mixed types
  return typeof action === 'function' ? action(state) : action;
}

function mountReducer<S, I, A>(
  reducer: (S, A) => S,
  initialArg: I,
  init?: I => S,
): [S, Dispatch<A>] {
  const hook = mountWorkInProgressHook();
  let initialState;
  if (init !== undefined) {
    initialState = init(initialArg);
    if (shouldDoubleInvokeUserFnsInHooksDEV) {
      setIsStrictModeForDevtools(true);
      try {
        init(initialArg);
      } finally {
        setIsStrictModeForDevtools(false);
      }
    }
  } else {
    initialState = ((initialArg: any): S);
  }
  hook.memoizedState = hook.baseState = initialState;
  const queue: UpdateQueue<S, A> = {
    pending: null,
    lanes: NoLanes,
    dispatch: null,
    lastRenderedReducer: reducer,
    lastRenderedState: (initialState: any),
  };
  hook.queue = queue;
  const dispatch: Dispatch<A> = (queue.dispatch = (dispatchReducerAction.bind(
    null,
    currentlyRenderingFiber,
    queue,
  ): any));
  return [hook.memoizedState, dispatch];
}

function updateReducer<S, I, A>(
  reducer: (S, A) => S,
  initialArg: I,
  init?: I => S,
): [S, Dispatch<A>] {
  const hook = updateWorkInProgressHook();
  return updateReducerImpl(hook, ((currentHook: any): Hook), reducer);
}

function updateReducerImpl<S, A>(
  hook: Hook,
  current: Hook,
  reducer: (S, A) => S,
): [S, Dispatch<A>] {
  const queue = hook.queue;

  if (queue === null) {
    throw new Error(
      'Should have a queue. You are likely calling Hooks conditionally, ' +
        'which is not allowed. (https://react.dev/link/invalid-hook-call)',
    );
  }

  queue.lastRenderedReducer = reducer;

  // The last rebase update that is NOT part of the base state.
  let baseQueue = hook.baseQueue;

  // The last pending update that hasn't been processed yet.
  const pendingQueue = queue.pending;
  if (pendingQueue !== null) {
    // We have new updates that haven't been processed yet.
    // We'll add them to the base queue.
    if (baseQueue !== null) {
      // Merge the pending queue and the base queue.
      const baseFirst = baseQueue.next;
      const pendingFirst = pendingQueue.next;
      baseQueue.next = pendingFirst;
      pendingQueue.next = baseFirst;
    }
    if (__DEV__) {
      if (current.baseQueue !== baseQueue) {
        // Internal invariant that should never happen, but feasibly could in
        // the future if we implement resuming, or some form of that.
        console.error(
          'Internal error: Expected work-in-progress queue to be a clone. ' +
            'This is a bug in React.',
        );
      }
    }
    current.baseQueue = baseQueue = pendingQueue;
    queue.pending = null;
  }

  const baseState = hook.baseState;
  if (baseQueue === null) {
    // If there are no pending updates, then the memoized state should be the
    // same as the base state. Currently these only diverge in the case of
    // useOptimistic, because useOptimistic accepts a new baseState on
    // every render.
    hook.memoizedState = baseState;
    // We don't need to call markWorkInProgressReceivedUpdate because
    // baseState is derived from other reactive values.
  } else {
    // We have a queue to process.
    const first = baseQueue.next;
    let newState = baseState;

    let newBaseState = null;
    let newBaseQueueFirst = null;
    let newBaseQueueLast: Update<S, A> | null = null;
    let update = first;
    let didReadFromEntangledAsyncAction = false;
    do {
      // An extra OffscreenLane bit is added to updates that were made to
      // a hidden tree, so that we can distinguish them from updates that were
      // already there when the tree was hidden.
      const updateLane = removeLanes(update.lane, OffscreenLane);
      const isHiddenUpdate = updateLane !== update.lane;

      // Check if this update was made while the tree was hidden. If so, then
      // it's not a "base" update and we should disregard the extra base lanes
      // that were added to renderLanes when we entered the Offscreen tree.
      const shouldSkipUpdate = isHiddenUpdate
        ? !isSubsetOfLanes(getWorkInProgressRootRenderLanes(), updateLane)
        : !isSubsetOfLanes(renderLanes, updateLane);

      if (shouldSkipUpdate) {
        // Priority is insufficient. Skip this update. If this is the first
        // skipped update, the previous update/state is the new base
        // update/state.
        const clone: Update<S, A> = {
          lane: updateLane,
          revertLane: update.revertLane,
          action: update.action,
          hasEagerState: update.hasEagerState,
          eagerState: update.eagerState,
          next: (null: any),
        };
        if (newBaseQueueLast === null) {
          newBaseQueueFirst = newBaseQueueLast = clone;
          newBaseState = newState;
        } else {
          newBaseQueueLast = newBaseQueueLast.next = clone;
        }
        // Update the remaining priority in the queue.
        // TODO: Don't need to accumulate this. Instead, we can remove
        // renderLanes from the original lanes.
        currentlyRenderingFiber.lanes = mergeLanes(
          currentlyRenderingFiber.lanes,
          updateLane,
        );
        markSkippedUpdateLanes(updateLane);
      } else {
        // This update does have sufficient priority.

        // Check if this is an optimistic update.
        const revertLane = update.revertLane;
        if (!enableAsyncActions || revertLane === NoLane) {
          // This is not an optimistic update, and we're going to apply it now.
          // But, if there were earlier updates that were skipped, we need to
          // leave this update in the queue so it can be rebased later.
          if (newBaseQueueLast !== null) {
            const clone: Update<S, A> = {
              // This update is going to be committed so we never want uncommit
              // it. Using NoLane works because 0 is a subset of all bitmasks, so
              // this will never be skipped by the check above.
              lane: NoLane,
              revertLane: NoLane,
              action: update.action,
              hasEagerState: update.hasEagerState,
              eagerState: update.eagerState,
              next: (null: any),
            };
            newBaseQueueLast = newBaseQueueLast.next = clone;
          }

          // Check if this update is part of a pending async action. If so,
          // we'll need to suspend until the action has finished, so that it's
          // batched together with future updates in the same action.
          if (updateLane === peekEntangledActionLane()) {
            didReadFromEntangledAsyncAction = true;
          }
        } else {
          // This is an optimistic update. If the "revert" priority is
          // sufficient, don't apply the update. Otherwise, apply the update,
          // but leave it in the queue so it can be either reverted or
          // rebased in a subsequent render.
          if (isSubsetOfLanes(renderLanes, revertLane)) {
            // The transition that this optimistic update is associated with
            // has finished. Pretend the update doesn't exist by skipping
            // over it.
            update = update.next;

            // Check if this update is part of a pending async action. If so,
            // we'll need to suspend until the action has finished, so that it's
            // batched together with future updates in the same action.
            if (revertLane === peekEntangledActionLane()) {
              didReadFromEntangledAsyncAction = true;
            }
            continue;
          } else {
            const clone: Update<S, A> = {
              // Once we commit an optimistic update, we shouldn't uncommit it
              // until the transition it is associated with has finished
              // (represented by revertLane). Using NoLane here works because 0
              // is a subset of all bitmasks, so this will never be skipped by
              // the check above.
              lane: NoLane,
              // Reuse the same revertLane so we know when the transition
              // has finished.
              revertLane: update.revertLane,
              action: update.action,
              hasEagerState: update.hasEagerState,
              eagerState: update.eagerState,
              next: (null: any),
            };
            if (newBaseQueueLast === null) {
              newBaseQueueFirst = newBaseQueueLast = clone;
              newBaseState = newState;
            } else {
              newBaseQueueLast = newBaseQueueLast.next = clone;
            }
            // Update the remaining priority in the queue.
            // TODO: Don't need to accumulate this. Instead, we can remove
            // renderLanes from the original lanes.
            currentlyRenderingFiber.lanes = mergeLanes(
              currentlyRenderingFiber.lanes,
              revertLane,
            );
            markSkippedUpdateLanes(revertLane);
          }
        }

        // Process this update.
        const action = update.action;
        if (shouldDoubleInvokeUserFnsInHooksDEV) {
          reducer(newState, action);
        }
        if (update.hasEagerState) {
          // If this update is a state update (not a reducer) and was processed eagerly,
          // we can use the eagerly computed state
          newState = ((update.eagerState: any): S);
        } else {
          newState = reducer(newState, action);
        }
      }
      update = update.next;
    } while (update !== null && update !== first);

    if (newBaseQueueLast === null) {
      newBaseState = newState;
    } else {
      newBaseQueueLast.next = (newBaseQueueFirst: any);
    }

    // Mark that the fiber performed work, but only if the new state is
    // different from the current state.
    if (!is(newState, hook.memoizedState)) {
      markWorkInProgressReceivedUpdate();

      // Check if this update is part of a pending async action. If so, we'll
      // need to suspend until the action has finished, so that it's batched
      // together with future updates in the same action.
      // TODO: Once we support hooks inside useMemo (or an equivalent
      // memoization boundary like Forget), hoist this logic so that it only
      // suspends if the memo boundary produces a new value.
      if (didReadFromEntangledAsyncAction) {
        const entangledActionThenable = peekEntangledActionThenable();
        if (entangledActionThenable !== null) {
          // TODO: Instead of the throwing the thenable directly, throw a
          // special object like `use` does so we can detect if it's captured
          // by userspace.
          throw entangledActionThenable;
        }
      }
    }

    hook.memoizedState = newState;
    hook.baseState = newBaseState;
    hook.baseQueue = newBaseQueueLast;

    queue.lastRenderedState = newState;
  }

  if (baseQueue === null) {
    // `queue.lanes` is used for entangling transitions. We can set it back to
    // zero once the queue is empty.
    queue.lanes = NoLanes;
  }

  const dispatch: Dispatch<A> = (queue.dispatch: any);
  return [hook.memoizedState, dispatch];
}

function rerenderReducer<S, I, A>(
  reducer: (S, A) => S,
  initialArg: I,
  init?: I => S,
): [S, Dispatch<A>] {
  const hook = updateWorkInProgressHook();
  const queue = hook.queue;

  if (queue === null) {
    throw new Error(
      'Should have a queue. You are likely calling Hooks conditionally, ' +
        'which is not allowed. (https://react.dev/link/invalid-hook-call)',
    );
  }

  queue.lastRenderedReducer = reducer;

  // This is a re-render. Apply the new render phase updates to the previous
  // work-in-progress hook.
  const dispatch: Dispatch<A> = (queue.dispatch: any);
  const lastRenderPhaseUpdate = queue.pending;
  let newState = hook.memoizedState;
  if (lastRenderPhaseUpdate !== null) {
    // The queue doesn't persist past this render pass.
    queue.pending = null;

    const firstRenderPhaseUpdate = lastRenderPhaseUpdate.next;
    let update = firstRenderPhaseUpdate;
    do {
      // Process this render phase update. We don't have to check the
      // priority because it will always be the same as the current
      // render's.
      const action = update.action;
      newState = reducer(newState, action);
      update = update.next;
    } while (update !== firstRenderPhaseUpdate);

    // Mark that the fiber performed work, but only if the new state is
    // different from the current state.
    if (!is(newState, hook.memoizedState)) {
      markWorkInProgressReceivedUpdate();
    }

    hook.memoizedState = newState;
    // Don't persist the state accumulated from the render phase updates to
    // the base state unless the queue is empty.
    // TODO: Not sure if this is the desired semantics, but it's what we
    // do for gDSFP. I can't remember why.
    if (hook.baseQueue === null) {
      hook.baseState = newState;
    }

    queue.lastRenderedState = newState;
  }
  return [newState, dispatch];
}

function mountSyncExternalStore<T>(
  subscribe: (() => void) => () => void,
  getSnapshot: () => T,
  getServerSnapshot?: () => T,
): T {
  const fiber = currentlyRenderingFiber;
  const hook = mountWorkInProgressHook();

  let nextSnapshot;
  const isHydrating = getIsHydrating();
  if (isHydrating) {
    if (getServerSnapshot === undefined) {
      throw new Error(
        'Missing getServerSnapshot, which is required for ' +
          'server-rendered content. Will revert to client rendering.',
      );
    }
    nextSnapshot = getServerSnapshot();
    if (__DEV__) {
      if (!didWarnUncachedGetSnapshot) {
        if (nextSnapshot !== getServerSnapshot()) {
          console.error(
            'The result of getServerSnapshot should be cached to avoid an infinite loop',
          );
          didWarnUncachedGetSnapshot = true;
        }
      }
    }
  } else {
    nextSnapshot = getSnapshot();
    if (__DEV__) {
      if (!didWarnUncachedGetSnapshot) {
        const cachedSnapshot = getSnapshot();
        if (!is(nextSnapshot, cachedSnapshot)) {
          console.error(
            'The result of getSnapshot should be cached to avoid an infinite loop',
          );
          didWarnUncachedGetSnapshot = true;
        }
      }
    }
    // Unless we're rendering a blocking lane, schedule a consistency check.
    // Right before committing, we will walk the tree and check if any of the
    // stores were mutated.
    //
    // We won't do this if we're hydrating server-rendered content, because if
    // the content is stale, it's already visible anyway. Instead we'll patch
    // it up in a passive effect.
    const root: FiberRoot | null = getWorkInProgressRoot();

    if (root === null) {
      throw new Error(
        'Expected a work-in-progress root. This is a bug in React. Please file an issue.',
      );
    }

    const rootRenderLanes = getWorkInProgressRootRenderLanes();
    if (!includesBlockingLane(rootRenderLanes)) {
      pushStoreConsistencyCheck(fiber, getSnapshot, nextSnapshot);
    }
  }

  // Read the current snapshot from the store on every render. This breaks the
  // normal rules of React, and only works because store updates are
  // always synchronous.
  hook.memoizedState = nextSnapshot;
  const inst: StoreInstance<T> = {
    value: nextSnapshot,
    getSnapshot,
  };
  hook.queue = inst;

  // Schedule an effect to subscribe to the store.
  mountEffect(subscribeToStore.bind(null, fiber, inst, subscribe), [subscribe]);

  // Schedule an effect to update the mutable instance fields. We will update
  // this whenever subscribe, getSnapshot, or value changes. Because there's no
  // clean-up function, and we track the deps correctly, we can call pushEffect
  // directly, without storing any additional state. For the same reason, we
  // don't need to set a static flag, either.
  fiber.flags |= PassiveEffect;
  pushSimpleEffect(
    HookHasEffect | HookPassive,
    createEffectInstance(),
    updateStoreInstance.bind(null, fiber, inst, nextSnapshot, getSnapshot),
    null,
  );

  return nextSnapshot;
}

function updateSyncExternalStore<T>(
  subscribe: (() => void) => () => void,
  getSnapshot: () => T,
  getServerSnapshot?: () => T,
): T {
  const fiber = currentlyRenderingFiber;
  const hook = updateWorkInProgressHook();
  // Read the current snapshot from the store on every render. This breaks the
  // normal rules of React, and only works because store updates are
  // always synchronous.
  let nextSnapshot;
  const isHydrating = getIsHydrating();
  if (isHydrating) {
    // Needed for strict mode double render
    if (getServerSnapshot === undefined) {
      throw new Error(
        'Missing getServerSnapshot, which is required for ' +
          'server-rendered content. Will revert to client rendering.',
      );
    }
    nextSnapshot = getServerSnapshot();
  } else {
    nextSnapshot = getSnapshot();
    if (__DEV__) {
      if (!didWarnUncachedGetSnapshot) {
        const cachedSnapshot = getSnapshot();
        if (!is(nextSnapshot, cachedSnapshot)) {
          console.error(
            'The result of getSnapshot should be cached to avoid an infinite loop',
          );
          didWarnUncachedGetSnapshot = true;
        }
      }
    }
  }
  const prevSnapshot = (currentHook || hook).memoizedState;
  const snapshotChanged = !is(prevSnapshot, nextSnapshot);
  if (snapshotChanged) {
    hook.memoizedState = nextSnapshot;
    markWorkInProgressReceivedUpdate();
  }
  const inst = hook.queue;

  updateEffect(subscribeToStore.bind(null, fiber, inst, subscribe), [
    subscribe,
  ]);

  // Whenever getSnapshot or subscribe changes, we need to check in the
  // commit phase if there was an interleaved mutation. In concurrent mode
  // this can happen all the time, but even in synchronous mode, an earlier
  // effect may have mutated the store.
  if (
    inst.getSnapshot !== getSnapshot ||
    snapshotChanged ||
    // Check if the subscribe function changed. We can save some memory by
    // checking whether we scheduled a subscription effect above.
    (workInProgressHook !== null &&
      workInProgressHook.memoizedState.tag & HookHasEffect)
  ) {
    fiber.flags |= PassiveEffect;
    pushSimpleEffect(
      HookHasEffect | HookPassive,
      createEffectInstance(),
      updateStoreInstance.bind(null, fiber, inst, nextSnapshot, getSnapshot),
      null,
    );

    // Unless we're rendering a blocking lane, schedule a consistency check.
    // Right before committing, we will walk the tree and check if any of the
    // stores were mutated.
    const root: FiberRoot | null = getWorkInProgressRoot();

    if (root === null) {
      throw new Error(
        'Expected a work-in-progress root. This is a bug in React. Please file an issue.',
      );
    }

    if (!isHydrating && !includesBlockingLane(renderLanes)) {
      pushStoreConsistencyCheck(fiber, getSnapshot, nextSnapshot);
    }
  }

  return nextSnapshot;
}

function pushStoreConsistencyCheck<T>(
  fiber: Fiber,
  getSnapshot: () => T,
  renderedSnapshot: T,
): void {
  fiber.flags |= StoreConsistency;
  const check: StoreConsistencyCheck<T> = {
    getSnapshot,
    value: renderedSnapshot,
  };
  let componentUpdateQueue: null | FunctionComponentUpdateQueue =
    (currentlyRenderingFiber.updateQueue: any);
  if (componentUpdateQueue === null) {
    componentUpdateQueue = createFunctionComponentUpdateQueue();
    currentlyRenderingFiber.updateQueue = (componentUpdateQueue: any);
    componentUpdateQueue.stores = [check];
  } else {
    const stores = componentUpdateQueue.stores;
    if (stores === null) {
      componentUpdateQueue.stores = [check];
    } else {
      stores.push(check);
    }
  }
}

function updateStoreInstance<T>(
  fiber: Fiber,
  inst: StoreInstance<T>,
  nextSnapshot: T,
  getSnapshot: () => T,
): void {
  // These are updated in the passive phase
  inst.value = nextSnapshot;
  inst.getSnapshot = getSnapshot;

  // Something may have been mutated in between render and commit. This could
  // have been in an event that fired before the passive effects, or it could
  // have been in a layout effect. In that case, we would have used the old
  // snapsho and getSnapshot values to bail out. We need to check one more time.
  if (checkIfSnapshotChanged(inst)) {
    // Force a re-render.
    forceStoreRerender(fiber);
  }
}

function subscribeToStore<T>(
  fiber: Fiber,
  inst: StoreInstance<T>,
  subscribe: (() => void) => () => void,
): any {
  const handleStoreChange = () => {
    // The store changed. Check if the snapshot changed since the last time we
    // read from the store.
    if (checkIfSnapshotChanged(inst)) {
      // Force a re-render.
      forceStoreRerender(fiber);
    }
  };
  // Subscribe to the store and return a clean-up function.
  return subscribe(handleStoreChange);
}

function checkIfSnapshotChanged<T>(inst: StoreInstance<T>): boolean {
  const latestGetSnapshot = inst.getSnapshot;
  const prevValue = inst.value;
  try {
    const nextValue = latestGetSnapshot();
    return !is(prevValue, nextValue);
  } catch (error) {
    return true;
  }
}

function forceStoreRerender(fiber: Fiber) {
  const root = enqueueConcurrentRenderForLane(fiber, SyncLane);
  if (root !== null) {
    scheduleUpdateOnFiber(root, fiber, SyncLane);
  }
}

function mountStateImpl<S>(initialState: (() => S) | S): Hook {
  const hook = mountWorkInProgressHook();
  if (typeof initialState === 'function') {
    const initialStateInitializer = initialState;
    // $FlowFixMe[incompatible-use]: Flow doesn't like mixed types
    initialState = initialStateInitializer();
    if (shouldDoubleInvokeUserFnsInHooksDEV) {
      setIsStrictModeForDevtools(true);
      try {
        // $FlowFixMe[incompatible-use]: Flow doesn't like mixed types
        initialStateInitializer();
      } finally {
        setIsStrictModeForDevtools(false);
      }
    }
  }
  hook.memoizedState = hook.baseState = initialState;
  const queue: UpdateQueue<S, BasicStateAction<S>> = {
    pending: null,
    lanes: NoLanes,
    dispatch: null,
    lastRenderedReducer: basicStateReducer,
    lastRenderedState: (initialState: any),
  };
  hook.queue = queue;
  return hook;
}

function mountState<S>(
  initialState: (() => S) | S,
): [S, Dispatch<BasicStateAction<S>>] {
  const hook = mountStateImpl(initialState);
  const queue = hook.queue;
  const dispatch: Dispatch<BasicStateAction<S>> = (dispatchSetState.bind(
    null,
    currentlyRenderingFiber,
    queue,
  ): any);
  queue.dispatch = dispatch;
  return [hook.memoizedState, dispatch];
}

function updateState<S>(
  initialState: (() => S) | S,
): [S, Dispatch<BasicStateAction<S>>] {
  return updateReducer(basicStateReducer, initialState);
}

function rerenderState<S>(
  initialState: (() => S) | S,
): [S, Dispatch<BasicStateAction<S>>] {
  return rerenderReducer(basicStateReducer, initialState);
}

function mountOptimistic<S, A>(
  passthrough: S,
  reducer: ?(S, A) => S,
): [S, (A) => void] {
  const hook = mountWorkInProgressHook();
  hook.memoizedState = hook.baseState = passthrough;
  const queue: UpdateQueue<S, A> = {
    pending: null,
    lanes: NoLanes,
    dispatch: null,
    // Optimistic state does not use the eager update optimization.
    lastRenderedReducer: null,
    lastRenderedState: null,
  };
  hook.queue = queue;
  // This is different than the normal setState function.
  const dispatch: A => void = (dispatchOptimisticSetState.bind(
    null,
    currentlyRenderingFiber,
    true,
    queue,
  ): any);
  queue.dispatch = dispatch;
  return [passthrough, dispatch];
}

function updateOptimistic<S, A>(
  passthrough: S,
  reducer: ?(S, A) => S,
): [S, (A) => void] {
  const hook = updateWorkInProgressHook();
  return updateOptimisticImpl(
    hook,
    ((currentHook: any): Hook),
    passthrough,
    reducer,
  );
}

function updateOptimisticImpl<S, A>(
  hook: Hook,
  current: Hook | null,
  passthrough: S,
  reducer: ?(S, A) => S,
): [S, (A) => void] {
  // Optimistic updates are always rebased on top of the latest value passed in
  // as an argument. It's called a passthrough because if there are no pending
  // updates, it will be returned as-is.
  //
  // Reset the base state to the passthrough. Future updates will be applied
  // on top of this.
  hook.baseState = passthrough;

  // If a reducer is not provided, default to the same one used by useState.
  const resolvedReducer: (S, A) => S =
    typeof reducer === 'function' ? reducer : (basicStateReducer: any);

  return updateReducerImpl(hook, ((currentHook: any): Hook), resolvedReducer);
}

function rerenderOptimistic<S, A>(
  passthrough: S,
  reducer: ?(S, A) => S,
): [S, (A) => void] {
  // Unlike useState, useOptimistic doesn't support render phase updates.
  // Also unlike useState, we need to replay all pending updates again in case
  // the passthrough value changed.
  //
  // So instead of a forked re-render implementation that knows how to handle
  // render phase udpates, we can use the same implementation as during a
  // regular mount or update.
  const hook = updateWorkInProgressHook();

  if (currentHook !== null) {
    // This is an update. Process the update queue.
    return updateOptimisticImpl(
      hook,
      ((currentHook: any): Hook),
      passthrough,
      reducer,
    );
  }

  // This is a mount. No updates to process.

  // Reset the base state to the passthrough. Future updates will be applied
  // on top of this.
  hook.baseState = passthrough;
  const dispatch = hook.queue.dispatch;
  return [passthrough, dispatch];
}

// useActionState actions run sequentially, because each action receives the
// previous state as an argument. We store pending actions on a queue.
type ActionStateQueue<S, P> = {
  // This is the most recent state returned from an action. It's updated as
  // soon as the action finishes running.
  state: Awaited<S>,
  // A stable dispatch method, passed to the user.
  dispatch: Dispatch<P>,
  // This is the most recent action function that was rendered. It's updated
  // during the commit phase.
  // If it's null, it means the action queue errored and subsequent actions
  // should not run.
  action: ((Awaited<S>, P) => S) | null,
  // This is a circular linked list of pending action payloads. It incudes the
  // action that is currently running.
  pending: ActionStateQueueNode<S, P> | null,
};

type ActionStateQueueNode<S, P> = {
  payload: P,
  // This is the action implementation at the time it was dispatched.
  action: (Awaited<S>, P) => S,
  // This is never null because it's part of a circular linked list.
  next: ActionStateQueueNode<S, P>,

  // Whether or not the action was dispatched as part of a transition. We use
  // this to restore the transition context when the queued action is run. Once
  // we're able to track parallel async actions, this should be updated to
  // represent the specific transition instance the action is associated with.
  isTransition: boolean,

  // Implements the Thenable interface. We use it to suspend until the action
  // finishes.
  then: (listener: () => void) => void,
  status: 'pending' | 'rejected' | 'fulfilled',
  value: any,
  reason: any,
  listeners: Array<() => void>,
};

function dispatchActionState<S, P>(
  fiber: Fiber,
  actionQueue: ActionStateQueue<S, P>,
  setPendingState: boolean => void,
  setState: Dispatch<ActionStateQueueNode<S, P>>,
  payload: P,
): void {
  if (isRenderPhaseUpdate(fiber)) {
    throw new Error('Cannot update form state while rendering.');
  }

  const currentAction = actionQueue.action;
  if (currentAction === null) {
    // An earlier action errored. Subsequent actions should not run.
    return;
  }

  const actionNode: ActionStateQueueNode<S, P> = {
    payload,
    action: currentAction,
    next: (null: any), // circular

    isTransition: true,

    status: 'pending',
    value: null,
    reason: null,
    listeners: [],
    then(listener) {
      // We know the only thing that subscribes to these promises is `use` so
      // this implementation is simpler than a generic thenable. E.g. we don't
      // bother to check if the thenable is still pending because `use` already
      // does that.
      actionNode.listeners.push(listener);
    },
  };

  // Check if we're inside a transition. If so, we'll need to restore the
  // transition context when the action is run.
  const prevTransition = ReactSharedInternals.T;
  if (prevTransition !== null) {
    // Optimistically update the pending state, similar to useTransition.
    // This will be reverted automatically when all actions are finished.
    setPendingState(true);
    // `actionNode` is a thenable that resolves to the return value of
    // the action.
    setState(actionNode);
  } else {
    // This is not a transition.
    actionNode.isTransition = false;
    setState(actionNode);
  }

  const last = actionQueue.pending;
  if (last === null) {
    // There are no pending actions; this is the first one. We can run
    // it immediately.
    actionNode.next = actionQueue.pending = actionNode;
    runActionStateAction(actionQueue, actionNode);
  } else {
    // There's already an action running. Add to the queue.
    const first = last.next;
    actionNode.next = first;
    actionQueue.pending = last.next = actionNode;
  }
}

function runActionStateAction<S, P>(
  actionQueue: ActionStateQueue<S, P>,
  node: ActionStateQueueNode<S, P>,
) {
  // `node.action` represents the action function at the time it was dispatched.
  // If this action was queued, it might be stale, i.e. it's not necessarily the
  // most current implementation of the action, stored on `actionQueue`. This is
  // intentional. The conceptual model for queued actions is that they are
  // queued in a remote worker; the dispatch happens immediately, only the
  // execution is delayed.
  const action = node.action;
  const payload = node.payload;
  const prevState = actionQueue.state;

  if (node.isTransition) {
    // The original dispatch was part of a transition. We restore its
    // transition context here.

    // This is a fork of startTransition
    const prevTransition = ReactSharedInternals.T;
    const currentTransition: BatchConfigTransition = {};
    ReactSharedInternals.T = currentTransition;
    if (__DEV__) {
      ReactSharedInternals.T._updatedFibers = new Set();
    }
    try {
      const returnValue = action(prevState, payload);
      const onStartTransitionFinish = ReactSharedInternals.S;
      if (onStartTransitionFinish !== null) {
        onStartTransitionFinish(currentTransition, returnValue);
      }
      handleActionReturnValue(actionQueue, node, returnValue);
    } catch (error) {
      onActionError(actionQueue, node, error);
    } finally {
      ReactSharedInternals.T = prevTransition;

      if (__DEV__) {
        if (prevTransition === null && currentTransition._updatedFibers) {
          const updatedFibersCount = currentTransition._updatedFibers.size;
          currentTransition._updatedFibers.clear();
          if (updatedFibersCount > 10) {
            console.warn(
              'Detected a large number of updates inside startTransition. ' +
                'If this is due to a subscription please re-write it to use React provided hooks. ' +
                'Otherwise concurrent mode guarantees are off the table.',
            );
          }
        }
      }
    }
  } else {
    // The original dispatch was not part of a transition.
    try {
      const returnValue = action(prevState, payload);
      handleActionReturnValue(actionQueue, node, returnValue);
    } catch (error) {
      onActionError(actionQueue, node, error);
    }
  }
}

function handleActionReturnValue<S, P>(
  actionQueue: ActionStateQueue<S, P>,
  node: ActionStateQueueNode<S, P>,
  returnValue: mixed,
) {
  if (
    returnValue !== null &&
    typeof returnValue === 'object' &&
    // $FlowFixMe[method-unbinding]
    typeof returnValue.then === 'function'
  ) {
    const thenable = ((returnValue: any): Thenable<Awaited<S>>);
    // Attach a listener to read the return state of the action. As soon as
    // this resolves, we can run the next action in the sequence.
    thenable.then(
      (nextState: Awaited<S>) => {
        onActionSuccess(actionQueue, node, nextState);
      },
      (error: mixed) => onActionError(actionQueue, node, error),
    );

    if (__DEV__) {
      if (!node.isTransition) {
        console.error(
          'An async function was passed to useActionState, but it was ' +
            'dispatched outside of an action context. This is likely not ' +
            'what you intended. Either pass the dispatch function to an ' +
            '`action` prop, or dispatch manually inside `startTransition`',
        );
      }
    }
  } else {
    const nextState = ((returnValue: any): Awaited<S>);
    onActionSuccess(actionQueue, node, nextState);
  }
}

function onActionSuccess<S, P>(
  actionQueue: ActionStateQueue<S, P>,
  actionNode: ActionStateQueueNode<S, P>,
  nextState: Awaited<S>,
) {
  // The action finished running.
  actionNode.status = 'fulfilled';
  actionNode.value = nextState;
  notifyActionListeners(actionNode);

  actionQueue.state = nextState;

  // Pop the action from the queue and run the next pending action, if there
  // are any.
  const last = actionQueue.pending;
  if (last !== null) {
    const first = last.next;
    if (first === last) {
      // This was the last action in the queue.
      actionQueue.pending = null;
    } else {
      // Remove the first node from the circular queue.
      const next = first.next;
      last.next = next;

      // Run the next action.
      runActionStateAction(actionQueue, next);
    }
  }
}

function onActionError<S, P>(
  actionQueue: ActionStateQueue<S, P>,
  actionNode: ActionStateQueueNode<S, P>,
  error: mixed,
) {
  // Mark all the following actions as rejected.
  const last = actionQueue.pending;
  actionQueue.pending = null;
  if (last !== null) {
    const first = last.next;
    do {
      actionNode.status = 'rejected';
      actionNode.reason = error;
      notifyActionListeners(actionNode);
      actionNode = actionNode.next;
    } while (actionNode !== first);
  }

  // Prevent subsequent actions from being dispatched.
  actionQueue.action = null;
}

function notifyActionListeners<S, P>(actionNode: ActionStateQueueNode<S, P>) {
  // Notify React that the action has finished.
  const listeners = actionNode.listeners;
  for (let i = 0; i < listeners.length; i++) {
    // This is always a React internal listener, so we don't need to worry
    // about it throwing.
    const listener = listeners[i];
    listener();
  }
}

function actionStateReducer<S>(oldState: S, newState: S): S {
  return newState;
}

function mountActionState<S, P>(
  action: (Awaited<S>, P) => S,
  initialStateProp: Awaited<S>,
  permalink?: string,
): [Awaited<S>, (P) => void, boolean] {
  let initialState: Awaited<S> = initialStateProp;
  if (getIsHydrating()) {
    const root: FiberRoot = (getWorkInProgressRoot(): any);
    const ssrFormState = root.formState;
    // If a formState option was passed to the root, there are form state
    // markers that we need to hydrate. These indicate whether the form state
    // matches this hook instance.
    if (ssrFormState !== null) {
      const isMatching = tryToClaimNextHydratableFormMarkerInstance(
        currentlyRenderingFiber,
      );
      if (isMatching) {
        initialState = ssrFormState[0];
      }
    }
  }

  // State hook. The state is stored in a thenable which is then unwrapped by
  // the `use` algorithm during render.
  const stateHook = mountWorkInProgressHook();
  stateHook.memoizedState = stateHook.baseState = initialState;
  // TODO: Typing this "correctly" results in recursion limit errors
  // const stateQueue: UpdateQueue<S | Awaited<S>, S | Awaited<S>> = {
  const stateQueue = {
    pending: null,
    lanes: NoLanes,
    dispatch: (null: any),
    lastRenderedReducer: actionStateReducer,
    lastRenderedState: initialState,
  };
  stateHook.queue = stateQueue;
  const setState: Dispatch<S | Awaited<S>> = (dispatchSetState.bind(
    null,
    currentlyRenderingFiber,
    ((stateQueue: any): UpdateQueue<S | Awaited<S>, S | Awaited<S>>),
  ): any);
  stateQueue.dispatch = setState;

  // Pending state. This is used to store the pending state of the action.
  // Tracked optimistically, like a transition pending state.
  const pendingStateHook = mountStateImpl((false: Thenable<boolean> | boolean));
  const setPendingState: boolean => void = (dispatchOptimisticSetState.bind(
    null,
    currentlyRenderingFiber,
    false,
    ((pendingStateHook.queue: any): UpdateQueue<
      S | Awaited<S>,
      S | Awaited<S>,
    >),
  ): any);

  // Action queue hook. This is used to queue pending actions. The queue is
  // shared between all instances of the hook. Similar to a regular state queue,
  // but different because the actions are run sequentially, and they run in
  // an event instead of during render.
  const actionQueueHook = mountWorkInProgressHook();
  const actionQueue: ActionStateQueue<S, P> = {
    state: initialState,
    dispatch: (null: any), // circular
    action,
    pending: null,
  };
  actionQueueHook.queue = actionQueue;
  const dispatch = (dispatchActionState: any).bind(
    null,
    currentlyRenderingFiber,
    actionQueue,
    setPendingState,
    setState,
  );
  actionQueue.dispatch = dispatch;

  // Stash the action function on the memoized state of the hook. We'll use this
  // to detect when the action function changes so we can update it in
  // an effect.
  actionQueueHook.memoizedState = action;

  return [initialState, dispatch, false];
}

function updateActionState<S, P>(
  action: (Awaited<S>, P) => S,
  initialState: Awaited<S>,
  permalink?: string,
): [Awaited<S>, (P) => void, boolean] {
  const stateHook = updateWorkInProgressHook();
  const currentStateHook = ((currentHook: any): Hook);
  return updateActionStateImpl(
    stateHook,
    currentStateHook,
    action,
    initialState,
    permalink,
  );
}

function updateActionStateImpl<S, P>(
  stateHook: Hook,
  currentStateHook: Hook,
  action: (Awaited<S>, P) => S,
  initialState: Awaited<S>,
  permalink?: string,
): [Awaited<S>, (P) => void, boolean] {
  const [actionResult] = updateReducerImpl<S | Thenable<S>, S | Thenable<S>>(
    stateHook,
    currentStateHook,
    actionStateReducer,
  );

  const [isPending] = updateState(false);

  // This will suspend until the action finishes.
  let state: Awaited<S>;
  if (
    typeof actionResult === 'object' &&
    actionResult !== null &&
    // $FlowFixMe[method-unbinding]
    typeof actionResult.then === 'function'
  ) {
    try {
      state = useThenable(((actionResult: any): Thenable<Awaited<S>>));
    } catch (x) {
      if (x === SuspenseException) {
        // If we Suspend here, mark this separately so that we can track this
        // as an Action in Profiling tools.
        throw SuspenseActionException;
      } else {
        throw x;
      }
    }
  } else {
    state = (actionResult: any);
  }

  const actionQueueHook = updateWorkInProgressHook();
  const actionQueue = actionQueueHook.queue;
  const dispatch = actionQueue.dispatch;

  // Check if a new action was passed. If so, update it in an effect.
  const prevAction = actionQueueHook.memoizedState;
  if (action !== prevAction) {
    currentlyRenderingFiber.flags |= PassiveEffect;
    pushSimpleEffect(
      HookHasEffect | HookPassive,
      createEffectInstance(),
      actionStateActionEffect.bind(null, actionQueue, action),
      null,
    );
  }

  return [state, dispatch, isPending];
}

function actionStateActionEffect<S, P>(
  actionQueue: ActionStateQueue<S, P>,
  action: (Awaited<S>, P) => S,
): void {
  actionQueue.action = action;
}

function rerenderActionState<S, P>(
  action: (Awaited<S>, P) => S,
  initialState: Awaited<S>,
  permalink?: string,
): [Awaited<S>, (P) => void, boolean] {
  // Unlike useState, useActionState doesn't support render phase updates.
  // Also unlike useState, we need to replay all pending updates again in case
  // the passthrough value changed.
  //
  // So instead of a forked re-render implementation that knows how to handle
  // render phase udpates, we can use the same implementation as during a
  // regular mount or update.
  const stateHook = updateWorkInProgressHook();
  const currentStateHook = currentHook;

  if (currentStateHook !== null) {
    // This is an update. Process the update queue.
    return updateActionStateImpl(
      stateHook,
      currentStateHook,
      action,
      initialState,
      permalink,
    );
  }

  updateWorkInProgressHook(); // State

  // This is a mount. No updates to process.
  const state: Awaited<S> = stateHook.memoizedState;

  const actionQueueHook = updateWorkInProgressHook();
  const actionQueue = actionQueueHook.queue;
  const dispatch = actionQueue.dispatch;

  // This may have changed during the rerender.
  actionQueueHook.memoizedState = action;

  // For mount, pending is always false.
  return [state, dispatch, false];
}

function pushSimpleEffect(
  tag: HookFlags,
  inst: EffectInstance,
  create: () => (() => void) | void,
  deps: Array<mixed> | void | null,
): Effect {
  const effect: Effect = {
    tag,
    create,
    deps,
    inst,
    // Circular
    next: (null: any),
  };
  return pushEffectImpl(effect);
}

function pushResourceEffectIdentity(
  tag: HookFlags,
  inst: EffectInstance,
  create: () => mixed,
  deps: Array<mixed> | void | null,
): Effect {
  const effect: ResourceEffectIdentity = {
    resourceKind: ResourceEffectIdentityKind,
    tag,
    create,
<<<<<<< HEAD
    deps,
    inst,
    // Circular
    next: (null: any),
  };
  return pushEffectImpl(effect);
}

function pushResourceEffectUpdate(
  tag: HookFlags,
  inst: EffectInstance,
  update: ((resource: mixed) => void) | void,
  deps: Array<mixed> | void | null,
): Effect {
  const effect: ResourceEffectUpdate = {
    resourceKind: ResourceEffectUpdateKind,
    tag,
    update,
    deps,
    inst,
=======
    deps,
    inst,
    // Circular
    next: (null: any),
  };
  return pushEffectImpl(effect);
}

function pushResourceEffectUpdate(
  tag: HookFlags,
  inst: EffectInstance,
  update: ((resource: mixed) => void) | void,
  deps: Array<mixed> | void | null,
): Effect {
  const effect: ResourceEffectUpdate = {
    resourceKind: ResourceEffectUpdateKind,
    tag,
    update,
    deps,
    inst,
>>>>>>> ed71fc2f
    // Circular
    next: (null: any),
  };
  return pushEffectImpl(effect);
}

function pushEffectImpl(effect: Effect): Effect {
  let componentUpdateQueue: null | FunctionComponentUpdateQueue =
    (currentlyRenderingFiber.updateQueue: any);
  if (componentUpdateQueue === null) {
    componentUpdateQueue = createFunctionComponentUpdateQueue();
    currentlyRenderingFiber.updateQueue = (componentUpdateQueue: any);
  }
  const lastEffect = componentUpdateQueue.lastEffect;
  if (lastEffect === null) {
    componentUpdateQueue.lastEffect = effect.next = effect;
  } else {
    const firstEffect = lastEffect.next;
    lastEffect.next = effect;
    effect.next = firstEffect;
    componentUpdateQueue.lastEffect = effect;
  }
  return effect;
}

function createEffectInstance(): EffectInstance {
  return {destroy: undefined, resource: undefined};
}

function mountRef<T>(initialValue: T): {current: T} {
  const hook = mountWorkInProgressHook();
  const ref = {current: initialValue};
  hook.memoizedState = ref;
  return ref;
}

function updateRef<T>(initialValue: T): {current: T} {
  const hook = updateWorkInProgressHook();
  return hook.memoizedState;
}

function mountEffectImpl(
  fiberFlags: Flags,
  hookFlags: HookFlags,
  create: () => (() => void) | void,
  deps: Array<mixed> | void | null,
): void {
  const hook = mountWorkInProgressHook();
  const nextDeps = deps === undefined ? null : deps;
  currentlyRenderingFiber.flags |= fiberFlags;
  hook.memoizedState = pushSimpleEffect(
    HookHasEffect | hookFlags,
    createEffectInstance(),
    create,
    nextDeps,
  );
}

function updateEffectImpl(
  fiberFlags: Flags,
  hookFlags: HookFlags,
  create: () => (() => void) | void,
  deps: Array<mixed> | void | null,
): void {
  const hook = updateWorkInProgressHook();
  const nextDeps = deps === undefined ? null : deps;
  const effect: Effect = hook.memoizedState;
  const inst = effect.inst;

  // currentHook is null on initial mount when rerendering after a render phase
  // state update or for strict mode.
  if (currentHook !== null) {
    if (nextDeps !== null) {
      const prevEffect: Effect = currentHook.memoizedState;
      const prevDeps = prevEffect.deps;
      // $FlowFixMe[incompatible-call] (@poteto)
      if (areHookInputsEqual(nextDeps, prevDeps)) {
        hook.memoizedState = pushSimpleEffect(
          hookFlags,
          inst,
          create,
          nextDeps,
        );
        return;
      }
    }
  }

  currentlyRenderingFiber.flags |= fiberFlags;

  hook.memoizedState = pushSimpleEffect(
    HookHasEffect | hookFlags,
    inst,
    create,
    nextDeps,
  );
}

function mountEffect(
  create: () => (() => void) | void,
  deps: Array<mixed> | void | null,
): void {
  if (
    __DEV__ &&
    (currentlyRenderingFiber.mode & StrictEffectsMode) !== NoMode &&
    (currentlyRenderingFiber.mode & NoStrictPassiveEffectsMode) === NoMode
  ) {
    mountEffectImpl(
      MountPassiveDevEffect | PassiveEffect | PassiveStaticEffect,
      HookPassive,
      create,
      deps,
    );
  } else {
    mountEffectImpl(
      PassiveEffect | PassiveStaticEffect,
      HookPassive,
      create,
      deps,
    );
  }
}

function updateEffect(
  create: () => (() => void) | void,
  deps: Array<mixed> | void | null,
): void {
  updateEffectImpl(PassiveEffect, HookPassive, create, deps);
}

function mountResourceEffect(
  create: () => mixed,
  createDeps: Array<mixed> | void | null,
  update: ((resource: mixed) => void) | void,
  updateDeps: Array<mixed> | void | null,
  destroy: ((resource: mixed) => void) | void,
) {
  if (
    __DEV__ &&
    (currentlyRenderingFiber.mode & StrictEffectsMode) !== NoMode &&
    (currentlyRenderingFiber.mode & NoStrictPassiveEffectsMode) === NoMode
  ) {
    mountResourceEffectImpl(
      MountPassiveDevEffect | PassiveEffect | PassiveStaticEffect,
      HookPassive,
      create,
      createDeps,
      update,
      updateDeps,
      destroy,
    );
  } else {
    mountResourceEffectImpl(
      PassiveEffect | PassiveStaticEffect,
      HookPassive,
      create,
      createDeps,
      update,
      updateDeps,
      destroy,
    );
  }
}

function mountResourceEffectImpl(
  fiberFlags: Flags,
  hookFlags: HookFlags,
  create: () => mixed,
  createDeps: Array<mixed> | void | null,
  update: ((resource: mixed) => void) | void,
  updateDeps: Array<mixed> | void | null,
  destroy: ((resource: mixed) => void) | void,
) {
  const hook = mountWorkInProgressHook();
  currentlyRenderingFiber.flags |= fiberFlags;
  const inst = createEffectInstance();
  inst.destroy = destroy;
  hook.memoizedState = pushResourceEffectIdentity(
    HookHasEffect | hookFlags,
    inst,
    create,
    createDeps,
  );
  hook.memoizedState = pushResourceEffectUpdate(
    hookFlags,
    inst,
    update,
    updateDeps,
  );
}

function updateResourceEffect(
  create: () => mixed,
  createDeps: Array<mixed> | void | null,
  update: ((resource: mixed) => void) | void,
  updateDeps: Array<mixed> | void | null,
  destroy: ((resource: mixed) => void) | void,
) {
  updateResourceEffectImpl(
    PassiveEffect,
    HookPassive,
    create,
    createDeps,
    update,
    updateDeps,
    destroy,
  );
}

function updateResourceEffectImpl(
  fiberFlags: Flags,
  hookFlags: HookFlags,
  create: () => mixed,
  createDeps: Array<mixed> | void | null,
  update: ((resource: mixed) => void) | void,
  updateDeps: Array<mixed> | void | null,
  destroy: ((resource: mixed) => void) | void,
) {
  const hook = updateWorkInProgressHook();
  const effect: Effect = hook.memoizedState;
  const inst = effect.inst;
  inst.destroy = destroy;

  const nextCreateDeps = createDeps === undefined ? null : createDeps;
  const nextUpdateDeps = updateDeps === undefined ? null : updateDeps;
  let isCreateDepsSame: boolean;
  let isUpdateDepsSame: boolean;

  if (currentHook !== null) {
    const prevEffect: Effect = currentHook.memoizedState;
    if (nextCreateDeps !== null) {
      let prevCreateDeps;
      // Seems sketchy but in practice we always push an Identity and an Update together. For safety
      // we error in DEV if this does not hold true.
      if (prevEffect.resourceKind === ResourceEffectUpdateKind) {
        prevCreateDeps =
          prevEffect.next.deps != null ? prevEffect.next.deps : null;
      } else {
        if (__DEV__) {
          console.error(
            'Expected a ResourceEffectUpdateKind to be pushed together with ' +
              'ResourceEffectIdentityKind, got %s. This is a bug in React.',
            prevEffect.resourceKind,
          );
        }
        prevCreateDeps = prevEffect.deps != null ? prevEffect.deps : null;
      }
      isCreateDepsSame = areHookInputsEqual(nextCreateDeps, prevCreateDeps);
    }
    if (nextUpdateDeps !== null) {
      const prevUpdateDeps = prevEffect.deps != null ? prevEffect.deps : null;
      isUpdateDepsSame = areHookInputsEqual(nextUpdateDeps, prevUpdateDeps);
    }
  }

  if (!(isCreateDepsSame && isUpdateDepsSame)) {
    currentlyRenderingFiber.flags |= fiberFlags;
  }

  hook.memoizedState = pushResourceEffectIdentity(
    isCreateDepsSame ? hookFlags : HookHasEffect | hookFlags,
    inst,
    create,
    nextCreateDeps,
  );
  hook.memoizedState = pushResourceEffectUpdate(
    isUpdateDepsSame ? hookFlags : HookHasEffect | hookFlags,
    inst,
    update,
    nextUpdateDeps,
  );
}

function useEffectEventImpl<Args, Return, F: (...Array<Args>) => Return>(
  payload: EventFunctionPayload<Args, Return, F>,
) {
  currentlyRenderingFiber.flags |= UpdateEffect;
  let componentUpdateQueue: null | FunctionComponentUpdateQueue =
    (currentlyRenderingFiber.updateQueue: any);
  if (componentUpdateQueue === null) {
    componentUpdateQueue = createFunctionComponentUpdateQueue();
    currentlyRenderingFiber.updateQueue = (componentUpdateQueue: any);
    componentUpdateQueue.events = [payload];
  } else {
    const events = componentUpdateQueue.events;
    if (events === null) {
      componentUpdateQueue.events = [payload];
    } else {
      events.push(payload);
    }
  }
}

function mountEvent<Args, Return, F: (...Array<Args>) => Return>(
  callback: F,
): F {
  const hook = mountWorkInProgressHook();
  const ref = {impl: callback};
  hook.memoizedState = ref;
  // $FlowIgnore[incompatible-return]
  return function eventFn() {
    if (isInvalidExecutionContextForEventFunction()) {
      throw new Error(
        "A function wrapped in useEffectEvent can't be called during rendering.",
      );
    }
    return ref.impl.apply(undefined, arguments);
  };
}

function updateEvent<Args, Return, F: (...Array<Args>) => Return>(
  callback: F,
): F {
  const hook = updateWorkInProgressHook();
  const ref = hook.memoizedState;
  useEffectEventImpl({ref, nextImpl: callback});
  // $FlowIgnore[incompatible-return]
  return function eventFn() {
    if (isInvalidExecutionContextForEventFunction()) {
      throw new Error(
        "A function wrapped in useEffectEvent can't be called during rendering.",
      );
    }
    return ref.impl.apply(undefined, arguments);
  };
}

function mountInsertionEffect(
  create: () => (() => void) | void,
  deps: Array<mixed> | void | null,
): void {
  mountEffectImpl(UpdateEffect, HookInsertion, create, deps);
}

function updateInsertionEffect(
  create: () => (() => void) | void,
  deps: Array<mixed> | void | null,
): void {
  return updateEffectImpl(UpdateEffect, HookInsertion, create, deps);
}

function mountLayoutEffect(
  create: () => (() => void) | void,
  deps: Array<mixed> | void | null,
): void {
  let fiberFlags: Flags = UpdateEffect | LayoutStaticEffect;
  if (
    __DEV__ &&
    (currentlyRenderingFiber.mode & StrictEffectsMode) !== NoMode
  ) {
    fiberFlags |= MountLayoutDevEffect;
  }
  return mountEffectImpl(fiberFlags, HookLayout, create, deps);
}

function updateLayoutEffect(
  create: () => (() => void) | void,
  deps: Array<mixed> | void | null,
): void {
  return updateEffectImpl(UpdateEffect, HookLayout, create, deps);
}

function imperativeHandleEffect<T>(
  create: () => T,
  ref: {current: T | null} | ((inst: T | null) => mixed) | null | void,
): void | (() => void) {
  if (typeof ref === 'function') {
    const refCallback = ref;
    const inst = create();
    const refCleanup = refCallback(inst);
    return () => {
      if (typeof refCleanup === 'function') {
        // $FlowFixMe[incompatible-use] we need to assume no parameters
        refCleanup();
      } else {
        refCallback(null);
      }
    };
  } else if (ref !== null && ref !== undefined) {
    const refObject = ref;
    if (__DEV__) {
      if (!refObject.hasOwnProperty('current')) {
        console.error(
          'Expected useImperativeHandle() first argument to either be a ' +
            'ref callback or React.createRef() object. Instead received: %s.',
          'an object with keys {' + Object.keys(refObject).join(', ') + '}',
        );
      }
    }
    const inst = create();
    refObject.current = inst;
    return () => {
      refObject.current = null;
    };
  }
}

function mountImperativeHandle<T>(
  ref: {current: T | null} | ((inst: T | null) => mixed) | null | void,
  create: () => T,
  deps: Array<mixed> | void | null,
): void {
  if (__DEV__) {
    if (typeof create !== 'function') {
      console.error(
        'Expected useImperativeHandle() second argument to be a function ' +
          'that creates a handle. Instead received: %s.',
        create !== null ? typeof create : 'null',
      );
    }
  }

  // TODO: If deps are provided, should we skip comparing the ref itself?
  const effectDeps =
    deps !== null && deps !== undefined ? deps.concat([ref]) : null;

  let fiberFlags: Flags = UpdateEffect | LayoutStaticEffect;
  if (
    __DEV__ &&
    (currentlyRenderingFiber.mode & StrictEffectsMode) !== NoMode
  ) {
    fiberFlags |= MountLayoutDevEffect;
  }
  mountEffectImpl(
    fiberFlags,
    HookLayout,
    imperativeHandleEffect.bind(null, create, ref),
    effectDeps,
  );
}

function updateImperativeHandle<T>(
  ref: {current: T | null} | ((inst: T | null) => mixed) | null | void,
  create: () => T,
  deps: Array<mixed> | void | null,
): void {
  if (__DEV__) {
    if (typeof create !== 'function') {
      console.error(
        'Expected useImperativeHandle() second argument to be a function ' +
          'that creates a handle. Instead received: %s.',
        create !== null ? typeof create : 'null',
      );
    }
  }

  // TODO: If deps are provided, should we skip comparing the ref itself?
  const effectDeps =
    deps !== null && deps !== undefined ? deps.concat([ref]) : null;

  updateEffectImpl(
    UpdateEffect,
    HookLayout,
    imperativeHandleEffect.bind(null, create, ref),
    effectDeps,
  );
}

function mountDebugValue<T>(value: T, formatterFn: ?(value: T) => mixed): void {
  // This hook is normally a no-op.
  // The react-debug-hooks package injects its own implementation
  // so that e.g. DevTools can display custom hook values.
}

const updateDebugValue = mountDebugValue;

function mountCallback<T>(callback: T, deps: Array<mixed> | void | null): T {
  const hook = mountWorkInProgressHook();
  const nextDeps = deps === undefined ? null : deps;
  hook.memoizedState = [callback, nextDeps];
  return callback;
}

function updateCallback<T>(callback: T, deps: Array<mixed> | void | null): T {
  const hook = updateWorkInProgressHook();
  const nextDeps = deps === undefined ? null : deps;
  const prevState = hook.memoizedState;
  if (nextDeps !== null) {
    const prevDeps: Array<mixed> | null = prevState[1];
    if (areHookInputsEqual(nextDeps, prevDeps)) {
      return prevState[0];
    }
  }
  hook.memoizedState = [callback, nextDeps];
  return callback;
}

function mountMemo<T>(
  nextCreate: () => T,
  deps: Array<mixed> | void | null,
): T {
  const hook = mountWorkInProgressHook();
  const nextDeps = deps === undefined ? null : deps;
  const nextValue = nextCreate();
  if (shouldDoubleInvokeUserFnsInHooksDEV) {
    setIsStrictModeForDevtools(true);
    try {
      nextCreate();
    } finally {
      setIsStrictModeForDevtools(false);
    }
  }
  hook.memoizedState = [nextValue, nextDeps];
  return nextValue;
}

function updateMemo<T>(
  nextCreate: () => T,
  deps: Array<mixed> | void | null,
): T {
  const hook = updateWorkInProgressHook();
  const nextDeps = deps === undefined ? null : deps;
  const prevState = hook.memoizedState;
  // Assume these are defined. If they're not, areHookInputsEqual will warn.
  if (nextDeps !== null) {
    const prevDeps: Array<mixed> | null = prevState[1];
    if (areHookInputsEqual(nextDeps, prevDeps)) {
      return prevState[0];
    }
  }
  const nextValue = nextCreate();
  if (shouldDoubleInvokeUserFnsInHooksDEV) {
    setIsStrictModeForDevtools(true);
    try {
      nextCreate();
    } finally {
      setIsStrictModeForDevtools(false);
    }
  }
  hook.memoizedState = [nextValue, nextDeps];
  return nextValue;
}

function mountDeferredValue<T>(value: T, initialValue?: T): T {
  const hook = mountWorkInProgressHook();
  return mountDeferredValueImpl(hook, value, initialValue);
}

function updateDeferredValue<T>(value: T, initialValue?: T): T {
  const hook = updateWorkInProgressHook();
  const resolvedCurrentHook: Hook = (currentHook: any);
  const prevValue: T = resolvedCurrentHook.memoizedState;
  return updateDeferredValueImpl(hook, prevValue, value, initialValue);
}

function rerenderDeferredValue<T>(value: T, initialValue?: T): T {
  const hook = updateWorkInProgressHook();
  if (currentHook === null) {
    // This is a rerender during a mount.
    return mountDeferredValueImpl(hook, value, initialValue);
  } else {
    // This is a rerender during an update.
    const prevValue: T = currentHook.memoizedState;
    return updateDeferredValueImpl(hook, prevValue, value, initialValue);
  }
}

function mountDeferredValueImpl<T>(hook: Hook, value: T, initialValue?: T): T {
  if (
    // When `initialValue` is provided, we defer the initial render even if the
    // current render is not synchronous.
    initialValue !== undefined &&
    // However, to avoid waterfalls, we do not defer if this render
    // was itself spawned by an earlier useDeferredValue. Check if DeferredLane
    // is part of the render lanes.
    !includesSomeLane(renderLanes, DeferredLane)
  ) {
    // Render with the initial value
    hook.memoizedState = initialValue;

    // Schedule a deferred render to switch to the final value.
    const deferredLane = requestDeferredLane();
    currentlyRenderingFiber.lanes = mergeLanes(
      currentlyRenderingFiber.lanes,
      deferredLane,
    );
    markSkippedUpdateLanes(deferredLane);

    return initialValue;
  } else {
    hook.memoizedState = value;
    return value;
  }
}

function updateDeferredValueImpl<T>(
  hook: Hook,
  prevValue: T,
  value: T,
  initialValue?: T,
): T {
  if (is(value, prevValue)) {
    // The incoming value is referentially identical to the currently rendered
    // value, so we can bail out quickly.
    return value;
  } else {
    // Received a new value that's different from the current value.

    // Check if we're inside a hidden tree
    if (isCurrentTreeHidden()) {
      // Revealing a prerendered tree is considered the same as mounting new
      // one, so we reuse the "mount" path in this case.
      const resultValue = mountDeferredValueImpl(hook, value, initialValue);
      // Unlike during an actual mount, we need to mark this as an update if
      // the value changed.
      if (!is(resultValue, prevValue)) {
        markWorkInProgressReceivedUpdate();
      }
      return resultValue;
    }

    const shouldDeferValue = !includesOnlyNonUrgentLanes(renderLanes);
    if (shouldDeferValue) {
      // This is an urgent update. Since the value has changed, keep using the
      // previous value and spawn a deferred render to update it later.

      // Schedule a deferred render
      const deferredLane = requestDeferredLane();
      currentlyRenderingFiber.lanes = mergeLanes(
        currentlyRenderingFiber.lanes,
        deferredLane,
      );
      markSkippedUpdateLanes(deferredLane);

      // Reuse the previous value. We do not need to mark this as an update,
      // because we did not render a new value.
      return prevValue;
    } else {
      // This is not an urgent update, so we can use the latest value regardless
      // of what it is. No need to defer it.

      // Mark this as an update to prevent the fiber from bailing out.
      markWorkInProgressReceivedUpdate();
      hook.memoizedState = value;
      return value;
    }
  }
}

function startTransition<S>(
  fiber: Fiber,
  queue: UpdateQueue<S | Thenable<S>, BasicStateAction<S | Thenable<S>>>,
  pendingState: S,
  finishedState: S,
  callback: () => mixed,
  options?: StartTransitionOptions,
): void {
  const previousPriority = getCurrentUpdatePriority();
  setCurrentUpdatePriority(
    higherEventPriority(previousPriority, ContinuousEventPriority),
  );

  const prevTransition = ReactSharedInternals.T;
  const currentTransition: BatchConfigTransition = {};

  if (enableAsyncActions) {
    // We don't really need to use an optimistic update here, because we
    // schedule a second "revert" update below (which we use to suspend the
    // transition until the async action scope has finished). But we'll use an
    // optimistic update anyway to make it less likely the behavior accidentally
    // diverges; for example, both an optimistic update and this one should
    // share the same lane.
    ReactSharedInternals.T = currentTransition;
    dispatchOptimisticSetState(fiber, false, queue, pendingState);
  } else {
    ReactSharedInternals.T = null;
    dispatchSetStateInternal(
      fiber,
      queue,
      pendingState,
      requestUpdateLane(fiber),
    );
    ReactSharedInternals.T = currentTransition;
  }

  if (enableTransitionTracing) {
    if (options !== undefined && options.name !== undefined) {
      currentTransition.name = options.name;
      currentTransition.startTime = now();
    }
  }

  if (__DEV__) {
    currentTransition._updatedFibers = new Set();
  }

  try {
    if (enableAsyncActions) {
      const returnValue = callback();
      const onStartTransitionFinish = ReactSharedInternals.S;
      if (onStartTransitionFinish !== null) {
        onStartTransitionFinish(currentTransition, returnValue);
      }

      // Check if we're inside an async action scope. If so, we'll entangle
      // this new action with the existing scope.
      //
      // If we're not already inside an async action scope, and this action is
      // async, then we'll create a new async scope.
      //
      // In the async case, the resulting render will suspend until the async
      // action scope has finished.
      if (
        returnValue !== null &&
        typeof returnValue === 'object' &&
        typeof returnValue.then === 'function'
      ) {
        const thenable = ((returnValue: any): Thenable<mixed>);
        // Create a thenable that resolves to `finishedState` once the async
        // action has completed.
        const thenableForFinishedState = chainThenableValue(
          thenable,
          finishedState,
        );
        dispatchSetStateInternal(
          fiber,
          queue,
          (thenableForFinishedState: any),
          requestUpdateLane(fiber),
        );
      } else {
        dispatchSetStateInternal(
          fiber,
          queue,
          finishedState,
          requestUpdateLane(fiber),
        );
      }
    } else {
      // Async actions are not enabled.
      dispatchSetStateInternal(
        fiber,
        queue,
        finishedState,
        requestUpdateLane(fiber),
      );
      callback();
    }
  } catch (error) {
    if (enableAsyncActions) {
      // This is a trick to get the `useTransition` hook to rethrow the error.
      // When it unwraps the thenable with the `use` algorithm, the error
      // will be thrown.
      const rejectedThenable: RejectedThenable<S> = {
        then() {},
        status: 'rejected',
        reason: error,
      };
      dispatchSetStateInternal(
        fiber,
        queue,
        rejectedThenable,
        requestUpdateLane(fiber),
      );
    } else {
      // The error rethrowing behavior is only enabled when the async actions
      // feature is on, even for sync actions.
      throw error;
    }
  } finally {
    setCurrentUpdatePriority(previousPriority);

    ReactSharedInternals.T = prevTransition;

    if (__DEV__) {
      if (prevTransition === null && currentTransition._updatedFibers) {
        const updatedFibersCount = currentTransition._updatedFibers.size;
        currentTransition._updatedFibers.clear();
        if (updatedFibersCount > 10) {
          console.warn(
            'Detected a large number of updates inside startTransition. ' +
              'If this is due to a subscription please re-write it to use React provided hooks. ' +
              'Otherwise concurrent mode guarantees are off the table.',
          );
        }
      }
    }
  }
}

const noop = () => {};

export function startHostTransition<F>(
  formFiber: Fiber,
  pendingState: TransitionStatus,
  action: (F => mixed) | null,
  formData: F,
): void {
  if (!enableAsyncActions) {
    // Form actions are enabled, but async actions are not. Call the function,
    // but don't handle any pending or error states.
    if (action !== null) {
      action(formData);
    }
    return;
  }

  if (formFiber.tag !== HostComponent) {
    throw new Error(
      'Expected the form instance to be a HostComponent. This ' +
        'is a bug in React.',
    );
  }

  const stateHook = ensureFormComponentIsStateful(formFiber);

  const queue: UpdateQueue<
    Thenable<TransitionStatus> | TransitionStatus,
    BasicStateAction<Thenable<TransitionStatus> | TransitionStatus>,
  > = stateHook.queue;

  startTransition(
    formFiber,
    queue,
    pendingState,
    NoPendingHostTransition,
    // TODO: `startTransition` both sets the pending state and dispatches
    // the action, if one is provided. Consider refactoring these two
    // concerns to avoid the extra lambda.

    action === null
      ? // No action was provided, but we still call `startTransition` to
        // set the pending form status.
        noop
      : () => {
          // Automatically reset the form when the action completes.
          requestFormReset(formFiber);
          return action(formData);
        },
  );
}

function ensureFormComponentIsStateful(formFiber: Fiber) {
  const existingStateHook: Hook | null = formFiber.memoizedState;
  if (existingStateHook !== null) {
    // This fiber was already upgraded to be stateful.
    return existingStateHook;
  }

  // Upgrade this host component fiber to be stateful. We're going to pretend
  // it was stateful all along so we can reuse most of the implementation
  // for function components and useTransition.
  //
  // Create the state hook used by TransitionAwareHostComponent. This is
  // essentially an inlined version of mountState.
  const newQueue: UpdateQueue<
    Thenable<TransitionStatus> | TransitionStatus,
    BasicStateAction<Thenable<TransitionStatus> | TransitionStatus>,
  > = {
    pending: null,
    lanes: NoLanes,
    // We're going to cheat and intentionally not create a bound dispatch
    // method, because we can call it directly in startTransition.
    dispatch: (null: any),
    lastRenderedReducer: basicStateReducer,
    lastRenderedState: NoPendingHostTransition,
  };

  const stateHook: Hook = {
    memoizedState: NoPendingHostTransition,
    baseState: NoPendingHostTransition,
    baseQueue: null,
    queue: newQueue,
    next: null,
  };

  // We use another state hook to track whether the form needs to be reset.
  // The state is an empty object. To trigger a reset, we update the state
  // to a new object. Then during rendering, we detect that the state has
  // changed and schedule a commit effect.
  const initialResetState = {};
  const newResetStateQueue: UpdateQueue<Object, Object> = {
    pending: null,
    lanes: NoLanes,
    // We're going to cheat and intentionally not create a bound dispatch
    // method, because we can call it directly in startTransition.
    dispatch: (null: any),
    lastRenderedReducer: basicStateReducer,
    lastRenderedState: initialResetState,
  };
  const resetStateHook: Hook = {
    memoizedState: initialResetState,
    baseState: initialResetState,
    baseQueue: null,
    queue: newResetStateQueue,
    next: null,
  };
  stateHook.next = resetStateHook;

  // Add the hook list to both fiber alternates. The idea is that the fiber
  // had this hook all along.
  formFiber.memoizedState = stateHook;
  const alternate = formFiber.alternate;
  if (alternate !== null) {
    alternate.memoizedState = stateHook;
  }

  return stateHook;
}

export function requestFormReset(formFiber: Fiber) {
  const transition = requestCurrentTransition();

  if (__DEV__) {
    if (transition === null) {
      // An optimistic update occurred, but startTransition is not on the stack.
      // The form reset will be scheduled at default (sync) priority, which
      // is probably not what the user intended. Most likely because the
      // requestFormReset call happened after an `await`.
      // TODO: Theoretically, requestFormReset is still useful even for
      // non-transition updates because it allows you to update defaultValue
      // synchronously and then wait to reset until after the update commits.
      // I've chosen to warn anyway because it's more likely the `await` mistake
      // described above. But arguably we shouldn't.
      console.error(
        'requestFormReset was called outside a transition or action. To ' +
          'fix, move to an action, or wrap with startTransition.',
      );
    }
  }

  const stateHook = ensureFormComponentIsStateful(formFiber);
  const newResetState = {};
  const resetStateHook: Hook = (stateHook.next: any);
  const resetStateQueue = resetStateHook.queue;
  dispatchSetStateInternal(
    formFiber,
    resetStateQueue,
    newResetState,
    requestUpdateLane(formFiber),
  );
}

function mountTransition(): [
  boolean,
  (callback: () => void, options?: StartTransitionOptions) => void,
] {
  const stateHook = mountStateImpl((false: Thenable<boolean> | boolean));
  // The `start` method never changes.
  const start = startTransition.bind(
    null,
    currentlyRenderingFiber,
    stateHook.queue,
    true,
    false,
  );
  const hook = mountWorkInProgressHook();
  hook.memoizedState = start;
  return [false, start];
}

function updateTransition(): [
  boolean,
  (callback: () => void, options?: StartTransitionOptions) => void,
] {
  const [booleanOrThenable] = updateState(false);
  const hook = updateWorkInProgressHook();
  const start = hook.memoizedState;
  const isPending =
    typeof booleanOrThenable === 'boolean'
      ? booleanOrThenable
      : // This will suspend until the async action scope has finished.
        useThenable(booleanOrThenable);
  return [isPending, start];
}

function rerenderTransition(): [
  boolean,
  (callback: () => void, options?: StartTransitionOptions) => void,
] {
  const [booleanOrThenable] = rerenderState(false);
  const hook = updateWorkInProgressHook();
  const start = hook.memoizedState;
  const isPending =
    typeof booleanOrThenable === 'boolean'
      ? booleanOrThenable
      : // This will suspend until the async action scope has finished.
        useThenable(booleanOrThenable);
  return [isPending, start];
}

function useHostTransitionStatus(): TransitionStatus {
  if (!enableAsyncActions) {
    throw new Error('Not implemented.');
  }
  return readContext(HostTransitionContext);
}

function mountId(): string {
  const hook = mountWorkInProgressHook();

  const root = ((getWorkInProgressRoot(): any): FiberRoot);
  // TODO: In Fizz, id generation is specific to each server config. Maybe we
  // should do this in Fiber, too? Deferring this decision for now because
  // there's no other place to store the prefix except for an internal field on
  // the public createRoot object, which the fiber tree does not currently have
  // a reference to.
  const identifierPrefix = root.identifierPrefix;

  let id;
  if (getIsHydrating()) {
    const treeId = getTreeId();

    // Use a captial R prefix for server-generated ids.
    id = ':' + identifierPrefix + 'R' + treeId;

    // Unless this is the first id at this level, append a number at the end
    // that represents the position of this useId hook among all the useId
    // hooks for this fiber.
    const localId = localIdCounter++;
    if (localId > 0) {
      id += 'H' + localId.toString(32);
    }

    id += ':';
  } else {
    // Use a lowercase r prefix for client-generated ids.
    const globalClientId = globalClientIdCounter++;
    id = ':' + identifierPrefix + 'r' + globalClientId.toString(32) + ':';
  }

  hook.memoizedState = id;
  return id;
}

function updateId(): string {
  const hook = updateWorkInProgressHook();
  const id: string = hook.memoizedState;
  return id;
}

function mountRefresh(): any {
  const hook = mountWorkInProgressHook();
  const refresh = (hook.memoizedState = refreshCache.bind(
    null,
    currentlyRenderingFiber,
  ));
  return refresh;
}

function updateRefresh(): any {
  const hook = updateWorkInProgressHook();
  return hook.memoizedState;
}

function refreshCache<T>(fiber: Fiber, seedKey: ?() => T, seedValue: T): void {
  if (!enableCache) {
    return;
  }
  // TODO: Does Cache work in legacy mode? Should decide and write a test.
  // TODO: Consider warning if the refresh is at discrete priority, or if we
  // otherwise suspect that it wasn't batched properly.
  let provider = fiber.return;
  while (provider !== null) {
    switch (provider.tag) {
      case CacheComponent:
      case HostRoot: {
        // Schedule an update on the cache boundary to trigger a refresh.
        const lane = requestUpdateLane(provider);
        const refreshUpdate = createLegacyQueueUpdate(lane);
        const root = enqueueLegacyQueueUpdate(provider, refreshUpdate, lane);
        if (root !== null) {
          startUpdateTimerByLane(lane);
          scheduleUpdateOnFiber(root, provider, lane);
          entangleLegacyQueueTransitions(root, provider, lane);
        }

        // TODO: If a refresh never commits, the new cache created here must be
        // released. A simple case is start refreshing a cache boundary, but then
        // unmount that boundary before the refresh completes.
        const seededCache = createCache();
        if (seedKey !== null && seedKey !== undefined && root !== null) {
          if (enableLegacyCache) {
            // Seed the cache with the value passed by the caller. This could be
            // from a server mutation, or it could be a streaming response.
            seededCache.data.set(seedKey, seedValue);
          } else {
            if (__DEV__) {
              console.error(
                'The seed argument is not enabled outside experimental channels.',
              );
            }
          }
        }

        const payload = {
          cache: seededCache,
        };
        refreshUpdate.payload = payload;
        return;
      }
    }
    provider = provider.return;
  }
  // TODO: Warn if unmounted?
}

function dispatchReducerAction<S, A>(
  fiber: Fiber,
  queue: UpdateQueue<S, A>,
  action: A,
): void {
  if (__DEV__) {
    if (typeof arguments[3] === 'function') {
      console.error(
        "State updates from the useState() and useReducer() Hooks don't support the " +
          'second callback argument. To execute a side effect after ' +
          'rendering, declare it in the component body with useEffect().',
      );
    }
  }

  const lane = requestUpdateLane(fiber);

  const update: Update<S, A> = {
    lane,
    revertLane: NoLane,
    action,
    hasEagerState: false,
    eagerState: null,
    next: (null: any),
  };

  if (isRenderPhaseUpdate(fiber)) {
    enqueueRenderPhaseUpdate(queue, update);
  } else {
    const root = enqueueConcurrentHookUpdate(fiber, queue, update, lane);
    if (root !== null) {
      startUpdateTimerByLane(lane);
      scheduleUpdateOnFiber(root, fiber, lane);
      entangleTransitionUpdate(root, queue, lane);
    }
  }

  markUpdateInDevTools(fiber, lane, action);
}

function dispatchSetState<S, A>(
  fiber: Fiber,
  queue: UpdateQueue<S, A>,
  action: A,
): void {
  if (__DEV__) {
    if (typeof arguments[3] === 'function') {
      console.error(
        "State updates from the useState() and useReducer() Hooks don't support the " +
          'second callback argument. To execute a side effect after ' +
          'rendering, declare it in the component body with useEffect().',
      );
    }
  }

  const lane = requestUpdateLane(fiber);
  const didScheduleUpdate = dispatchSetStateInternal(
    fiber,
    queue,
    action,
    lane,
  );
  if (didScheduleUpdate) {
    startUpdateTimerByLane(lane);
  }
  markUpdateInDevTools(fiber, lane, action);
}

function dispatchSetStateInternal<S, A>(
  fiber: Fiber,
  queue: UpdateQueue<S, A>,
  action: A,
  lane: Lane,
): boolean {
  const update: Update<S, A> = {
    lane,
    revertLane: NoLane,
    action,
    hasEagerState: false,
    eagerState: null,
    next: (null: any),
  };

  if (isRenderPhaseUpdate(fiber)) {
    enqueueRenderPhaseUpdate(queue, update);
  } else {
    const alternate = fiber.alternate;
    if (
      fiber.lanes === NoLanes &&
      (alternate === null || alternate.lanes === NoLanes)
    ) {
      // The queue is currently empty, which means we can eagerly compute the
      // next state before entering the render phase. If the new state is the
      // same as the current state, we may be able to bail out entirely.
      const lastRenderedReducer = queue.lastRenderedReducer;
      if (lastRenderedReducer !== null) {
        let prevDispatcher = null;
        if (__DEV__) {
          prevDispatcher = ReactSharedInternals.H;
          ReactSharedInternals.H = InvalidNestedHooksDispatcherOnUpdateInDEV;
        }
        try {
          const currentState: S = (queue.lastRenderedState: any);
          const eagerState = lastRenderedReducer(currentState, action);
          // Stash the eagerly computed state, and the reducer used to compute
          // it, on the update object. If the reducer hasn't changed by the
          // time we enter the render phase, then the eager state can be used
          // without calling the reducer again.
          update.hasEagerState = true;
          update.eagerState = eagerState;
          if (is(eagerState, currentState)) {
            // Fast path. We can bail out without scheduling React to re-render.
            // It's still possible that we'll need to rebase this update later,
            // if the component re-renders for a different reason and by that
            // time the reducer has changed.
            // TODO: Do we still need to entangle transitions in this case?
            enqueueConcurrentHookUpdateAndEagerlyBailout(fiber, queue, update);
            return false;
          }
        } catch (error) {
          // Suppress the error. It will throw again in the render phase.
        } finally {
          if (__DEV__) {
            ReactSharedInternals.H = prevDispatcher;
          }
        }
      }
    }

    const root = enqueueConcurrentHookUpdate(fiber, queue, update, lane);
    if (root !== null) {
      scheduleUpdateOnFiber(root, fiber, lane);
      entangleTransitionUpdate(root, queue, lane);
      return true;
    }
  }
  return false;
}

function dispatchOptimisticSetState<S, A>(
  fiber: Fiber,
  throwIfDuringRender: boolean,
  queue: UpdateQueue<S, A>,
  action: A,
): void {
  const transition = requestCurrentTransition();

  if (__DEV__) {
    if (transition === null) {
      // An optimistic update occurred, but startTransition is not on the stack.
      // There are two likely scenarios.

      // One possibility is that the optimistic update is triggered by a regular
      // event handler (e.g. `onSubmit`) instead of an action. This is a mistake
      // and we will warn.

      // The other possibility is the optimistic update is inside an async
      // action, but after an `await`. In this case, we can make it "just work"
      // by associating the optimistic update with the pending async action.

      // Technically it's possible that the optimistic update is unrelated to
      // the pending action, but we don't have a way of knowing this for sure
      // because browsers currently do not provide a way to track async scope.
      // (The AsyncContext proposal, if it lands, will solve this in the
      // future.) However, this is no different than the problem of unrelated
      // transitions being grouped together — it's not wrong per se, but it's
      // not ideal.

      // Once AsyncContext starts landing in browsers, we will provide better
      // warnings in development for these cases.
      if (peekEntangledActionLane() !== NoLane) {
        // There is a pending async action. Don't warn.
      } else {
        // There's no pending async action. The most likely cause is that we're
        // inside a regular event handler (e.g. onSubmit) instead of an action.
        console.error(
          'An optimistic state update occurred outside a transition or ' +
            'action. To fix, move the update to an action, or wrap ' +
            'with startTransition.',
        );
      }
    }
  }

  const update: Update<S, A> = {
    // An optimistic update commits synchronously.
    lane: SyncLane,
    // After committing, the optimistic update is "reverted" using the same
    // lane as the transition it's associated with.
    revertLane: requestTransitionLane(transition),
    action,
    hasEagerState: false,
    eagerState: null,
    next: (null: any),
  };

  if (isRenderPhaseUpdate(fiber)) {
    // When calling startTransition during render, this warns instead of
    // throwing because throwing would be a breaking change. setOptimisticState
    // is a new API so it's OK to throw.
    if (throwIfDuringRender) {
      throw new Error('Cannot update optimistic state while rendering.');
    } else {
      // startTransition was called during render. We don't need to do anything
      // besides warn here because the render phase update would be overidden by
      // the second update, anyway. We can remove this branch and make it throw
      // in a future release.
      if (__DEV__) {
        console.error('Cannot call startTransition while rendering.');
      }
    }
  } else {
    const root = enqueueConcurrentHookUpdate(fiber, queue, update, SyncLane);
    if (root !== null) {
      // NOTE: The optimistic update implementation assumes that the transition
      // will never be attempted before the optimistic update. This currently
      // holds because the optimistic update is always synchronous. If we ever
      // change that, we'll need to account for this.
      startUpdateTimerByLane(SyncLane);
      scheduleUpdateOnFiber(root, fiber, SyncLane);
      // Optimistic updates are always synchronous, so we don't need to call
      // entangleTransitionUpdate here.
    }
  }

  markUpdateInDevTools(fiber, SyncLane, action);
}

function isRenderPhaseUpdate(fiber: Fiber): boolean {
  const alternate = fiber.alternate;
  return (
    fiber === currentlyRenderingFiber ||
    (alternate !== null && alternate === currentlyRenderingFiber)
  );
}

function enqueueRenderPhaseUpdate<S, A>(
  queue: UpdateQueue<S, A>,
  update: Update<S, A>,
): void {
  // This is a render phase update. Stash it in a lazily-created map of
  // queue -> linked list of updates. After this render pass, we'll restart
  // and apply the stashed updates on top of the work-in-progress hook.
  didScheduleRenderPhaseUpdateDuringThisPass = didScheduleRenderPhaseUpdate =
    true;
  const pending = queue.pending;
  if (pending === null) {
    // This is the first update. Create a circular list.
    update.next = update;
  } else {
    update.next = pending.next;
    pending.next = update;
  }
  queue.pending = update;
}

// TODO: Move to ReactFiberConcurrentUpdates?
function entangleTransitionUpdate<S, A>(
  root: FiberRoot,
  queue: UpdateQueue<S, A>,
  lane: Lane,
): void {
  if (isTransitionLane(lane)) {
    let queueLanes = queue.lanes;

    // If any entangled lanes are no longer pending on the root, then they
    // must have finished. We can remove them from the shared queue, which
    // represents a superset of the actually pending lanes. In some cases we
    // may entangle more than we need to, but that's OK. In fact it's worse if
    // we *don't* entangle when we should.
    queueLanes = intersectLanes(queueLanes, root.pendingLanes);

    // Entangle the new transition lane with the other transition lanes.
    const newQueueLanes = mergeLanes(queueLanes, lane);
    queue.lanes = newQueueLanes;
    // Even if queue.lanes already include lane, we don't know for certain if
    // the lane finished since the last time we entangled it. So we need to
    // entangle it again, just to be sure.
    markRootEntangled(root, newQueueLanes);
  }
}

function markUpdateInDevTools<A>(fiber: Fiber, lane: Lane, action: A): void {
  if (__DEV__) {
    if (enableDebugTracing) {
      if (fiber.mode & DebugTracingMode) {
        const name = getComponentNameFromFiber(fiber) || 'Unknown';
        logStateUpdateScheduled(name, lane, action);
      }
    }
  }

  if (enableSchedulingProfiler) {
    markStateUpdateScheduled(fiber, lane);
  }
}

export const ContextOnlyDispatcher: Dispatcher = {
  readContext,

  use,
  useCallback: throwInvalidHookError,
  useContext: throwInvalidHookError,
  useEffect: throwInvalidHookError,
  useImperativeHandle: throwInvalidHookError,
  useLayoutEffect: throwInvalidHookError,
  useInsertionEffect: throwInvalidHookError,
  useMemo: throwInvalidHookError,
  useReducer: throwInvalidHookError,
  useRef: throwInvalidHookError,
  useState: throwInvalidHookError,
  useDebugValue: throwInvalidHookError,
  useDeferredValue: throwInvalidHookError,
  useTransition: throwInvalidHookError,
  useSyncExternalStore: throwInvalidHookError,
  useId: throwInvalidHookError,
};
if (enableCache) {
  (ContextOnlyDispatcher: Dispatcher).useCacheRefresh = throwInvalidHookError;
}
if (enableUseMemoCacheHook) {
  (ContextOnlyDispatcher: Dispatcher).useMemoCache = throwInvalidHookError;
}
if (enableUseEffectEventHook) {
  (ContextOnlyDispatcher: Dispatcher).useEffectEvent = throwInvalidHookError;
}
if (enableUseResourceEffectHook) {
  (ContextOnlyDispatcher: Dispatcher).useResourceEffect = throwInvalidHookError;
}
if (enableAsyncActions) {
  (ContextOnlyDispatcher: Dispatcher).useHostTransitionStatus =
    throwInvalidHookError;
  (ContextOnlyDispatcher: Dispatcher).useFormState = throwInvalidHookError;
  (ContextOnlyDispatcher: Dispatcher).useActionState = throwInvalidHookError;
}
if (enableAsyncActions) {
  (ContextOnlyDispatcher: Dispatcher).useOptimistic = throwInvalidHookError;
}
if (enableContextProfiling) {
  (ContextOnlyDispatcher: Dispatcher).unstable_useContextWithBailout =
    throwInvalidHookError;
}

const HooksDispatcherOnMount: Dispatcher = {
  readContext,

  use,
  useCallback: mountCallback,
  useContext: readContext,
  useEffect: mountEffect,
  useImperativeHandle: mountImperativeHandle,
  useLayoutEffect: mountLayoutEffect,
  useInsertionEffect: mountInsertionEffect,
  useMemo: mountMemo,
  useReducer: mountReducer,
  useRef: mountRef,
  useState: mountState,
  useDebugValue: mountDebugValue,
  useDeferredValue: mountDeferredValue,
  useTransition: mountTransition,
  useSyncExternalStore: mountSyncExternalStore,
  useId: mountId,
};
if (enableCache) {
  (HooksDispatcherOnMount: Dispatcher).useCacheRefresh = mountRefresh;
}
if (enableUseMemoCacheHook) {
  (HooksDispatcherOnMount: Dispatcher).useMemoCache = useMemoCache;
}
if (enableUseEffectEventHook) {
  (HooksDispatcherOnMount: Dispatcher).useEffectEvent = mountEvent;
}
if (enableUseResourceEffectHook) {
  (HooksDispatcherOnMount: Dispatcher).useResourceEffect = mountResourceEffect;
}
if (enableAsyncActions) {
  (HooksDispatcherOnMount: Dispatcher).useHostTransitionStatus =
    useHostTransitionStatus;
  (HooksDispatcherOnMount: Dispatcher).useFormState = mountActionState;
  (HooksDispatcherOnMount: Dispatcher).useActionState = mountActionState;
}
if (enableAsyncActions) {
  (HooksDispatcherOnMount: Dispatcher).useOptimistic = mountOptimistic;
}
if (enableContextProfiling) {
  (HooksDispatcherOnMount: Dispatcher).unstable_useContextWithBailout =
    unstable_useContextWithBailout;
}

const HooksDispatcherOnUpdate: Dispatcher = {
  readContext,

  use,
  useCallback: updateCallback,
  useContext: readContext,
  useEffect: updateEffect,
  useImperativeHandle: updateImperativeHandle,
  useInsertionEffect: updateInsertionEffect,
  useLayoutEffect: updateLayoutEffect,
  useMemo: updateMemo,
  useReducer: updateReducer,
  useRef: updateRef,
  useState: updateState,
  useDebugValue: updateDebugValue,
  useDeferredValue: updateDeferredValue,
  useTransition: updateTransition,
  useSyncExternalStore: updateSyncExternalStore,
  useId: updateId,
};
if (enableCache) {
  (HooksDispatcherOnUpdate: Dispatcher).useCacheRefresh = updateRefresh;
}
if (enableUseMemoCacheHook) {
  (HooksDispatcherOnUpdate: Dispatcher).useMemoCache = useMemoCache;
}
if (enableUseEffectEventHook) {
  (HooksDispatcherOnUpdate: Dispatcher).useEffectEvent = updateEvent;
}
if (enableUseResourceEffectHook) {
  (HooksDispatcherOnUpdate: Dispatcher).useResourceEffect =
    updateResourceEffect;
}
if (enableAsyncActions) {
  (HooksDispatcherOnUpdate: Dispatcher).useHostTransitionStatus =
    useHostTransitionStatus;
  (HooksDispatcherOnUpdate: Dispatcher).useFormState = updateActionState;
  (HooksDispatcherOnUpdate: Dispatcher).useActionState = updateActionState;
}
if (enableAsyncActions) {
  (HooksDispatcherOnUpdate: Dispatcher).useOptimistic = updateOptimistic;
}
if (enableContextProfiling) {
  (HooksDispatcherOnUpdate: Dispatcher).unstable_useContextWithBailout =
    unstable_useContextWithBailout;
}

const HooksDispatcherOnRerender: Dispatcher = {
  readContext,

  use,
  useCallback: updateCallback,
  useContext: readContext,
  useEffect: updateEffect,
  useImperativeHandle: updateImperativeHandle,
  useInsertionEffect: updateInsertionEffect,
  useLayoutEffect: updateLayoutEffect,
  useMemo: updateMemo,
  useReducer: rerenderReducer,
  useRef: updateRef,
  useState: rerenderState,
  useDebugValue: updateDebugValue,
  useDeferredValue: rerenderDeferredValue,
  useTransition: rerenderTransition,
  useSyncExternalStore: updateSyncExternalStore,
  useId: updateId,
};
if (enableCache) {
  (HooksDispatcherOnRerender: Dispatcher).useCacheRefresh = updateRefresh;
}
if (enableUseMemoCacheHook) {
  (HooksDispatcherOnRerender: Dispatcher).useMemoCache = useMemoCache;
}
if (enableUseEffectEventHook) {
  (HooksDispatcherOnRerender: Dispatcher).useEffectEvent = updateEvent;
}
if (enableUseResourceEffectHook) {
  (HooksDispatcherOnRerender: Dispatcher).useResourceEffect =
    updateResourceEffect;
}
if (enableAsyncActions) {
  (HooksDispatcherOnRerender: Dispatcher).useHostTransitionStatus =
    useHostTransitionStatus;
  (HooksDispatcherOnRerender: Dispatcher).useFormState = rerenderActionState;
  (HooksDispatcherOnRerender: Dispatcher).useActionState = rerenderActionState;
}
if (enableAsyncActions) {
  (HooksDispatcherOnRerender: Dispatcher).useOptimistic = rerenderOptimistic;
}
if (enableContextProfiling) {
  (HooksDispatcherOnRerender: Dispatcher).unstable_useContextWithBailout =
    unstable_useContextWithBailout;
}

let HooksDispatcherOnMountInDEV: Dispatcher | null = null;
let HooksDispatcherOnMountWithHookTypesInDEV: Dispatcher | null = null;
let HooksDispatcherOnUpdateInDEV: Dispatcher | null = null;
let HooksDispatcherOnRerenderInDEV: Dispatcher | null = null;
let InvalidNestedHooksDispatcherOnMountInDEV: Dispatcher | null = null;
let InvalidNestedHooksDispatcherOnUpdateInDEV: Dispatcher | null = null;
let InvalidNestedHooksDispatcherOnRerenderInDEV: Dispatcher | null = null;

if (__DEV__) {
  const warnInvalidContextAccess = () => {
    console.error(
      'Context can only be read while React is rendering. ' +
        'In classes, you can read it in the render method or getDerivedStateFromProps. ' +
        'In function components, you can read it directly in the function body, but not ' +
        'inside Hooks like useReducer() or useMemo().',
    );
  };

  const warnInvalidHookAccess = () => {
    console.error(
      'Do not call Hooks inside useEffect(...), useMemo(...), or other built-in Hooks. ' +
        'You can only call Hooks at the top level of your React function. ' +
        'For more information, see ' +
        'https://react.dev/link/rules-of-hooks',
    );
  };

  HooksDispatcherOnMountInDEV = {
    readContext<T>(context: ReactContext<T>): T {
      return readContext(context);
    },
    use,
    useCallback<T>(callback: T, deps: Array<mixed> | void | null): T {
      currentHookNameInDev = 'useCallback';
      mountHookTypesDev();
      checkDepsAreArrayDev(deps);
      return mountCallback(callback, deps);
    },
    useContext<T>(context: ReactContext<T>): T {
      currentHookNameInDev = 'useContext';
      mountHookTypesDev();
      return readContext(context);
    },
    useEffect(
      create: () => (() => void) | void,
      deps: Array<mixed> | void | null,
    ): void {
      currentHookNameInDev = 'useEffect';
      mountHookTypesDev();
      checkDepsAreArrayDev(deps);
      return mountEffect(create, deps);
    },
    useImperativeHandle<T>(
      ref: {current: T | null} | ((inst: T | null) => mixed) | null | void,
      create: () => T,
      deps: Array<mixed> | void | null,
    ): void {
      currentHookNameInDev = 'useImperativeHandle';
      mountHookTypesDev();
      checkDepsAreArrayDev(deps);
      return mountImperativeHandle(ref, create, deps);
    },
    useInsertionEffect(
      create: () => (() => void) | void,
      deps: Array<mixed> | void | null,
    ): void {
      currentHookNameInDev = 'useInsertionEffect';
      mountHookTypesDev();
      checkDepsAreArrayDev(deps);
      return mountInsertionEffect(create, deps);
    },
    useLayoutEffect(
      create: () => (() => void) | void,
      deps: Array<mixed> | void | null,
    ): void {
      currentHookNameInDev = 'useLayoutEffect';
      mountHookTypesDev();
      checkDepsAreArrayDev(deps);
      return mountLayoutEffect(create, deps);
    },
    useMemo<T>(create: () => T, deps: Array<mixed> | void | null): T {
      currentHookNameInDev = 'useMemo';
      mountHookTypesDev();
      checkDepsAreArrayDev(deps);
      const prevDispatcher = ReactSharedInternals.H;
      ReactSharedInternals.H = InvalidNestedHooksDispatcherOnMountInDEV;
      try {
        return mountMemo(create, deps);
      } finally {
        ReactSharedInternals.H = prevDispatcher;
      }
    },
    useReducer<S, I, A>(
      reducer: (S, A) => S,
      initialArg: I,
      init?: I => S,
    ): [S, Dispatch<A>] {
      currentHookNameInDev = 'useReducer';
      mountHookTypesDev();
      const prevDispatcher = ReactSharedInternals.H;
      ReactSharedInternals.H = InvalidNestedHooksDispatcherOnMountInDEV;
      try {
        return mountReducer(reducer, initialArg, init);
      } finally {
        ReactSharedInternals.H = prevDispatcher;
      }
    },
    useRef<T>(initialValue: T): {current: T} {
      currentHookNameInDev = 'useRef';
      mountHookTypesDev();
      return mountRef(initialValue);
    },
    useState<S>(
      initialState: (() => S) | S,
    ): [S, Dispatch<BasicStateAction<S>>] {
      currentHookNameInDev = 'useState';
      mountHookTypesDev();
      const prevDispatcher = ReactSharedInternals.H;
      ReactSharedInternals.H = InvalidNestedHooksDispatcherOnMountInDEV;
      try {
        return mountState(initialState);
      } finally {
        ReactSharedInternals.H = prevDispatcher;
      }
    },
    useDebugValue<T>(value: T, formatterFn: ?(value: T) => mixed): void {
      currentHookNameInDev = 'useDebugValue';
      mountHookTypesDev();
      return mountDebugValue(value, formatterFn);
    },
    useDeferredValue<T>(value: T, initialValue?: T): T {
      currentHookNameInDev = 'useDeferredValue';
      mountHookTypesDev();
      return mountDeferredValue(value, initialValue);
    },
    useTransition(): [boolean, (() => void) => void] {
      currentHookNameInDev = 'useTransition';
      mountHookTypesDev();
      return mountTransition();
    },
    useSyncExternalStore<T>(
      subscribe: (() => void) => () => void,
      getSnapshot: () => T,
      getServerSnapshot?: () => T,
    ): T {
      currentHookNameInDev = 'useSyncExternalStore';
      mountHookTypesDev();
      return mountSyncExternalStore(subscribe, getSnapshot, getServerSnapshot);
    },
    useId(): string {
      currentHookNameInDev = 'useId';
      mountHookTypesDev();
      return mountId();
    },
  };
  if (enableCache) {
    (HooksDispatcherOnMountInDEV: Dispatcher).useCacheRefresh =
      function useCacheRefresh() {
        currentHookNameInDev = 'useCacheRefresh';
        mountHookTypesDev();
        return mountRefresh();
      };
  }
  if (enableUseMemoCacheHook) {
    (HooksDispatcherOnMountInDEV: Dispatcher).useMemoCache = useMemoCache;
  }
  if (enableUseEffectEventHook) {
    (HooksDispatcherOnMountInDEV: Dispatcher).useEffectEvent =
      function useEffectEvent<Args, Return, F: (...Array<Args>) => Return>(
        callback: F,
      ): F {
        currentHookNameInDev = 'useEffectEvent';
        mountHookTypesDev();
        return mountEvent(callback);
      };
  }
  if (enableUseResourceEffectHook) {
    (HooksDispatcherOnMountInDEV: Dispatcher).useResourceEffect =
      function useResourceEffect(
        create: () => mixed,
        createDeps: Array<mixed> | void | null,
        update: ((resource: mixed) => void) | void,
        updateDeps: Array<mixed> | void | null,
        destroy: ((resource: mixed) => void) | void,
      ): void {
        currentHookNameInDev = 'useResourceEffect';
        mountHookTypesDev();
        checkDepsAreNonEmptyArrayDev(updateDeps);
        return mountResourceEffect(
          create,
          createDeps,
          update,
          updateDeps,
          destroy,
        );
      };
  }
  if (enableAsyncActions) {
    (HooksDispatcherOnMountInDEV: Dispatcher).useHostTransitionStatus =
      useHostTransitionStatus;
    (HooksDispatcherOnMountInDEV: Dispatcher).useFormState =
      function useFormState<S, P>(
        action: (Awaited<S>, P) => S,
        initialState: Awaited<S>,
        permalink?: string,
      ): [Awaited<S>, (P) => void, boolean] {
        currentHookNameInDev = 'useFormState';
        mountHookTypesDev();
        warnOnUseFormStateInDev();
        return mountActionState(action, initialState, permalink);
      };
    (HooksDispatcherOnMountInDEV: Dispatcher).useActionState =
      function useActionState<S, P>(
        action: (Awaited<S>, P) => S,
        initialState: Awaited<S>,
        permalink?: string,
      ): [Awaited<S>, (P) => void, boolean] {
        currentHookNameInDev = 'useActionState';
        mountHookTypesDev();
        return mountActionState(action, initialState, permalink);
      };
  }
  if (enableAsyncActions) {
    (HooksDispatcherOnMountInDEV: Dispatcher).useOptimistic =
      function useOptimistic<S, A>(
        passthrough: S,
        reducer: ?(S, A) => S,
      ): [S, (A) => void] {
        currentHookNameInDev = 'useOptimistic';
        mountHookTypesDev();
        return mountOptimistic(passthrough, reducer);
      };
  }
  if (enableContextProfiling) {
    (HooksDispatcherOnMountInDEV: Dispatcher).unstable_useContextWithBailout =
      function <T>(
        context: ReactContext<T>,
        select: (T => Array<mixed>) | null,
      ): T {
        currentHookNameInDev = 'useContext';
        mountHookTypesDev();
        return unstable_useContextWithBailout(context, select);
      };
  }

  HooksDispatcherOnMountWithHookTypesInDEV = {
    readContext<T>(context: ReactContext<T>): T {
      return readContext(context);
    },
    use,
    useCallback<T>(callback: T, deps: Array<mixed> | void | null): T {
      currentHookNameInDev = 'useCallback';
      updateHookTypesDev();
      return mountCallback(callback, deps);
    },
    useContext<T>(context: ReactContext<T>): T {
      currentHookNameInDev = 'useContext';
      updateHookTypesDev();
      return readContext(context);
    },
    useEffect(
      create: () => (() => void) | void,
      deps: Array<mixed> | void | null,
    ): void {
      currentHookNameInDev = 'useEffect';
      updateHookTypesDev();
      return mountEffect(create, deps);
    },
    useImperativeHandle<T>(
      ref: {current: T | null} | ((inst: T | null) => mixed) | null | void,
      create: () => T,
      deps: Array<mixed> | void | null,
    ): void {
      currentHookNameInDev = 'useImperativeHandle';
      updateHookTypesDev();
      return mountImperativeHandle(ref, create, deps);
    },
    useInsertionEffect(
      create: () => (() => void) | void,
      deps: Array<mixed> | void | null,
    ): void {
      currentHookNameInDev = 'useInsertionEffect';
      updateHookTypesDev();
      return mountInsertionEffect(create, deps);
    },
    useLayoutEffect(
      create: () => (() => void) | void,
      deps: Array<mixed> | void | null,
    ): void {
      currentHookNameInDev = 'useLayoutEffect';
      updateHookTypesDev();
      return mountLayoutEffect(create, deps);
    },
    useMemo<T>(create: () => T, deps: Array<mixed> | void | null): T {
      currentHookNameInDev = 'useMemo';
      updateHookTypesDev();
      const prevDispatcher = ReactSharedInternals.H;
      ReactSharedInternals.H = InvalidNestedHooksDispatcherOnMountInDEV;
      try {
        return mountMemo(create, deps);
      } finally {
        ReactSharedInternals.H = prevDispatcher;
      }
    },
    useReducer<S, I, A>(
      reducer: (S, A) => S,
      initialArg: I,
      init?: I => S,
    ): [S, Dispatch<A>] {
      currentHookNameInDev = 'useReducer';
      updateHookTypesDev();
      const prevDispatcher = ReactSharedInternals.H;
      ReactSharedInternals.H = InvalidNestedHooksDispatcherOnMountInDEV;
      try {
        return mountReducer(reducer, initialArg, init);
      } finally {
        ReactSharedInternals.H = prevDispatcher;
      }
    },
    useRef<T>(initialValue: T): {current: T} {
      currentHookNameInDev = 'useRef';
      updateHookTypesDev();
      return mountRef(initialValue);
    },
    useState<S>(
      initialState: (() => S) | S,
    ): [S, Dispatch<BasicStateAction<S>>] {
      currentHookNameInDev = 'useState';
      updateHookTypesDev();
      const prevDispatcher = ReactSharedInternals.H;
      ReactSharedInternals.H = InvalidNestedHooksDispatcherOnMountInDEV;
      try {
        return mountState(initialState);
      } finally {
        ReactSharedInternals.H = prevDispatcher;
      }
    },
    useDebugValue<T>(value: T, formatterFn: ?(value: T) => mixed): void {
      currentHookNameInDev = 'useDebugValue';
      updateHookTypesDev();
      return mountDebugValue(value, formatterFn);
    },
    useDeferredValue<T>(value: T, initialValue?: T): T {
      currentHookNameInDev = 'useDeferredValue';
      updateHookTypesDev();
      return mountDeferredValue(value, initialValue);
    },
    useTransition(): [boolean, (() => void) => void] {
      currentHookNameInDev = 'useTransition';
      updateHookTypesDev();
      return mountTransition();
    },
    useSyncExternalStore<T>(
      subscribe: (() => void) => () => void,
      getSnapshot: () => T,
      getServerSnapshot?: () => T,
    ): T {
      currentHookNameInDev = 'useSyncExternalStore';
      updateHookTypesDev();
      return mountSyncExternalStore(subscribe, getSnapshot, getServerSnapshot);
    },
    useId(): string {
      currentHookNameInDev = 'useId';
      updateHookTypesDev();
      return mountId();
    },
  };
  if (enableCache) {
    (HooksDispatcherOnMountWithHookTypesInDEV: Dispatcher).useCacheRefresh =
      function useCacheRefresh() {
        currentHookNameInDev = 'useCacheRefresh';
        updateHookTypesDev();
        return mountRefresh();
      };
  }
  if (enableUseMemoCacheHook) {
    (HooksDispatcherOnMountWithHookTypesInDEV: Dispatcher).useMemoCache =
      useMemoCache;
  }
  if (enableUseEffectEventHook) {
    (HooksDispatcherOnMountWithHookTypesInDEV: Dispatcher).useEffectEvent =
      function useEffectEvent<Args, Return, F: (...Array<Args>) => Return>(
        callback: F,
      ): F {
        currentHookNameInDev = 'useEffectEvent';
        updateHookTypesDev();
        return mountEvent(callback);
      };
  }
  if (enableUseResourceEffectHook) {
    (HooksDispatcherOnMountWithHookTypesInDEV: Dispatcher).useResourceEffect =
      function useResourceEffect(
        create: () => mixed,
        createDeps: Array<mixed> | void | null,
        update: ((resource: mixed) => void) | void,
        updateDeps: Array<mixed> | void | null,
        destroy: ((resource: mixed) => void) | void,
      ): void {
        currentHookNameInDev = 'useResourceEffect';
        updateHookTypesDev();
        return mountResourceEffect(
          create,
          createDeps,
          update,
          updateDeps,
          destroy,
        );
      };
  }
  if (enableAsyncActions) {
    (HooksDispatcherOnMountWithHookTypesInDEV: Dispatcher).useHostTransitionStatus =
      useHostTransitionStatus;
    (HooksDispatcherOnMountWithHookTypesInDEV: Dispatcher).useFormState =
      function useFormState<S, P>(
        action: (Awaited<S>, P) => S,
        initialState: Awaited<S>,
        permalink?: string,
      ): [Awaited<S>, (P) => void, boolean] {
        currentHookNameInDev = 'useFormState';
        updateHookTypesDev();
        warnOnUseFormStateInDev();
        return mountActionState(action, initialState, permalink);
      };
    (HooksDispatcherOnMountWithHookTypesInDEV: Dispatcher).useActionState =
      function useActionState<S, P>(
        action: (Awaited<S>, P) => S,
        initialState: Awaited<S>,
        permalink?: string,
      ): [Awaited<S>, (P) => void, boolean] {
        currentHookNameInDev = 'useActionState';
        updateHookTypesDev();
        return mountActionState(action, initialState, permalink);
      };
  }
  if (enableAsyncActions) {
    (HooksDispatcherOnMountWithHookTypesInDEV: Dispatcher).useOptimistic =
      function useOptimistic<S, A>(
        passthrough: S,
        reducer: ?(S, A) => S,
      ): [S, (A) => void] {
        currentHookNameInDev = 'useOptimistic';
        updateHookTypesDev();
        return mountOptimistic(passthrough, reducer);
      };
  }
  if (enableContextProfiling) {
    (HooksDispatcherOnMountWithHookTypesInDEV: Dispatcher).unstable_useContextWithBailout =
      function <T>(
        context: ReactContext<T>,
        select: (T => Array<mixed>) | null,
      ): T {
        currentHookNameInDev = 'useContext';
        updateHookTypesDev();
        return unstable_useContextWithBailout(context, select);
      };
  }

  HooksDispatcherOnUpdateInDEV = {
    readContext<T>(context: ReactContext<T>): T {
      return readContext(context);
    },
    use,
    useCallback<T>(callback: T, deps: Array<mixed> | void | null): T {
      currentHookNameInDev = 'useCallback';
      updateHookTypesDev();
      return updateCallback(callback, deps);
    },
    useContext<T>(context: ReactContext<T>): T {
      currentHookNameInDev = 'useContext';
      updateHookTypesDev();
      return readContext(context);
    },
    useEffect(
      create: () => (() => void) | void,
      deps: Array<mixed> | void | null,
    ): void {
      currentHookNameInDev = 'useEffect';
      updateHookTypesDev();
      return updateEffect(create, deps);
    },
    useImperativeHandle<T>(
      ref: {current: T | null} | ((inst: T | null) => mixed) | null | void,
      create: () => T,
      deps: Array<mixed> | void | null,
    ): void {
      currentHookNameInDev = 'useImperativeHandle';
      updateHookTypesDev();
      return updateImperativeHandle(ref, create, deps);
    },
    useInsertionEffect(
      create: () => (() => void) | void,
      deps: Array<mixed> | void | null,
    ): void {
      currentHookNameInDev = 'useInsertionEffect';
      updateHookTypesDev();
      return updateInsertionEffect(create, deps);
    },
    useLayoutEffect(
      create: () => (() => void) | void,
      deps: Array<mixed> | void | null,
    ): void {
      currentHookNameInDev = 'useLayoutEffect';
      updateHookTypesDev();
      return updateLayoutEffect(create, deps);
    },
    useMemo<T>(create: () => T, deps: Array<mixed> | void | null): T {
      currentHookNameInDev = 'useMemo';
      updateHookTypesDev();
      const prevDispatcher = ReactSharedInternals.H;
      ReactSharedInternals.H = InvalidNestedHooksDispatcherOnUpdateInDEV;
      try {
        return updateMemo(create, deps);
      } finally {
        ReactSharedInternals.H = prevDispatcher;
      }
    },
    useReducer<S, I, A>(
      reducer: (S, A) => S,
      initialArg: I,
      init?: I => S,
    ): [S, Dispatch<A>] {
      currentHookNameInDev = 'useReducer';
      updateHookTypesDev();
      const prevDispatcher = ReactSharedInternals.H;
      ReactSharedInternals.H = InvalidNestedHooksDispatcherOnUpdateInDEV;
      try {
        return updateReducer(reducer, initialArg, init);
      } finally {
        ReactSharedInternals.H = prevDispatcher;
      }
    },
    useRef<T>(initialValue: T): {current: T} {
      currentHookNameInDev = 'useRef';
      updateHookTypesDev();
      return updateRef(initialValue);
    },
    useState<S>(
      initialState: (() => S) | S,
    ): [S, Dispatch<BasicStateAction<S>>] {
      currentHookNameInDev = 'useState';
      updateHookTypesDev();
      const prevDispatcher = ReactSharedInternals.H;
      ReactSharedInternals.H = InvalidNestedHooksDispatcherOnUpdateInDEV;
      try {
        return updateState(initialState);
      } finally {
        ReactSharedInternals.H = prevDispatcher;
      }
    },
    useDebugValue<T>(value: T, formatterFn: ?(value: T) => mixed): void {
      currentHookNameInDev = 'useDebugValue';
      updateHookTypesDev();
      return updateDebugValue(value, formatterFn);
    },
    useDeferredValue<T>(value: T, initialValue?: T): T {
      currentHookNameInDev = 'useDeferredValue';
      updateHookTypesDev();
      return updateDeferredValue(value, initialValue);
    },
    useTransition(): [boolean, (() => void) => void] {
      currentHookNameInDev = 'useTransition';
      updateHookTypesDev();
      return updateTransition();
    },
    useSyncExternalStore<T>(
      subscribe: (() => void) => () => void,
      getSnapshot: () => T,
      getServerSnapshot?: () => T,
    ): T {
      currentHookNameInDev = 'useSyncExternalStore';
      updateHookTypesDev();
      return updateSyncExternalStore(subscribe, getSnapshot, getServerSnapshot);
    },
    useId(): string {
      currentHookNameInDev = 'useId';
      updateHookTypesDev();
      return updateId();
    },
  };
  if (enableCache) {
    (HooksDispatcherOnUpdateInDEV: Dispatcher).useCacheRefresh =
      function useCacheRefresh() {
        currentHookNameInDev = 'useCacheRefresh';
        updateHookTypesDev();
        return updateRefresh();
      };
  }
  if (enableUseMemoCacheHook) {
    (HooksDispatcherOnUpdateInDEV: Dispatcher).useMemoCache = useMemoCache;
  }
  if (enableUseEffectEventHook) {
    (HooksDispatcherOnUpdateInDEV: Dispatcher).useEffectEvent =
      function useEffectEvent<Args, Return, F: (...Array<Args>) => Return>(
        callback: F,
      ): F {
        currentHookNameInDev = 'useEffectEvent';
        updateHookTypesDev();
        return updateEvent(callback);
      };
  }
  if (enableUseResourceEffectHook) {
    (HooksDispatcherOnUpdateInDEV: Dispatcher).useResourceEffect =
      function useResourceEffect(
        create: () => mixed,
        createDeps: Array<mixed> | void | null,
        update: ((resource: mixed) => void) | void,
        updateDeps: Array<mixed> | void | null,
        destroy: ((resource: mixed) => void) | void,
      ) {
        currentHookNameInDev = 'useResourceEffect';
        updateHookTypesDev();
        return updateResourceEffect(
          create,
          createDeps,
          update,
          updateDeps,
          destroy,
        );
      };
  }
  if (enableAsyncActions) {
    (HooksDispatcherOnUpdateInDEV: Dispatcher).useHostTransitionStatus =
      useHostTransitionStatus;
    (HooksDispatcherOnUpdateInDEV: Dispatcher).useFormState =
      function useFormState<S, P>(
        action: (Awaited<S>, P) => S,
        initialState: Awaited<S>,
        permalink?: string,
      ): [Awaited<S>, (P) => void, boolean] {
        currentHookNameInDev = 'useFormState';
        updateHookTypesDev();
        warnOnUseFormStateInDev();
        return updateActionState(action, initialState, permalink);
      };
    (HooksDispatcherOnUpdateInDEV: Dispatcher).useActionState =
      function useActionState<S, P>(
        action: (Awaited<S>, P) => S,
        initialState: Awaited<S>,
        permalink?: string,
      ): [Awaited<S>, (P) => void, boolean] {
        currentHookNameInDev = 'useActionState';
        updateHookTypesDev();
        return updateActionState(action, initialState, permalink);
      };
  }
  if (enableAsyncActions) {
    (HooksDispatcherOnUpdateInDEV: Dispatcher).useOptimistic =
      function useOptimistic<S, A>(
        passthrough: S,
        reducer: ?(S, A) => S,
      ): [S, (A) => void] {
        currentHookNameInDev = 'useOptimistic';
        updateHookTypesDev();
        return updateOptimistic(passthrough, reducer);
      };
  }
  if (enableContextProfiling) {
    (HooksDispatcherOnUpdateInDEV: Dispatcher).unstable_useContextWithBailout =
      function <T>(
        context: ReactContext<T>,
        select: (T => Array<mixed>) | null,
      ): T {
        currentHookNameInDev = 'useContext';
        updateHookTypesDev();
        return unstable_useContextWithBailout(context, select);
      };
  }

  HooksDispatcherOnRerenderInDEV = {
    readContext<T>(context: ReactContext<T>): T {
      return readContext(context);
    },
    use,
    useCallback<T>(callback: T, deps: Array<mixed> | void | null): T {
      currentHookNameInDev = 'useCallback';
      updateHookTypesDev();
      return updateCallback(callback, deps);
    },
    useContext<T>(context: ReactContext<T>): T {
      currentHookNameInDev = 'useContext';
      updateHookTypesDev();
      return readContext(context);
    },
    useEffect(
      create: () => (() => void) | void,
      deps: Array<mixed> | void | null,
    ): void {
      currentHookNameInDev = 'useEffect';
      updateHookTypesDev();
      return updateEffect(create, deps);
    },
    useImperativeHandle<T>(
      ref: {current: T | null} | ((inst: T | null) => mixed) | null | void,
      create: () => T,
      deps: Array<mixed> | void | null,
    ): void {
      currentHookNameInDev = 'useImperativeHandle';
      updateHookTypesDev();
      return updateImperativeHandle(ref, create, deps);
    },
    useInsertionEffect(
      create: () => (() => void) | void,
      deps: Array<mixed> | void | null,
    ): void {
      currentHookNameInDev = 'useInsertionEffect';
      updateHookTypesDev();
      return updateInsertionEffect(create, deps);
    },
    useLayoutEffect(
      create: () => (() => void) | void,
      deps: Array<mixed> | void | null,
    ): void {
      currentHookNameInDev = 'useLayoutEffect';
      updateHookTypesDev();
      return updateLayoutEffect(create, deps);
    },
    useMemo<T>(create: () => T, deps: Array<mixed> | void | null): T {
      currentHookNameInDev = 'useMemo';
      updateHookTypesDev();
      const prevDispatcher = ReactSharedInternals.H;
      ReactSharedInternals.H = InvalidNestedHooksDispatcherOnRerenderInDEV;
      try {
        return updateMemo(create, deps);
      } finally {
        ReactSharedInternals.H = prevDispatcher;
      }
    },
    useReducer<S, I, A>(
      reducer: (S, A) => S,
      initialArg: I,
      init?: I => S,
    ): [S, Dispatch<A>] {
      currentHookNameInDev = 'useReducer';
      updateHookTypesDev();
      const prevDispatcher = ReactSharedInternals.H;
      ReactSharedInternals.H = InvalidNestedHooksDispatcherOnRerenderInDEV;
      try {
        return rerenderReducer(reducer, initialArg, init);
      } finally {
        ReactSharedInternals.H = prevDispatcher;
      }
    },
    useRef<T>(initialValue: T): {current: T} {
      currentHookNameInDev = 'useRef';
      updateHookTypesDev();
      return updateRef(initialValue);
    },
    useState<S>(
      initialState: (() => S) | S,
    ): [S, Dispatch<BasicStateAction<S>>] {
      currentHookNameInDev = 'useState';
      updateHookTypesDev();
      const prevDispatcher = ReactSharedInternals.H;
      ReactSharedInternals.H = InvalidNestedHooksDispatcherOnRerenderInDEV;
      try {
        return rerenderState(initialState);
      } finally {
        ReactSharedInternals.H = prevDispatcher;
      }
    },
    useDebugValue<T>(value: T, formatterFn: ?(value: T) => mixed): void {
      currentHookNameInDev = 'useDebugValue';
      updateHookTypesDev();
      return updateDebugValue(value, formatterFn);
    },
    useDeferredValue<T>(value: T, initialValue?: T): T {
      currentHookNameInDev = 'useDeferredValue';
      updateHookTypesDev();
      return rerenderDeferredValue(value, initialValue);
    },
    useTransition(): [boolean, (() => void) => void] {
      currentHookNameInDev = 'useTransition';
      updateHookTypesDev();
      return rerenderTransition();
    },
    useSyncExternalStore<T>(
      subscribe: (() => void) => () => void,
      getSnapshot: () => T,
      getServerSnapshot?: () => T,
    ): T {
      currentHookNameInDev = 'useSyncExternalStore';
      updateHookTypesDev();
      return updateSyncExternalStore(subscribe, getSnapshot, getServerSnapshot);
    },
    useId(): string {
      currentHookNameInDev = 'useId';
      updateHookTypesDev();
      return updateId();
    },
  };
  if (enableCache) {
    (HooksDispatcherOnRerenderInDEV: Dispatcher).useCacheRefresh =
      function useCacheRefresh() {
        currentHookNameInDev = 'useCacheRefresh';
        updateHookTypesDev();
        return updateRefresh();
      };
  }
  if (enableUseMemoCacheHook) {
    (HooksDispatcherOnRerenderInDEV: Dispatcher).useMemoCache = useMemoCache;
  }
  if (enableUseEffectEventHook) {
    (HooksDispatcherOnRerenderInDEV: Dispatcher).useEffectEvent =
      function useEffectEvent<Args, Return, F: (...Array<Args>) => Return>(
        callback: F,
      ): F {
        currentHookNameInDev = 'useEffectEvent';
        updateHookTypesDev();
        return updateEvent(callback);
      };
  }
  if (enableUseResourceEffectHook) {
    (HooksDispatcherOnRerenderInDEV: Dispatcher).useResourceEffect =
      function useResourceEffect(
        create: () => mixed,
        createDeps: Array<mixed> | void | null,
        update: ((resource: mixed) => void) | void,
        updateDeps: Array<mixed> | void | null,
        destroy: ((resource: mixed) => void) | void,
      ) {
        currentHookNameInDev = 'useResourceEffect';
        updateHookTypesDev();
        return updateResourceEffect(
          create,
          createDeps,
          update,
          updateDeps,
          destroy,
        );
      };
  }
  if (enableAsyncActions) {
    (HooksDispatcherOnRerenderInDEV: Dispatcher).useHostTransitionStatus =
      useHostTransitionStatus;
    (HooksDispatcherOnRerenderInDEV: Dispatcher).useFormState =
      function useFormState<S, P>(
        action: (Awaited<S>, P) => S,
        initialState: Awaited<S>,
        permalink?: string,
      ): [Awaited<S>, (P) => void, boolean] {
        currentHookNameInDev = 'useFormState';
        updateHookTypesDev();
        warnOnUseFormStateInDev();
        return rerenderActionState(action, initialState, permalink);
      };
    (HooksDispatcherOnRerenderInDEV: Dispatcher).useActionState =
      function useActionState<S, P>(
        action: (Awaited<S>, P) => S,
        initialState: Awaited<S>,
        permalink?: string,
      ): [Awaited<S>, (P) => void, boolean] {
        currentHookNameInDev = 'useActionState';
        updateHookTypesDev();
        return rerenderActionState(action, initialState, permalink);
      };
  }
  if (enableAsyncActions) {
    (HooksDispatcherOnRerenderInDEV: Dispatcher).useOptimistic =
      function useOptimistic<S, A>(
        passthrough: S,
        reducer: ?(S, A) => S,
      ): [S, (A) => void] {
        currentHookNameInDev = 'useOptimistic';
        updateHookTypesDev();
        return rerenderOptimistic(passthrough, reducer);
      };
  }
  if (enableContextProfiling) {
    (HooksDispatcherOnRerenderInDEV: Dispatcher).unstable_useContextWithBailout =
      function <T>(
        context: ReactContext<T>,
        select: (T => Array<mixed>) | null,
      ): T {
        currentHookNameInDev = 'useContext';
        updateHookTypesDev();
        return unstable_useContextWithBailout(context, select);
      };
  }

  InvalidNestedHooksDispatcherOnMountInDEV = {
    readContext<T>(context: ReactContext<T>): T {
      warnInvalidContextAccess();
      return readContext(context);
    },
    use<T>(usable: Usable<T>): T {
      warnInvalidHookAccess();
      return use(usable);
    },
    useCallback<T>(callback: T, deps: Array<mixed> | void | null): T {
      currentHookNameInDev = 'useCallback';
      warnInvalidHookAccess();
      mountHookTypesDev();
      return mountCallback(callback, deps);
    },
    useContext<T>(context: ReactContext<T>): T {
      currentHookNameInDev = 'useContext';
      warnInvalidHookAccess();
      mountHookTypesDev();
      return readContext(context);
    },
    useEffect(
      create: () => (() => void) | void,
      deps: Array<mixed> | void | null,
    ): void {
      currentHookNameInDev = 'useEffect';
      warnInvalidHookAccess();
      mountHookTypesDev();
      return mountEffect(create, deps);
    },
    useImperativeHandle<T>(
      ref: {current: T | null} | ((inst: T | null) => mixed) | null | void,
      create: () => T,
      deps: Array<mixed> | void | null,
    ): void {
      currentHookNameInDev = 'useImperativeHandle';
      warnInvalidHookAccess();
      mountHookTypesDev();
      return mountImperativeHandle(ref, create, deps);
    },
    useInsertionEffect(
      create: () => (() => void) | void,
      deps: Array<mixed> | void | null,
    ): void {
      currentHookNameInDev = 'useInsertionEffect';
      warnInvalidHookAccess();
      mountHookTypesDev();
      return mountInsertionEffect(create, deps);
    },
    useLayoutEffect(
      create: () => (() => void) | void,
      deps: Array<mixed> | void | null,
    ): void {
      currentHookNameInDev = 'useLayoutEffect';
      warnInvalidHookAccess();
      mountHookTypesDev();
      return mountLayoutEffect(create, deps);
    },
    useMemo<T>(create: () => T, deps: Array<mixed> | void | null): T {
      currentHookNameInDev = 'useMemo';
      warnInvalidHookAccess();
      mountHookTypesDev();
      const prevDispatcher = ReactSharedInternals.H;
      ReactSharedInternals.H = InvalidNestedHooksDispatcherOnMountInDEV;
      try {
        return mountMemo(create, deps);
      } finally {
        ReactSharedInternals.H = prevDispatcher;
      }
    },
    useReducer<S, I, A>(
      reducer: (S, A) => S,
      initialArg: I,
      init?: I => S,
    ): [S, Dispatch<A>] {
      currentHookNameInDev = 'useReducer';
      warnInvalidHookAccess();
      mountHookTypesDev();
      const prevDispatcher = ReactSharedInternals.H;
      ReactSharedInternals.H = InvalidNestedHooksDispatcherOnMountInDEV;
      try {
        return mountReducer(reducer, initialArg, init);
      } finally {
        ReactSharedInternals.H = prevDispatcher;
      }
    },
    useRef<T>(initialValue: T): {current: T} {
      currentHookNameInDev = 'useRef';
      warnInvalidHookAccess();
      mountHookTypesDev();
      return mountRef(initialValue);
    },
    useState<S>(
      initialState: (() => S) | S,
    ): [S, Dispatch<BasicStateAction<S>>] {
      currentHookNameInDev = 'useState';
      warnInvalidHookAccess();
      mountHookTypesDev();
      const prevDispatcher = ReactSharedInternals.H;
      ReactSharedInternals.H = InvalidNestedHooksDispatcherOnMountInDEV;
      try {
        return mountState(initialState);
      } finally {
        ReactSharedInternals.H = prevDispatcher;
      }
    },
    useDebugValue<T>(value: T, formatterFn: ?(value: T) => mixed): void {
      currentHookNameInDev = 'useDebugValue';
      warnInvalidHookAccess();
      mountHookTypesDev();
      return mountDebugValue(value, formatterFn);
    },
    useDeferredValue<T>(value: T, initialValue?: T): T {
      currentHookNameInDev = 'useDeferredValue';
      warnInvalidHookAccess();
      mountHookTypesDev();
      return mountDeferredValue(value, initialValue);
    },
    useTransition(): [boolean, (() => void) => void] {
      currentHookNameInDev = 'useTransition';
      warnInvalidHookAccess();
      mountHookTypesDev();
      return mountTransition();
    },
    useSyncExternalStore<T>(
      subscribe: (() => void) => () => void,
      getSnapshot: () => T,
      getServerSnapshot?: () => T,
    ): T {
      currentHookNameInDev = 'useSyncExternalStore';
      warnInvalidHookAccess();
      mountHookTypesDev();
      return mountSyncExternalStore(subscribe, getSnapshot, getServerSnapshot);
    },
    useId(): string {
      currentHookNameInDev = 'useId';
      warnInvalidHookAccess();
      mountHookTypesDev();
      return mountId();
    },
  };
  if (enableCache) {
    (InvalidNestedHooksDispatcherOnMountInDEV: Dispatcher).useCacheRefresh =
      function useCacheRefresh() {
        currentHookNameInDev = 'useCacheRefresh';
        mountHookTypesDev();
        return mountRefresh();
      };
  }
  if (enableUseMemoCacheHook) {
    (InvalidNestedHooksDispatcherOnMountInDEV: Dispatcher).useMemoCache =
      function (size: number): Array<any> {
        warnInvalidHookAccess();
        return useMemoCache(size);
      };
  }
  if (enableUseEffectEventHook) {
    (InvalidNestedHooksDispatcherOnMountInDEV: Dispatcher).useEffectEvent =
      function useEffectEvent<Args, Return, F: (...Array<Args>) => Return>(
        callback: F,
      ): F {
        currentHookNameInDev = 'useEffectEvent';
        warnInvalidHookAccess();
        mountHookTypesDev();
        return mountEvent(callback);
      };
  }
  if (InvalidNestedHooksDispatcherOnMountInDEV) {
    (HooksDispatcherOnRerenderInDEV: Dispatcher).useResourceEffect =
      function useResourceEffect(
        create: () => mixed,
        createDeps: Array<mixed> | void | null,
        update: ((resource: mixed) => void) | void,
        updateDeps: Array<mixed> | void | null,
        destroy: ((resource: mixed) => void) | void,
      ): void {
        currentHookNameInDev = 'useResourceEffect';
        warnInvalidHookAccess();
        mountHookTypesDev();
        return mountResourceEffect(
          create,
          createDeps,
          update,
          updateDeps,
          destroy,
        );
      };
  }
  if (enableAsyncActions) {
    (InvalidNestedHooksDispatcherOnMountInDEV: Dispatcher).useHostTransitionStatus =
      useHostTransitionStatus;
    (InvalidNestedHooksDispatcherOnMountInDEV: Dispatcher).useFormState =
      function useFormState<S, P>(
        action: (Awaited<S>, P) => S,
        initialState: Awaited<S>,
        permalink?: string,
      ): [Awaited<S>, (P) => void, boolean] {
        currentHookNameInDev = 'useFormState';
        warnInvalidHookAccess();
        mountHookTypesDev();
        return mountActionState(action, initialState, permalink);
      };
    (InvalidNestedHooksDispatcherOnMountInDEV: Dispatcher).useActionState =
      function useActionState<S, P>(
        action: (Awaited<S>, P) => S,
        initialState: Awaited<S>,
        permalink?: string,
      ): [Awaited<S>, (P) => void, boolean] {
        currentHookNameInDev = 'useActionState';
        warnInvalidHookAccess();
        mountHookTypesDev();
        return mountActionState(action, initialState, permalink);
      };
  }
  if (enableAsyncActions) {
    (InvalidNestedHooksDispatcherOnMountInDEV: Dispatcher).useOptimistic =
      function useOptimistic<S, A>(
        passthrough: S,
        reducer: ?(S, A) => S,
      ): [S, (A) => void] {
        currentHookNameInDev = 'useOptimistic';
        warnInvalidHookAccess();
        mountHookTypesDev();
        return mountOptimistic(passthrough, reducer);
      };
  }
  if (enableContextProfiling) {
    (InvalidNestedHooksDispatcherOnMountInDEV: Dispatcher).unstable_useContextWithBailout =
      function <T>(
        context: ReactContext<T>,
        select: (T => Array<mixed>) | null,
      ): T {
        currentHookNameInDev = 'useContext';
        warnInvalidHookAccess();
        mountHookTypesDev();
        return unstable_useContextWithBailout(context, select);
      };
  }

  InvalidNestedHooksDispatcherOnUpdateInDEV = {
    readContext<T>(context: ReactContext<T>): T {
      warnInvalidContextAccess();
      return readContext(context);
    },
    use<T>(usable: Usable<T>): T {
      warnInvalidHookAccess();
      return use(usable);
    },
    useCallback<T>(callback: T, deps: Array<mixed> | void | null): T {
      currentHookNameInDev = 'useCallback';
      warnInvalidHookAccess();
      updateHookTypesDev();
      return updateCallback(callback, deps);
    },
    useContext<T>(context: ReactContext<T>): T {
      currentHookNameInDev = 'useContext';
      warnInvalidHookAccess();
      updateHookTypesDev();
      return readContext(context);
    },
    useEffect(
      create: () => (() => void) | void,
      deps: Array<mixed> | void | null,
    ): void {
      currentHookNameInDev = 'useEffect';
      warnInvalidHookAccess();
      updateHookTypesDev();
      return updateEffect(create, deps);
    },
    useImperativeHandle<T>(
      ref: {current: T | null} | ((inst: T | null) => mixed) | null | void,
      create: () => T,
      deps: Array<mixed> | void | null,
    ): void {
      currentHookNameInDev = 'useImperativeHandle';
      warnInvalidHookAccess();
      updateHookTypesDev();
      return updateImperativeHandle(ref, create, deps);
    },
    useInsertionEffect(
      create: () => (() => void) | void,
      deps: Array<mixed> | void | null,
    ): void {
      currentHookNameInDev = 'useInsertionEffect';
      warnInvalidHookAccess();
      updateHookTypesDev();
      return updateInsertionEffect(create, deps);
    },
    useLayoutEffect(
      create: () => (() => void) | void,
      deps: Array<mixed> | void | null,
    ): void {
      currentHookNameInDev = 'useLayoutEffect';
      warnInvalidHookAccess();
      updateHookTypesDev();
      return updateLayoutEffect(create, deps);
    },
    useMemo<T>(create: () => T, deps: Array<mixed> | void | null): T {
      currentHookNameInDev = 'useMemo';
      warnInvalidHookAccess();
      updateHookTypesDev();
      const prevDispatcher = ReactSharedInternals.H;
      ReactSharedInternals.H = InvalidNestedHooksDispatcherOnUpdateInDEV;
      try {
        return updateMemo(create, deps);
      } finally {
        ReactSharedInternals.H = prevDispatcher;
      }
    },
    useReducer<S, I, A>(
      reducer: (S, A) => S,
      initialArg: I,
      init?: I => S,
    ): [S, Dispatch<A>] {
      currentHookNameInDev = 'useReducer';
      warnInvalidHookAccess();
      updateHookTypesDev();
      const prevDispatcher = ReactSharedInternals.H;
      ReactSharedInternals.H = InvalidNestedHooksDispatcherOnUpdateInDEV;
      try {
        return updateReducer(reducer, initialArg, init);
      } finally {
        ReactSharedInternals.H = prevDispatcher;
      }
    },
    useRef<T>(initialValue: T): {current: T} {
      currentHookNameInDev = 'useRef';
      warnInvalidHookAccess();
      updateHookTypesDev();
      return updateRef(initialValue);
    },
    useState<S>(
      initialState: (() => S) | S,
    ): [S, Dispatch<BasicStateAction<S>>] {
      currentHookNameInDev = 'useState';
      warnInvalidHookAccess();
      updateHookTypesDev();
      const prevDispatcher = ReactSharedInternals.H;
      ReactSharedInternals.H = InvalidNestedHooksDispatcherOnUpdateInDEV;
      try {
        return updateState(initialState);
      } finally {
        ReactSharedInternals.H = prevDispatcher;
      }
    },
    useDebugValue<T>(value: T, formatterFn: ?(value: T) => mixed): void {
      currentHookNameInDev = 'useDebugValue';
      warnInvalidHookAccess();
      updateHookTypesDev();
      return updateDebugValue(value, formatterFn);
    },
    useDeferredValue<T>(value: T, initialValue?: T): T {
      currentHookNameInDev = 'useDeferredValue';
      warnInvalidHookAccess();
      updateHookTypesDev();
      return updateDeferredValue(value, initialValue);
    },
    useTransition(): [boolean, (() => void) => void] {
      currentHookNameInDev = 'useTransition';
      warnInvalidHookAccess();
      updateHookTypesDev();
      return updateTransition();
    },
    useSyncExternalStore<T>(
      subscribe: (() => void) => () => void,
      getSnapshot: () => T,
      getServerSnapshot?: () => T,
    ): T {
      currentHookNameInDev = 'useSyncExternalStore';
      warnInvalidHookAccess();
      updateHookTypesDev();
      return updateSyncExternalStore(subscribe, getSnapshot, getServerSnapshot);
    },
    useId(): string {
      currentHookNameInDev = 'useId';
      warnInvalidHookAccess();
      updateHookTypesDev();
      return updateId();
    },
  };
  if (enableCache) {
    (InvalidNestedHooksDispatcherOnUpdateInDEV: Dispatcher).useCacheRefresh =
      function useCacheRefresh() {
        currentHookNameInDev = 'useCacheRefresh';
        updateHookTypesDev();
        return updateRefresh();
      };
  }
  if (enableUseMemoCacheHook) {
    (InvalidNestedHooksDispatcherOnUpdateInDEV: Dispatcher).useMemoCache =
      function (size: number): Array<any> {
        warnInvalidHookAccess();
        return useMemoCache(size);
      };
  }
  if (enableUseEffectEventHook) {
    (InvalidNestedHooksDispatcherOnUpdateInDEV: Dispatcher).useEffectEvent =
      function useEffectEvent<Args, Return, F: (...Array<Args>) => Return>(
        callback: F,
      ): F {
        currentHookNameInDev = 'useEffectEvent';
        warnInvalidHookAccess();
        updateHookTypesDev();
        return updateEvent(callback);
      };
  }
  if (enableUseResourceEffectHook) {
    (InvalidNestedHooksDispatcherOnUpdateInDEV: Dispatcher).useResourceEffect =
      function useResourceEffect(
        create: () => mixed,
        createDeps: Array<mixed> | void | null,
        update: ((resource: mixed) => void) | void,
        updateDeps: Array<mixed> | void | null,
        destroy: ((resource: mixed) => void) | void,
      ) {
        currentHookNameInDev = 'useResourceEffect';
        warnInvalidHookAccess();
        updateHookTypesDev();
        return updateResourceEffect(
          create,
          createDeps,
          update,
          updateDeps,
          destroy,
        );
      };
  }
  if (enableAsyncActions) {
    (InvalidNestedHooksDispatcherOnUpdateInDEV: Dispatcher).useHostTransitionStatus =
      useHostTransitionStatus;
    (InvalidNestedHooksDispatcherOnUpdateInDEV: Dispatcher).useFormState =
      function useFormState<S, P>(
        action: (Awaited<S>, P) => S,
        initialState: Awaited<S>,
        permalink?: string,
      ): [Awaited<S>, (P) => void, boolean] {
        currentHookNameInDev = 'useFormState';
        warnInvalidHookAccess();
        updateHookTypesDev();
        return updateActionState(action, initialState, permalink);
      };
    (InvalidNestedHooksDispatcherOnUpdateInDEV: Dispatcher).useActionState =
      function useActionState<S, P>(
        action: (Awaited<S>, P) => S,
        initialState: Awaited<S>,
        permalink?: string,
      ): [Awaited<S>, (P) => void, boolean] {
        currentHookNameInDev = 'useActionState';
        warnInvalidHookAccess();
        updateHookTypesDev();
        return updateActionState(action, initialState, permalink);
      };
  }
  if (enableAsyncActions) {
    (InvalidNestedHooksDispatcherOnUpdateInDEV: Dispatcher).useOptimistic =
      function useOptimistic<S, A>(
        passthrough: S,
        reducer: ?(S, A) => S,
      ): [S, (A) => void] {
        currentHookNameInDev = 'useOptimistic';
        warnInvalidHookAccess();
        updateHookTypesDev();
        return updateOptimistic(passthrough, reducer);
      };
  }
  if (enableContextProfiling) {
    (InvalidNestedHooksDispatcherOnUpdateInDEV: Dispatcher).unstable_useContextWithBailout =
      function <T>(
        context: ReactContext<T>,
        select: (T => Array<mixed>) | null,
      ): T {
        currentHookNameInDev = 'useContext';
        warnInvalidHookAccess();
        updateHookTypesDev();
        return unstable_useContextWithBailout(context, select);
      };
  }

  InvalidNestedHooksDispatcherOnRerenderInDEV = {
    readContext<T>(context: ReactContext<T>): T {
      warnInvalidContextAccess();
      return readContext(context);
    },
    use<T>(usable: Usable<T>): T {
      warnInvalidHookAccess();
      return use(usable);
    },
    useCallback<T>(callback: T, deps: Array<mixed> | void | null): T {
      currentHookNameInDev = 'useCallback';
      warnInvalidHookAccess();
      updateHookTypesDev();
      return updateCallback(callback, deps);
    },
    useContext<T>(context: ReactContext<T>): T {
      currentHookNameInDev = 'useContext';
      warnInvalidHookAccess();
      updateHookTypesDev();
      return readContext(context);
    },
    useEffect(
      create: () => (() => void) | void,
      deps: Array<mixed> | void | null,
    ): void {
      currentHookNameInDev = 'useEffect';
      warnInvalidHookAccess();
      updateHookTypesDev();
      return updateEffect(create, deps);
    },
    useImperativeHandle<T>(
      ref: {current: T | null} | ((inst: T | null) => mixed) | null | void,
      create: () => T,
      deps: Array<mixed> | void | null,
    ): void {
      currentHookNameInDev = 'useImperativeHandle';
      warnInvalidHookAccess();
      updateHookTypesDev();
      return updateImperativeHandle(ref, create, deps);
    },
    useInsertionEffect(
      create: () => (() => void) | void,
      deps: Array<mixed> | void | null,
    ): void {
      currentHookNameInDev = 'useInsertionEffect';
      warnInvalidHookAccess();
      updateHookTypesDev();
      return updateInsertionEffect(create, deps);
    },
    useLayoutEffect(
      create: () => (() => void) | void,
      deps: Array<mixed> | void | null,
    ): void {
      currentHookNameInDev = 'useLayoutEffect';
      warnInvalidHookAccess();
      updateHookTypesDev();
      return updateLayoutEffect(create, deps);
    },
    useMemo<T>(create: () => T, deps: Array<mixed> | void | null): T {
      currentHookNameInDev = 'useMemo';
      warnInvalidHookAccess();
      updateHookTypesDev();
      const prevDispatcher = ReactSharedInternals.H;
      ReactSharedInternals.H = InvalidNestedHooksDispatcherOnUpdateInDEV;
      try {
        return updateMemo(create, deps);
      } finally {
        ReactSharedInternals.H = prevDispatcher;
      }
    },
    useReducer<S, I, A>(
      reducer: (S, A) => S,
      initialArg: I,
      init?: I => S,
    ): [S, Dispatch<A>] {
      currentHookNameInDev = 'useReducer';
      warnInvalidHookAccess();
      updateHookTypesDev();
      const prevDispatcher = ReactSharedInternals.H;
      ReactSharedInternals.H = InvalidNestedHooksDispatcherOnUpdateInDEV;
      try {
        return rerenderReducer(reducer, initialArg, init);
      } finally {
        ReactSharedInternals.H = prevDispatcher;
      }
    },
    useRef<T>(initialValue: T): {current: T} {
      currentHookNameInDev = 'useRef';
      warnInvalidHookAccess();
      updateHookTypesDev();
      return updateRef(initialValue);
    },
    useState<S>(
      initialState: (() => S) | S,
    ): [S, Dispatch<BasicStateAction<S>>] {
      currentHookNameInDev = 'useState';
      warnInvalidHookAccess();
      updateHookTypesDev();
      const prevDispatcher = ReactSharedInternals.H;
      ReactSharedInternals.H = InvalidNestedHooksDispatcherOnUpdateInDEV;
      try {
        return rerenderState(initialState);
      } finally {
        ReactSharedInternals.H = prevDispatcher;
      }
    },
    useDebugValue<T>(value: T, formatterFn: ?(value: T) => mixed): void {
      currentHookNameInDev = 'useDebugValue';
      warnInvalidHookAccess();
      updateHookTypesDev();
      return updateDebugValue(value, formatterFn);
    },
    useDeferredValue<T>(value: T, initialValue?: T): T {
      currentHookNameInDev = 'useDeferredValue';
      warnInvalidHookAccess();
      updateHookTypesDev();
      return rerenderDeferredValue(value, initialValue);
    },
    useTransition(): [boolean, (() => void) => void] {
      currentHookNameInDev = 'useTransition';
      warnInvalidHookAccess();
      updateHookTypesDev();
      return rerenderTransition();
    },
    useSyncExternalStore<T>(
      subscribe: (() => void) => () => void,
      getSnapshot: () => T,
      getServerSnapshot?: () => T,
    ): T {
      currentHookNameInDev = 'useSyncExternalStore';
      warnInvalidHookAccess();
      updateHookTypesDev();
      return updateSyncExternalStore(subscribe, getSnapshot, getServerSnapshot);
    },
    useId(): string {
      currentHookNameInDev = 'useId';
      warnInvalidHookAccess();
      updateHookTypesDev();
      return updateId();
    },
  };
  if (enableCache) {
    (InvalidNestedHooksDispatcherOnRerenderInDEV: Dispatcher).useCacheRefresh =
      function useCacheRefresh() {
        currentHookNameInDev = 'useCacheRefresh';
        updateHookTypesDev();
        return updateRefresh();
      };
  }
  if (enableUseMemoCacheHook) {
    (InvalidNestedHooksDispatcherOnRerenderInDEV: Dispatcher).useMemoCache =
      function (size: number): Array<any> {
        warnInvalidHookAccess();
        return useMemoCache(size);
      };
  }
  if (enableUseEffectEventHook) {
    (InvalidNestedHooksDispatcherOnRerenderInDEV: Dispatcher).useEffectEvent =
      function useEffectEvent<Args, Return, F: (...Array<Args>) => Return>(
        callback: F,
      ): F {
        currentHookNameInDev = 'useEffectEvent';
        warnInvalidHookAccess();
        updateHookTypesDev();
        return updateEvent(callback);
      };
  }
  if (enableUseResourceEffectHook) {
    (InvalidNestedHooksDispatcherOnRerenderInDEV: Dispatcher).useResourceEffect =
      function useResourceEffect(
        create: () => mixed,
        createDeps: Array<mixed> | void | null,
        update: ((resource: mixed) => void) | void,
        updateDeps: Array<mixed> | void | null,
        destroy: ((resource: mixed) => void) | void,
      ) {
        currentHookNameInDev = 'useResourceEffect';
        warnInvalidHookAccess();
        updateHookTypesDev();
        return updateResourceEffect(
          create,
          createDeps,
          update,
          updateDeps,
          destroy,
        );
      };
  }
  if (enableAsyncActions) {
    (InvalidNestedHooksDispatcherOnRerenderInDEV: Dispatcher).useHostTransitionStatus =
      useHostTransitionStatus;
    (InvalidNestedHooksDispatcherOnRerenderInDEV: Dispatcher).useFormState =
      function useFormState<S, P>(
        action: (Awaited<S>, P) => S,
        initialState: Awaited<S>,
        permalink?: string,
      ): [Awaited<S>, (P) => void, boolean] {
        currentHookNameInDev = 'useFormState';
        warnInvalidHookAccess();
        updateHookTypesDev();
        return rerenderActionState(action, initialState, permalink);
      };
    (InvalidNestedHooksDispatcherOnRerenderInDEV: Dispatcher).useActionState =
      function useActionState<S, P>(
        action: (Awaited<S>, P) => S,
        initialState: Awaited<S>,
        permalink?: string,
      ): [Awaited<S>, (P) => void, boolean] {
        currentHookNameInDev = 'useActionState';
        warnInvalidHookAccess();
        updateHookTypesDev();
        return rerenderActionState(action, initialState, permalink);
      };
  }
  if (enableAsyncActions) {
    (InvalidNestedHooksDispatcherOnRerenderInDEV: Dispatcher).useOptimistic =
      function useOptimistic<S, A>(
        passthrough: S,
        reducer: ?(S, A) => S,
      ): [S, (A) => void] {
        currentHookNameInDev = 'useOptimistic';
        warnInvalidHookAccess();
        updateHookTypesDev();
        return rerenderOptimistic(passthrough, reducer);
      };
  }
  if (enableContextProfiling) {
    (InvalidNestedHooksDispatcherOnRerenderInDEV: Dispatcher).unstable_useContextWithBailout =
      function <T>(
        context: ReactContext<T>,
        select: (T => Array<mixed>) | null,
      ): T {
        currentHookNameInDev = 'useContext';
        warnInvalidHookAccess();
        updateHookTypesDev();
        return unstable_useContextWithBailout(context, select);
      };
  }
}<|MERGE_RESOLUTION|>--- conflicted
+++ resolved
@@ -2595,7 +2595,6 @@
     resourceKind: ResourceEffectIdentityKind,
     tag,
     create,
-<<<<<<< HEAD
     deps,
     inst,
     // Circular
@@ -2616,28 +2615,6 @@
     update,
     deps,
     inst,
-=======
-    deps,
-    inst,
-    // Circular
-    next: (null: any),
-  };
-  return pushEffectImpl(effect);
-}
-
-function pushResourceEffectUpdate(
-  tag: HookFlags,
-  inst: EffectInstance,
-  update: ((resource: mixed) => void) | void,
-  deps: Array<mixed> | void | null,
-): Effect {
-  const effect: ResourceEffectUpdate = {
-    resourceKind: ResourceEffectUpdateKind,
-    tag,
-    update,
-    deps,
-    inst,
->>>>>>> ed71fc2f
     // Circular
     next: (null: any),
   };
