--- conflicted
+++ resolved
@@ -844,17 +844,13 @@
   deps: Array<mixed> | void | null,
 ): void {
   if (__DEV__) {
-<<<<<<< HEAD
     currentHookNameInDev = HookDevNames[ImperativeHandleHook];
-=======
-    currentHookNameInDev = 'useImperativeHandle';
     warning(
       typeof create === 'function',
       'Expected useImperativeHandle() second argument to be a function ' +
         'that creates a handle. Instead received: %s.',
       create !== null ? typeof create : 'null',
     );
->>>>>>> fe2ecd27
   }
   currentHookType = ImperativeHandleHook;
   // TODO: If deps are provided, should we skip comparing the ref itself?
