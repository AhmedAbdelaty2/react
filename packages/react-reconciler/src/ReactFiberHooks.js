--- conflicted
+++ resolved
@@ -20,14 +20,11 @@
 import type {HookEffectTag} from './ReactHookEffectTags';
 import type {SuspenseConfig} from './ReactFiberSuspenseConfig';
 import type {ReactPriorityLevel} from './SchedulerWithReactIntegration';
-<<<<<<< HEAD
 import type {FiberRoot} from './ReactFiberRoot';
-=======
 import type {
   ReactListenerEvent,
   ReactListenerMap,
 } from './ReactFiberHostConfig';
->>>>>>> 30a998de
 
 import ReactSharedInternals from 'shared/ReactSharedInternals';
 import {enableUseEventAPI} from 'shared/ReactFeatureFlags';
@@ -119,15 +116,12 @@
   useTransition(
     config: SuspenseConfig | void | null,
   ): [(() => void) => void, boolean],
-<<<<<<< HEAD
   useMutableSource<Source, Snapshot>(
     source: MutableSource<Source>,
     getSnapshot: MutableSourceGetSnapshotFn<Source, Snapshot>,
     subscribe: MutableSourceSubscribeFn<Source, Snapshot>,
   ): Snapshot,
-=======
   useEvent(event: ReactListenerEvent): ReactListenerMap,
->>>>>>> 30a998de
 |};
 
 type Update<S, A> = {|
@@ -161,11 +155,8 @@
   | 'useResponder'
   | 'useDeferredValue'
   | 'useTransition'
-<<<<<<< HEAD
-  | 'useMutableSource';
-=======
+  | 'useMutableSource'
   | 'useEvent';
->>>>>>> 30a998de
 
 let didWarnAboutMismatchedHooksForComponent;
 if (__DEV__) {
@@ -1721,11 +1712,8 @@
   useResponder: throwInvalidHookError,
   useDeferredValue: throwInvalidHookError,
   useTransition: throwInvalidHookError,
-<<<<<<< HEAD
   useMutableSource: throwInvalidHookError,
-=======
   useEvent: throwInvalidHookError,
->>>>>>> 30a998de
 };
 
 const HooksDispatcherOnMount: Dispatcher = {
@@ -1744,11 +1732,8 @@
   useResponder: createDeprecatedResponderListener,
   useDeferredValue: mountDeferredValue,
   useTransition: mountTransition,
-<<<<<<< HEAD
   useMutableSource: mountMutableSource,
-=======
   useEvent: mountEventListener,
->>>>>>> 30a998de
 };
 
 const HooksDispatcherOnUpdate: Dispatcher = {
@@ -1767,11 +1752,8 @@
   useResponder: createDeprecatedResponderListener,
   useDeferredValue: updateDeferredValue,
   useTransition: updateTransition,
-<<<<<<< HEAD
   useMutableSource: updateMutableSource,
-=======
   useEvent: updateEventListener,
->>>>>>> 30a998de
 };
 
 const HooksDispatcherOnRerender: Dispatcher = {
@@ -1790,11 +1772,8 @@
   useResponder: createDeprecatedResponderListener,
   useDeferredValue: rerenderDeferredValue,
   useTransition: rerenderTransition,
-<<<<<<< HEAD
   useMutableSource: updateMutableSource,
-=======
   useEvent: updateEventListener,
->>>>>>> 30a998de
 };
 
 let HooksDispatcherOnMountInDEV: Dispatcher | null = null;
@@ -1944,7 +1923,6 @@
       mountHookTypesDev();
       return mountTransition(config);
     },
-<<<<<<< HEAD
     useMutableSource<Source, Snapshot>(
       source: MutableSource<Source>,
       getSnapshot: MutableSourceGetSnapshotFn<Source, Snapshot>,
@@ -1953,12 +1931,11 @@
       currentHookNameInDev = 'useMutableSource';
       mountHookTypesDev();
       return mountMutableSource(source, getSnapshot, subscribe);
-=======
+    },
     useEvent(event: ReactListenerEvent): ReactListenerMap {
       currentHookNameInDev = 'useEvent';
       mountHookTypesDev();
       return mountEventListener(event);
->>>>>>> 30a998de
     },
   };
 
@@ -2077,7 +2054,6 @@
       updateHookTypesDev();
       return mountTransition(config);
     },
-<<<<<<< HEAD
     useMutableSource<Source, Snapshot>(
       source: MutableSource<Source>,
       getSnapshot: MutableSourceGetSnapshotFn<Source, Snapshot>,
@@ -2086,12 +2062,11 @@
       currentHookNameInDev = 'useMutableSource';
       updateHookTypesDev();
       return mountMutableSource(source, getSnapshot, subscribe);
-=======
+    },
     useEvent(event: ReactListenerEvent): ReactListenerMap {
       currentHookNameInDev = 'useEvent';
       updateHookTypesDev();
       return mountEventListener(event);
->>>>>>> 30a998de
     },
   };
 
@@ -2210,7 +2185,6 @@
       updateHookTypesDev();
       return updateTransition(config);
     },
-<<<<<<< HEAD
     useMutableSource<Source, Snapshot>(
       source: MutableSource<Source>,
       getSnapshot: MutableSourceGetSnapshotFn<Source, Snapshot>,
@@ -2219,12 +2193,11 @@
       currentHookNameInDev = 'useMutableSource';
       updateHookTypesDev();
       return updateMutableSource(source, getSnapshot, subscribe);
-=======
+    },
     useEvent(event: ReactListenerEvent): ReactListenerMap {
       currentHookNameInDev = 'useEvent';
       updateHookTypesDev();
       return updateEventListener(event);
->>>>>>> 30a998de
     },
   };
 
@@ -2343,7 +2316,6 @@
       updateHookTypesDev();
       return rerenderTransition(config);
     },
-<<<<<<< HEAD
     useMutableSource<Source, Snapshot>(
       source: MutableSource<Source>,
       getSnapshot: MutableSourceGetSnapshotFn<Source, Snapshot>,
@@ -2352,12 +2324,11 @@
       currentHookNameInDev = 'useMutableSource';
       updateHookTypesDev();
       return updateMutableSource(source, getSnapshot, subscribe);
-=======
+    },
     useEvent(event: ReactListenerEvent): ReactListenerMap {
       currentHookNameInDev = 'useEvent';
       updateHookTypesDev();
       return updateEventListener(event);
->>>>>>> 30a998de
     },
   };
 
@@ -2490,7 +2461,6 @@
       mountHookTypesDev();
       return mountTransition(config);
     },
-<<<<<<< HEAD
     useMutableSource<Source, Snapshot>(
       source: MutableSource<Source>,
       getSnapshot: MutableSourceGetSnapshotFn<Source, Snapshot>,
@@ -2500,13 +2470,12 @@
       warnInvalidHookAccess();
       mountHookTypesDev();
       return mountMutableSource(source, getSnapshot, subscribe);
-=======
+    },
     useEvent(event: ReactListenerEvent): ReactListenerMap {
       currentHookNameInDev = 'useEvent';
       warnInvalidHookAccess();
       mountHookTypesDev();
       return mountEventListener(event);
->>>>>>> 30a998de
     },
   };
 
@@ -2639,7 +2608,6 @@
       updateHookTypesDev();
       return updateTransition(config);
     },
-<<<<<<< HEAD
     useMutableSource<Source, Snapshot>(
       source: MutableSource<Source>,
       getSnapshot: MutableSourceGetSnapshotFn<Source, Snapshot>,
@@ -2649,13 +2617,12 @@
       warnInvalidHookAccess();
       updateHookTypesDev();
       return updateMutableSource(source, getSnapshot, subscribe);
-=======
+    },
     useEvent(event: ReactListenerEvent): ReactListenerMap {
       currentHookNameInDev = 'useEvent';
       warnInvalidHookAccess();
       updateHookTypesDev();
       return updateEventListener(event);
->>>>>>> 30a998de
     },
   };
 
@@ -2788,7 +2755,6 @@
       updateHookTypesDev();
       return rerenderTransition(config);
     },
-<<<<<<< HEAD
     useMutableSource<Source, Snapshot>(
       source: MutableSource<Source>,
       getSnapshot: MutableSourceGetSnapshotFn<Source, Snapshot>,
@@ -2798,13 +2764,12 @@
       warnInvalidHookAccess();
       updateHookTypesDev();
       return updateMutableSource(source, getSnapshot, subscribe);
-=======
+    },
     useEvent(event: ReactListenerEvent): ReactListenerMap {
       currentHookNameInDev = 'useEvent';
       warnInvalidHookAccess();
       updateHookTypesDev();
       return updateEventListener(event);
->>>>>>> 30a998de
     },
   };
 }