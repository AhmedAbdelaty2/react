/**
 * Copyright (c) Facebook, Inc. and its affiliates.
 *
 * This source code is licensed under the MIT license found in the
 * LICENSE file in the root directory of this source tree.
 *
 * @flow
 */

import type {ReactElement, Source} from 'shared/ReactElementType';
import type {
  ReactFragment,
  ReactPortal,
  RefObject,
<<<<<<< HEAD
  ReactEventResponder,
  ReactEventResponderInstance,
=======
  ReactEventComponent,
  ReactFundamentalComponent,
>>>>>>> 2c4d61e1
} from 'shared/ReactTypes';
import type {RootTag} from 'shared/ReactRootTags';
import type {WorkTag} from 'shared/ReactWorkTags';
import type {TypeOfMode} from './ReactTypeOfMode';
import type {SideEffectTag} from 'shared/ReactSideEffectTags';
import type {ExpirationTime} from './ReactFiberExpirationTime';
import type {UpdateQueue} from './ReactUpdateQueue';
import type {ContextDependency} from './ReactFiberNewContext';
import type {HookType} from './ReactFiberHooks';

import invariant from 'shared/invariant';
import warningWithoutStack from 'shared/warningWithoutStack';
<<<<<<< HEAD
import {enableProfilerTimer} from 'shared/ReactFeatureFlags';
=======
import {
  enableProfilerTimer,
  enableFlareAPI,
  enableFundamentalAPI,
} from 'shared/ReactFeatureFlags';
>>>>>>> 2c4d61e1
import {NoEffect, Placement} from 'shared/ReactSideEffectTags';
import {ConcurrentRoot, BatchedRoot} from 'shared/ReactRootTags';
import {
  IndeterminateComponent,
  ClassComponent,
  HostRoot,
  HostComponent,
  HostText,
  HostPortal,
  ForwardRef,
  Fragment,
  Mode,
  ContextProvider,
  ContextConsumer,
  Profiler,
  SuspenseComponent,
  SuspenseListComponent,
  FunctionComponent,
  MemoComponent,
  SimpleMemoComponent,
  LazyComponent,
<<<<<<< HEAD
=======
  EventComponent,
  FundamentalComponent,
>>>>>>> 2c4d61e1
} from 'shared/ReactWorkTags';
import getComponentName from 'shared/getComponentName';

import {isDevToolsPresent} from './ReactFiberDevToolsHook';
import {
  resolveClassForHotReloading,
  resolveFunctionForHotReloading,
  resolveForwardRefForHotReloading,
} from './ReactFiberHotReloading';
import {NoWork} from './ReactFiberExpirationTime';
import {
  NoMode,
  ConcurrentMode,
  ProfileMode,
  StrictMode,
  BatchedMode,
} from './ReactTypeOfMode';
import {
  REACT_FORWARD_REF_TYPE,
  REACT_FRAGMENT_TYPE,
  REACT_STRICT_MODE_TYPE,
  REACT_PROFILER_TYPE,
  REACT_PROVIDER_TYPE,
  REACT_CONTEXT_TYPE,
  REACT_CONCURRENT_MODE_TYPE,
  REACT_SUSPENSE_TYPE,
  REACT_SUSPENSE_LIST_TYPE,
  REACT_MEMO_TYPE,
  REACT_LAZY_TYPE,
<<<<<<< HEAD
=======
  REACT_EVENT_COMPONENT_TYPE,
  REACT_FUNDAMENTAL_TYPE,
>>>>>>> 2c4d61e1
} from 'shared/ReactSymbols';

let hasBadMapPolyfill;

if (__DEV__) {
  hasBadMapPolyfill = false;
  try {
    const nonExtensibleObject = Object.preventExtensions({});
    const testMap = new Map([[nonExtensibleObject, null]]);
    const testSet = new Set([nonExtensibleObject]);
    // This is necessary for Rollup to not consider these unused.
    // https://github.com/rollup/rollup/issues/1771
    // TODO: we can remove these if Rollup fixes the bug.
    testMap.set(0, 0);
    testSet.add(0);
  } catch (e) {
    // TODO: Consider warning about bad polyfills
    hasBadMapPolyfill = true;
  }
}

export type Dependencies = {
  expirationTime: ExpirationTime,
  firstContext: ContextDependency<mixed> | null,
  listeners: Array<{
    responder: ReactEventResponder<any, any>,
    props: Object,
  }> | null,
  responders: Map<
    ReactEventResponder<any, any>,
    ReactEventResponderInstance<any, any>,
  > | null,
};

// A Fiber is work on a Component that needs to be done or was done. There can
// be more than one per component.
export type Fiber = {|
  // These first fields are conceptually members of an Instance. This used to
  // be split into a separate type and intersected with the other Fiber fields,
  // but until Flow fixes its intersection bugs, we've merged them into a
  // single type.

  // An Instance is shared between all versions of a component. We can easily
  // break this out into a separate object to avoid copying so much to the
  // alternate versions of the tree. We put this on a single object for now to
  // minimize the number of objects created during the initial render.

  // Tag identifying the type of fiber.
  tag: WorkTag,

  // Unique identifier of this child.
  key: null | string,

  // The value of element.type which is used to preserve the identity during
  // reconciliation of this child.
  elementType: any,

  // The resolved function/class/ associated with this fiber.
  type: any,

  // The local state associated with this fiber.
  stateNode: any,

  // Conceptual aliases
  // parent : Instance -> return The parent happens to be the same as the
  // return fiber since we've merged the fiber and instance.

  // Remaining fields belong to Fiber

  // The Fiber to return to after finishing processing this one.
  // This is effectively the parent, but there can be multiple parents (two)
  // so this is only the parent of the thing we're currently processing.
  // It is conceptually the same as the return address of a stack frame.
  return: Fiber | null,

  // Singly Linked List Tree Structure.
  child: Fiber | null,
  sibling: Fiber | null,
  index: number,

  // The ref last used to attach this node.
  // I'll avoid adding an owner field for prod and model that as functions.
  ref: null | (((handle: mixed) => void) & {_stringRef: ?string}) | RefObject,

  // Input is the data coming into process this fiber. Arguments. Props.
  pendingProps: any, // This type will be more specific once we overload the tag.
  memoizedProps: any, // The props used to create the output.

  // A queue of state updates and callbacks.
  updateQueue: UpdateQueue<any> | null,

  // The state used to create the output
  memoizedState: any,

  // Dependencies (contexts, events) for this fiber, if it has any
  dependencies: Dependencies | null,

  // Bitfield that describes properties about the fiber and its subtree. E.g.
  // the ConcurrentMode flag indicates whether the subtree should be async-by-
  // default. When a fiber is created, it inherits the mode of its
  // parent. Additional flags can be set at creation time, but after that the
  // value should remain unchanged throughout the fiber's lifetime, particularly
  // before its child fibers are created.
  mode: TypeOfMode,

  // Effect
  effectTag: SideEffectTag,

  // Singly linked list fast path to the next fiber with side-effects.
  nextEffect: Fiber | null,

  // The first and last fiber with side-effect within this subtree. This allows
  // us to reuse a slice of the linked list when we reuse the work done within
  // this fiber.
  firstEffect: Fiber | null,
  lastEffect: Fiber | null,

  // Represents a time in the future by which this work should be completed.
  // Does not include work found in its subtree.
  expirationTime: ExpirationTime,

  // This is used to quickly determine if a subtree has no pending changes.
  childExpirationTime: ExpirationTime,

  // This is a pooled version of a Fiber. Every fiber that gets updated will
  // eventually have a pair. There are cases when we can clean up pairs to save
  // memory if we need to.
  alternate: Fiber | null,

  // Time spent rendering this Fiber and its descendants for the current update.
  // This tells us how well the tree makes use of sCU for memoization.
  // It is reset to 0 each time we render and only updated when we don't bailout.
  // This field is only set when the enableProfilerTimer flag is enabled.
  actualDuration?: number,

  // If the Fiber is currently active in the "render" phase,
  // This marks the time at which the work began.
  // This field is only set when the enableProfilerTimer flag is enabled.
  actualStartTime?: number,

  // Duration of the most recent render time for this Fiber.
  // This value is not updated when we bailout for memoization purposes.
  // This field is only set when the enableProfilerTimer flag is enabled.
  selfBaseDuration?: number,

  // Sum of base times for all descendants of this Fiber.
  // This value bubbles up during the "complete" phase.
  // This field is only set when the enableProfilerTimer flag is enabled.
  treeBaseDuration?: number,

  // Conceptual aliases
  // workInProgress : Fiber ->  alternate The alternate used for reuse happens
  // to be the same as work in progress.
  // __DEV__ only
  _debugID?: number,
  _debugSource?: Source | null,
  _debugOwner?: Fiber | null,
  _debugIsCurrentlyTiming?: boolean,
  _debugNeedsRemount?: boolean,

  // Used to verify that the order of hooks does not change between renders.
  _debugHookTypes?: Array<HookType> | null,
|};

let debugCounter;

if (__DEV__) {
  debugCounter = 1;
}

function FiberNode(
  tag: WorkTag,
  pendingProps: mixed,
  key: null | string,
  mode: TypeOfMode,
) {
  // Instance
  this.tag = tag;
  this.key = key;
  this.elementType = null;
  this.type = null;
  this.stateNode = null;

  // Fiber
  this.return = null;
  this.child = null;
  this.sibling = null;
  this.index = 0;

  this.ref = null;

  this.pendingProps = pendingProps;
  this.memoizedProps = null;
  this.updateQueue = null;
  this.memoizedState = null;
  this.dependencies = null;

  this.mode = mode;

  // Effects
  this.effectTag = NoEffect;
  this.nextEffect = null;

  this.firstEffect = null;
  this.lastEffect = null;

  this.expirationTime = NoWork;
  this.childExpirationTime = NoWork;

  this.alternate = null;

  if (enableProfilerTimer) {
    // Note: The following is done to avoid a v8 performance cliff.
    //
    // Initializing the fields below to smis and later updating them with
    // double values will cause Fibers to end up having separate shapes.
    // This behavior/bug has something to do with Object.preventExtension().
    // Fortunately this only impacts DEV builds.
    // Unfortunately it makes React unusably slow for some applications.
    // To work around this, initialize the fields below with doubles.
    //
    // Learn more about this here:
    // https://github.com/facebook/react/issues/14365
    // https://bugs.chromium.org/p/v8/issues/detail?id=8538
    this.actualDuration = Number.NaN;
    this.actualStartTime = Number.NaN;
    this.selfBaseDuration = Number.NaN;
    this.treeBaseDuration = Number.NaN;

    // It's okay to replace the initial doubles with smis after initialization.
    // This won't trigger the performance cliff mentioned above,
    // and it simplifies other profiler code (including DevTools).
    this.actualDuration = 0;
    this.actualStartTime = -1;
    this.selfBaseDuration = 0;
    this.treeBaseDuration = 0;
  }

  if (__DEV__) {
    this._debugID = debugCounter++;
    this._debugSource = null;
    this._debugOwner = null;
    this._debugIsCurrentlyTiming = false;
    this._debugNeedsRemount = false;
    this._debugHookTypes = null;
    if (!hasBadMapPolyfill && typeof Object.preventExtensions === 'function') {
      Object.preventExtensions(this);
    }
  }
}

// This is a constructor function, rather than a POJO constructor, still
// please ensure we do the following:
// 1) Nobody should add any instance methods on this. Instance methods can be
//    more difficult to predict when they get optimized and they are almost
//    never inlined properly in static compilers.
// 2) Nobody should rely on `instanceof Fiber` for type testing. We should
//    always know when it is a fiber.
// 3) We might want to experiment with using numeric keys since they are easier
//    to optimize in a non-JIT environment.
// 4) We can easily go from a constructor to a createFiber object literal if that
//    is faster.
// 5) It should be easy to port this to a C struct and keep a C implementation
//    compatible.
const createFiber = function(
  tag: WorkTag,
  pendingProps: mixed,
  key: null | string,
  mode: TypeOfMode,
): Fiber {
  // $FlowFixMe: the shapes are exact here but Flow doesn't like constructors
  return new FiberNode(tag, pendingProps, key, mode);
};

function shouldConstruct(Component: Function) {
  const prototype = Component.prototype;
  return !!(prototype && prototype.isReactComponent);
}

export function isSimpleFunctionComponent(type: any) {
  return (
    typeof type === 'function' &&
    !shouldConstruct(type) &&
    type.defaultProps === undefined
  );
}

export function resolveLazyComponentTag(Component: Function): WorkTag {
  if (typeof Component === 'function') {
    return shouldConstruct(Component) ? ClassComponent : FunctionComponent;
  } else if (Component !== undefined && Component !== null) {
    const $$typeof = Component.$$typeof;
    if ($$typeof === REACT_FORWARD_REF_TYPE) {
      return ForwardRef;
    }
    if ($$typeof === REACT_MEMO_TYPE) {
      return MemoComponent;
    }
  }
  return IndeterminateComponent;
}

// This is used to create an alternate fiber to do work on.
export function createWorkInProgress(
  current: Fiber,
  pendingProps: any,
  expirationTime: ExpirationTime,
): Fiber {
  let workInProgress = current.alternate;
  if (workInProgress === null) {
    // We use a double buffering pooling technique because we know that we'll
    // only ever need at most two versions of a tree. We pool the "other" unused
    // node that we're free to reuse. This is lazily created to avoid allocating
    // extra objects for things that are never updated. It also allow us to
    // reclaim the extra memory if needed.
    workInProgress = createFiber(
      current.tag,
      pendingProps,
      current.key,
      current.mode,
    );
    workInProgress.elementType = current.elementType;
    workInProgress.type = current.type;
    workInProgress.stateNode = current.stateNode;

    if (__DEV__) {
      // DEV-only fields
      workInProgress._debugID = current._debugID;
      workInProgress._debugSource = current._debugSource;
      workInProgress._debugOwner = current._debugOwner;
      workInProgress._debugHookTypes = current._debugHookTypes;
    }

    workInProgress.alternate = current;
    current.alternate = workInProgress;
  } else {
    workInProgress.pendingProps = pendingProps;

    // We already have an alternate.
    // Reset the effect tag.
    workInProgress.effectTag = NoEffect;

    // The effect list is no longer valid.
    workInProgress.nextEffect = null;
    workInProgress.firstEffect = null;
    workInProgress.lastEffect = null;

    if (enableProfilerTimer) {
      // We intentionally reset, rather than copy, actualDuration & actualStartTime.
      // This prevents time from endlessly accumulating in new commits.
      // This has the downside of resetting values for different priority renders,
      // But works for yielding (the common case) and should support resuming.
      workInProgress.actualDuration = 0;
      workInProgress.actualStartTime = -1;
    }
  }

  workInProgress.childExpirationTime = current.childExpirationTime;
  workInProgress.expirationTime = current.expirationTime;

  workInProgress.child = current.child;
  workInProgress.memoizedProps = current.memoizedProps;
  workInProgress.memoizedState = current.memoizedState;
  workInProgress.updateQueue = current.updateQueue;

  // Clone the dependencies object. This is mutated during the render phase, so
  // it cannot be shared with the current fiber.
  const currentDependencies = current.dependencies;
  workInProgress.dependencies =
    currentDependencies === null
      ? null
      : {
          expirationTime: currentDependencies.expirationTime,
          firstContext: currentDependencies.firstContext,
          listeners: currentDependencies.listeners,
          responders: currentDependencies.responders,
        };

  // These will be overridden during the parent's reconciliation
  workInProgress.sibling = current.sibling;
  workInProgress.index = current.index;
  workInProgress.ref = current.ref;

  if (enableProfilerTimer) {
    workInProgress.selfBaseDuration = current.selfBaseDuration;
    workInProgress.treeBaseDuration = current.treeBaseDuration;
  }

  if (__DEV__) {
    workInProgress._debugNeedsRemount = current._debugNeedsRemount;
    switch (workInProgress.tag) {
      case IndeterminateComponent:
      case FunctionComponent:
      case SimpleMemoComponent:
        workInProgress.type = resolveFunctionForHotReloading(current.type);
        break;
      case ClassComponent:
        workInProgress.type = resolveClassForHotReloading(current.type);
        break;
      case ForwardRef:
        workInProgress.type = resolveForwardRefForHotReloading(current.type);
        break;
      default:
        break;
    }
  }

  return workInProgress;
}

// Used to reuse a Fiber for a second pass.
export function resetWorkInProgress(
  workInProgress: Fiber,
  renderExpirationTime: ExpirationTime,
) {
  // This resets the Fiber to what createFiber or createWorkInProgress would
  // have set the values to before during the first pass. Ideally this wouldn't
  // be necessary but unfortunately many code paths reads from the workInProgress
  // when they should be reading from current and writing to workInProgress.

  // We assume pendingProps, index, key, ref, return are still untouched to
  // avoid doing another reconciliation.

  // Reset the effect tag but keep any Placement tags, since that's something
  // that child fiber is setting, not the reconciliation.
  workInProgress.effectTag &= Placement;

  // The effect list is no longer valid.
  workInProgress.nextEffect = null;
  workInProgress.firstEffect = null;
  workInProgress.lastEffect = null;

  let current = workInProgress.alternate;
  if (current === null) {
    // Reset to createFiber's initial values.
    workInProgress.childExpirationTime = NoWork;
    workInProgress.expirationTime = renderExpirationTime;

    workInProgress.child = null;
    workInProgress.memoizedProps = null;
    workInProgress.memoizedState = null;
    workInProgress.updateQueue = null;

    workInProgress.dependencies = null;

    if (enableProfilerTimer) {
      // Note: We don't reset the actualTime counts. It's useful to accumulate
      // actual time across multiple render passes.
      workInProgress.selfBaseDuration = 0;
      workInProgress.treeBaseDuration = 0;
    }
  } else {
    // Reset to the cloned values that createWorkInProgress would've.
    workInProgress.childExpirationTime = current.childExpirationTime;
    workInProgress.expirationTime = current.expirationTime;

    workInProgress.child = current.child;
    workInProgress.memoizedProps = current.memoizedProps;
    workInProgress.memoizedState = current.memoizedState;
    workInProgress.updateQueue = current.updateQueue;

    // Clone the dependencies object. This is mutated during the render phase, so
    // it cannot be shared with the current fiber.
    const currentDependencies = current.dependencies;
    workInProgress.dependencies =
      currentDependencies === null
        ? null
        : {
            expirationTime: currentDependencies.expirationTime,
            firstContext: currentDependencies.firstContext,
            listeners: currentDependencies.listeners,
            responders: currentDependencies.responders,
          };

    if (enableProfilerTimer) {
      // Note: We don't reset the actualTime counts. It's useful to accumulate
      // actual time across multiple render passes.
      workInProgress.selfBaseDuration = current.selfBaseDuration;
      workInProgress.treeBaseDuration = current.treeBaseDuration;
    }
  }

  return workInProgress;
}

export function createHostRootFiber(tag: RootTag): Fiber {
  let mode;
  if (tag === ConcurrentRoot) {
    mode = ConcurrentMode | BatchedMode | StrictMode;
  } else if (tag === BatchedRoot) {
    mode = BatchedMode | StrictMode;
  } else {
    mode = NoMode;
  }

  if (enableProfilerTimer && isDevToolsPresent) {
    // Always collect profile timings when DevTools are present.
    // This enables DevTools to start capturing timing at any point–
    // Without some nodes in the tree having empty base times.
    mode |= ProfileMode;
  }

  return createFiber(HostRoot, null, null, mode);
}

export function createFiberFromTypeAndProps(
  type: any, // React$ElementType
  key: null | string,
  pendingProps: any,
  owner: null | Fiber,
  mode: TypeOfMode,
  expirationTime: ExpirationTime,
): Fiber {
  let fiber;

  let fiberTag = IndeterminateComponent;
  // The resolved type is set if we know what the final type will be. I.e. it's not lazy.
  let resolvedType = type;
  if (typeof type === 'function') {
    if (shouldConstruct(type)) {
      fiberTag = ClassComponent;
      if (__DEV__) {
        resolvedType = resolveClassForHotReloading(resolvedType);
      }
    } else {
      if (__DEV__) {
        resolvedType = resolveFunctionForHotReloading(resolvedType);
      }
    }
  } else if (typeof type === 'string') {
    fiberTag = HostComponent;
  } else {
    getTag: switch (type) {
      case REACT_FRAGMENT_TYPE:
        return createFiberFromFragment(
          pendingProps.children,
          mode,
          expirationTime,
          key,
        );
      case REACT_CONCURRENT_MODE_TYPE:
        fiberTag = Mode;
        mode |= ConcurrentMode | BatchedMode | StrictMode;
        break;
      case REACT_STRICT_MODE_TYPE:
        fiberTag = Mode;
        mode |= StrictMode;
        break;
      case REACT_PROFILER_TYPE:
        return createFiberFromProfiler(pendingProps, mode, expirationTime, key);
      case REACT_SUSPENSE_TYPE:
        return createFiberFromSuspense(pendingProps, mode, expirationTime, key);
      case REACT_SUSPENSE_LIST_TYPE:
        return createFiberFromSuspenseList(
          pendingProps,
          mode,
          expirationTime,
          key,
        );
      default: {
        if (typeof type === 'object' && type !== null) {
          switch (type.$$typeof) {
            case REACT_PROVIDER_TYPE:
              fiberTag = ContextProvider;
              break getTag;
            case REACT_CONTEXT_TYPE:
              // This is a consumer
              fiberTag = ContextConsumer;
              break getTag;
            case REACT_FORWARD_REF_TYPE:
              fiberTag = ForwardRef;
              if (__DEV__) {
                resolvedType = resolveForwardRefForHotReloading(resolvedType);
              }
              break getTag;
            case REACT_MEMO_TYPE:
              fiberTag = MemoComponent;
              break getTag;
            case REACT_LAZY_TYPE:
              fiberTag = LazyComponent;
              resolvedType = null;
              break getTag;
<<<<<<< HEAD
=======
            case REACT_EVENT_COMPONENT_TYPE:
              if (enableFlareAPI) {
                return createFiberFromEventComponent(
                  type,
                  pendingProps,
                  mode,
                  expirationTime,
                  key,
                );
              }
              break;
            case REACT_FUNDAMENTAL_TYPE:
              if (enableFundamentalAPI) {
                return createFiberFromFundamental(
                  type,
                  pendingProps,
                  mode,
                  expirationTime,
                  key,
                );
              }
              break;
>>>>>>> 2c4d61e1
          }
        }
        let info = '';
        if (__DEV__) {
          if (
            type === undefined ||
            (typeof type === 'object' &&
              type !== null &&
              Object.keys(type).length === 0)
          ) {
            info +=
              ' You likely forgot to export your component from the file ' +
              "it's defined in, or you might have mixed up default and " +
              'named imports.';
          }
          const ownerName = owner ? getComponentName(owner.type) : null;
          if (ownerName) {
            info += '\n\nCheck the render method of `' + ownerName + '`.';
          }
        }
        invariant(
          false,
          'Element type is invalid: expected a string (for built-in ' +
            'components) or a class/function (for composite components) ' +
            'but got: %s.%s',
          type == null ? type : typeof type,
          info,
        );
      }
    }
  }

  fiber = createFiber(fiberTag, pendingProps, key, mode);
  fiber.elementType = type;
  fiber.type = resolvedType;
  fiber.expirationTime = expirationTime;

  return fiber;
}

export function createFiberFromElement(
  element: ReactElement,
  mode: TypeOfMode,
  expirationTime: ExpirationTime,
): Fiber {
  let owner = null;
  if (__DEV__) {
    owner = element._owner;
  }
  const type = element.type;
  const key = element.key;
  const pendingProps = element.props;
  const fiber = createFiberFromTypeAndProps(
    type,
    key,
    pendingProps,
    owner,
    mode,
    expirationTime,
  );
  if (__DEV__) {
    fiber._debugSource = element._source;
    fiber._debugOwner = element._owner;
  }
  return fiber;
}

export function createFiberFromFragment(
  elements: ReactFragment,
  mode: TypeOfMode,
  expirationTime: ExpirationTime,
  key: null | string,
): Fiber {
  const fiber = createFiber(Fragment, elements, key, mode);
  fiber.expirationTime = expirationTime;
  return fiber;
}

<<<<<<< HEAD
=======
export function createFiberFromEventComponent(
  eventComponent: ReactEventComponent<any, any, any>,
  pendingProps: any,
  mode: TypeOfMode,
  expirationTime: ExpirationTime,
  key: null | string,
): Fiber {
  const fiber = createFiber(EventComponent, pendingProps, key, mode);
  fiber.elementType = eventComponent;
  fiber.type = eventComponent;
  fiber.expirationTime = expirationTime;
  return fiber;
}

export function createFiberFromFundamental(
  fundamentalComponent: ReactFundamentalComponent<any, any>,
  pendingProps: any,
  mode: TypeOfMode,
  expirationTime: ExpirationTime,
  key: null | string,
): Fiber {
  const fiber = createFiber(FundamentalComponent, pendingProps, key, mode);
  fiber.elementType = fundamentalComponent;
  fiber.type = fundamentalComponent;
  fiber.expirationTime = expirationTime;
  return fiber;
}

>>>>>>> 2c4d61e1
function createFiberFromProfiler(
  pendingProps: any,
  mode: TypeOfMode,
  expirationTime: ExpirationTime,
  key: null | string,
): Fiber {
  if (__DEV__) {
    if (
      typeof pendingProps.id !== 'string' ||
      typeof pendingProps.onRender !== 'function'
    ) {
      warningWithoutStack(
        false,
        'Profiler must specify an "id" string and "onRender" function as props',
      );
    }
  }

  const fiber = createFiber(Profiler, pendingProps, key, mode | ProfileMode);
  // TODO: The Profiler fiber shouldn't have a type. It has a tag.
  fiber.elementType = REACT_PROFILER_TYPE;
  fiber.type = REACT_PROFILER_TYPE;
  fiber.expirationTime = expirationTime;

  return fiber;
}

export function createFiberFromSuspense(
  pendingProps: any,
  mode: TypeOfMode,
  expirationTime: ExpirationTime,
  key: null | string,
) {
  const fiber = createFiber(SuspenseComponent, pendingProps, key, mode);

  // TODO: The SuspenseComponent fiber shouldn't have a type. It has a tag.
  // This needs to be fixed in getComponentName so that it relies on the tag
  // instead.
  fiber.type = REACT_SUSPENSE_TYPE;
  fiber.elementType = REACT_SUSPENSE_TYPE;

  fiber.expirationTime = expirationTime;
  return fiber;
}

export function createFiberFromSuspenseList(
  pendingProps: any,
  mode: TypeOfMode,
  expirationTime: ExpirationTime,
  key: null | string,
) {
  const fiber = createFiber(SuspenseListComponent, pendingProps, key, mode);
  if (__DEV__) {
    // TODO: The SuspenseListComponent fiber shouldn't have a type. It has a tag.
    // This needs to be fixed in getComponentName so that it relies on the tag
    // instead.
    fiber.type = REACT_SUSPENSE_LIST_TYPE;
  }
  fiber.elementType = REACT_SUSPENSE_LIST_TYPE;
  fiber.expirationTime = expirationTime;
  return fiber;
}

export function createFiberFromText(
  content: string,
  mode: TypeOfMode,
  expirationTime: ExpirationTime,
): Fiber {
  const fiber = createFiber(HostText, content, null, mode);
  fiber.expirationTime = expirationTime;
  return fiber;
}

export function createFiberFromHostInstanceForDeletion(): Fiber {
  const fiber = createFiber(HostComponent, null, null, NoMode);
  // TODO: These should not need a type.
  fiber.elementType = 'DELETED';
  fiber.type = 'DELETED';
  return fiber;
}

export function createFiberFromPortal(
  portal: ReactPortal,
  mode: TypeOfMode,
  expirationTime: ExpirationTime,
): Fiber {
  const pendingProps = portal.children !== null ? portal.children : [];
  const fiber = createFiber(HostPortal, pendingProps, portal.key, mode);
  fiber.expirationTime = expirationTime;
  fiber.stateNode = {
    containerInfo: portal.containerInfo,
    pendingChildren: null, // Used by persistent updates
    implementation: portal.implementation,
  };
  return fiber;
}

// Used for stashing WIP properties to replay failed work in DEV.
export function assignFiberPropertiesInDEV(
  target: Fiber | null,
  source: Fiber,
): Fiber {
  if (target === null) {
    // This Fiber's initial properties will always be overwritten.
    // We only use a Fiber to ensure the same hidden class so DEV isn't slow.
    target = createFiber(IndeterminateComponent, null, null, NoMode);
  }

  // This is intentionally written as a list of all properties.
  // We tried to use Object.assign() instead but this is called in
  // the hottest path, and Object.assign() was too slow:
  // https://github.com/facebook/react/issues/12502
  // This code is DEV-only so size is not a concern.

  target.tag = source.tag;
  target.key = source.key;
  target.elementType = source.elementType;
  target.type = source.type;
  target.stateNode = source.stateNode;
  target.return = source.return;
  target.child = source.child;
  target.sibling = source.sibling;
  target.index = source.index;
  target.ref = source.ref;
  target.pendingProps = source.pendingProps;
  target.memoizedProps = source.memoizedProps;
  target.updateQueue = source.updateQueue;
  target.memoizedState = source.memoizedState;
  target.dependencies = source.dependencies;
  target.mode = source.mode;
  target.effectTag = source.effectTag;
  target.nextEffect = source.nextEffect;
  target.firstEffect = source.firstEffect;
  target.lastEffect = source.lastEffect;
  target.expirationTime = source.expirationTime;
  target.childExpirationTime = source.childExpirationTime;
  target.alternate = source.alternate;
  if (enableProfilerTimer) {
    target.actualDuration = source.actualDuration;
    target.actualStartTime = source.actualStartTime;
    target.selfBaseDuration = source.selfBaseDuration;
    target.treeBaseDuration = source.treeBaseDuration;
  }
  target._debugID = source._debugID;
  target._debugSource = source._debugSource;
  target._debugOwner = source._debugOwner;
  target._debugIsCurrentlyTiming = source._debugIsCurrentlyTiming;
  target._debugNeedsRemount = source._debugNeedsRemount;
  target._debugHookTypes = source._debugHookTypes;
  return target;
}<|MERGE_RESOLUTION|>--- conflicted
+++ resolved
@@ -12,13 +12,9 @@
   ReactFragment,
   ReactPortal,
   RefObject,
-<<<<<<< HEAD
   ReactEventResponder,
   ReactEventResponderInstance,
-=======
-  ReactEventComponent,
   ReactFundamentalComponent,
->>>>>>> 2c4d61e1
 } from 'shared/ReactTypes';
 import type {RootTag} from 'shared/ReactRootTags';
 import type {WorkTag} from 'shared/ReactWorkTags';
@@ -31,15 +27,10 @@
 
 import invariant from 'shared/invariant';
 import warningWithoutStack from 'shared/warningWithoutStack';
-<<<<<<< HEAD
-import {enableProfilerTimer} from 'shared/ReactFeatureFlags';
-=======
 import {
   enableProfilerTimer,
-  enableFlareAPI,
   enableFundamentalAPI,
 } from 'shared/ReactFeatureFlags';
->>>>>>> 2c4d61e1
 import {NoEffect, Placement} from 'shared/ReactSideEffectTags';
 import {ConcurrentRoot, BatchedRoot} from 'shared/ReactRootTags';
 import {
@@ -61,11 +52,7 @@
   MemoComponent,
   SimpleMemoComponent,
   LazyComponent,
-<<<<<<< HEAD
-=======
-  EventComponent,
   FundamentalComponent,
->>>>>>> 2c4d61e1
 } from 'shared/ReactWorkTags';
 import getComponentName from 'shared/getComponentName';
 
@@ -95,11 +82,7 @@
   REACT_SUSPENSE_LIST_TYPE,
   REACT_MEMO_TYPE,
   REACT_LAZY_TYPE,
-<<<<<<< HEAD
-=======
-  REACT_EVENT_COMPONENT_TYPE,
   REACT_FUNDAMENTAL_TYPE,
->>>>>>> 2c4d61e1
 } from 'shared/ReactSymbols';
 
 let hasBadMapPolyfill;
@@ -682,19 +665,6 @@
               fiberTag = LazyComponent;
               resolvedType = null;
               break getTag;
-<<<<<<< HEAD
-=======
-            case REACT_EVENT_COMPONENT_TYPE:
-              if (enableFlareAPI) {
-                return createFiberFromEventComponent(
-                  type,
-                  pendingProps,
-                  mode,
-                  expirationTime,
-                  key,
-                );
-              }
-              break;
             case REACT_FUNDAMENTAL_TYPE:
               if (enableFundamentalAPI) {
                 return createFiberFromFundamental(
@@ -706,7 +676,6 @@
                 );
               }
               break;
->>>>>>> 2c4d61e1
           }
         }
         let info = '';
@@ -785,22 +754,6 @@
   return fiber;
 }
 
-<<<<<<< HEAD
-=======
-export function createFiberFromEventComponent(
-  eventComponent: ReactEventComponent<any, any, any>,
-  pendingProps: any,
-  mode: TypeOfMode,
-  expirationTime: ExpirationTime,
-  key: null | string,
-): Fiber {
-  const fiber = createFiber(EventComponent, pendingProps, key, mode);
-  fiber.elementType = eventComponent;
-  fiber.type = eventComponent;
-  fiber.expirationTime = expirationTime;
-  return fiber;
-}
-
 export function createFiberFromFundamental(
   fundamentalComponent: ReactFundamentalComponent<any, any>,
   pendingProps: any,
@@ -815,7 +768,6 @@
   return fiber;
 }
 
->>>>>>> 2c4d61e1
 function createFiberFromProfiler(
   pendingProps: any,
   mode: TypeOfMode,
