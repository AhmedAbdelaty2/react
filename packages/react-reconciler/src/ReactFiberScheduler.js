--- conflicted
+++ resolved
@@ -1744,13 +1744,7 @@
     return;
   }
 
-<<<<<<< HEAD
   storeInteractionsForExpirationTime(root, expirationTime, true);
-=======
-  if (enableSchedulerTracing) {
-    storeInteractionsForExpirationTime(root, expirationTime, true);
-  }
->>>>>>> 8bc0bcab
 
   if (
     !isWorking &&
