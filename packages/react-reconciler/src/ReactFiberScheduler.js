/**
 * Copyright (c) 2013-present, Facebook, Inc.
 *
 * This source code is licensed under the MIT license found in the
 * LICENSE file in the root directory of this source tree.
 *
 * @flow
 */

import type {Fiber} from './ReactFiber';
import type {FiberRoot, Batch} from './ReactFiberRoot';
import type {ExpirationTime} from './ReactFiberExpirationTime';

import ReactErrorUtils from 'shared/ReactErrorUtils';
import {getStackAddendumByWorkInProgressFiber} from 'shared/ReactFiberComponentTreeHook';
import {ReactCurrentOwner} from 'shared/ReactGlobalSharedState';
import ReactStrictModeWarnings from './ReactStrictModeWarnings';
import {
  NoEffect,
  PerformedWork,
  Placement,
  Update,
  Snapshot,
  PlacementAndUpdate,
  Deletion,
  ContentReset,
  Callback,
  DidCapture,
  Ref,
  Incomplete,
  HostEffectMask,
} from 'shared/ReactTypeOfSideEffect';
import {
  HostRoot,
  ClassComponent,
  HostComponent,
  ContextProvider,
  HostPortal,
} from 'shared/ReactTypeOfWork';
import {
  enableProfilerTimer,
  enableUserTimingAPI,
  replayFailedUnitOfWorkWithInvokeGuardedCallback,
  warnAboutDeprecatedLifecycles,
} from 'shared/ReactFeatureFlags';
import getComponentName from 'shared/getComponentName';
import invariant from 'fbjs/lib/invariant';
import warning from 'fbjs/lib/warning';

import ReactFiberInstrumentation from './ReactFiberInstrumentation';
import ReactDebugCurrentFiber from './ReactDebugCurrentFiber';
import {
  now,
  scheduleDeferredCallback,
  cancelDeferredCallback,
  prepareForCommit,
  resetAfterCommit,
} from './ReactFiberHostConfig';
import {
  markPendingPriorityLevel,
  markCommittedPriorityLevels,
  findNextPendingPriorityLevel,
  markSuspendedPriorityLevel,
  markPingedPriorityLevel,
} from './ReactFiberPendingPriority';
import {
  recordEffect,
  recordScheduleUpdate,
  startRequestCallbackTimer,
  stopRequestCallbackTimer,
  startWorkTimer,
  stopWorkTimer,
  stopFailedWorkTimer,
  startWorkLoopTimer,
  stopWorkLoopTimer,
  startCommitTimer,
  stopCommitTimer,
  startCommitSnapshotEffectsTimer,
  stopCommitSnapshotEffectsTimer,
  startCommitHostEffectsTimer,
  stopCommitHostEffectsTimer,
  startCommitLifeCyclesTimer,
  stopCommitLifeCyclesTimer,
} from './ReactDebugFiberPerf';
import {createWorkInProgress, assignFiberPropertiesInDEV} from './ReactFiber';
import {onCommitRoot} from './ReactFiberDevToolsHook';
import {
  NoWork,
  Sync,
  Never,
  msToExpirationTime,
  expirationTimeToMs,
  computeExpirationBucket,
} from './ReactFiberExpirationTime';
import {AsyncMode, ProfileMode} from './ReactTypeOfMode';
import {enqueueUpdate, resetCurrentlyProcessingQueue} from './ReactUpdateQueue';
import {createCapturedValue} from './ReactCapturedValue';
import {
  popTopLevelContextObject as popTopLevelLegacyContextObject,
  popContextProvider as popLegacyContextProvider,
} from './ReactFiberContext';
import {popProvider} from './ReactFiberNewContext';
import {popHostContext, popHostContainer} from './ReactFiberHostContext';
import {
  checkActualRenderTimeStackEmpty,
  pauseActualRenderTimerIfRunning,
  recordElapsedBaseRenderTimeIfRunning,
  resetActualRenderTimer,
  resumeActualRenderTimerIfPaused,
  startBaseRenderTimer,
  stopBaseRenderTimerIfRunning,
} from './ReactProfilerTimer';
import {
  checkThatStackIsEmpty,
  resetStackAfterFatalErrorInDev,
} from './ReactFiberStack';
import {beginWork} from './ReactFiberBeginWork';
import {completeWork} from './ReactFiberCompleteWork';
import {
  throwException,
  unwindWork,
  unwindInterruptedWork,
  createRootErrorUpdate,
  createClassErrorUpdate,
} from './ReactFiberUnwindWork';
import {
  commitBeforeMutationLifeCycles,
  commitResetTextContent,
  commitPlacement,
  commitDeletion,
  commitWork,
  commitLifeCycles,
  commitAttachRef,
  commitDetachRef,
} from './ReactFiberCommitWork';

export type Deadline = {
  timeRemaining: () => number,
  didTimeout: boolean,
};

export type Thenable = {
  then(resolve: () => mixed, reject?: () => mixed): mixed,
};

const {
  invokeGuardedCallback,
  hasCaughtError,
  clearCaughtError,
} = ReactErrorUtils;

let didWarnAboutStateTransition;
let didWarnSetStateChildContext;
let warnAboutUpdateOnUnmounted;
let warnAboutInvalidUpdates;

if (__DEV__) {
  didWarnAboutStateTransition = false;
  didWarnSetStateChildContext = false;
  const didWarnStateUpdateForUnmountedComponent = {};

  warnAboutUpdateOnUnmounted = function(fiber: Fiber) {
    // We show the whole stack but dedupe on the top component's name because
    // the problematic code almost always lies inside that component.
    const componentName = getComponentName(fiber) || 'ReactClass';
    if (didWarnStateUpdateForUnmountedComponent[componentName]) {
      return;
    }
    warning(
      false,
      "Can't call setState (or forceUpdate) on an unmounted component. This " +
        'is a no-op, but it indicates a memory leak in your application. To ' +
        'fix, cancel all subscriptions and asynchronous tasks in the ' +
        'componentWillUnmount method.%s',
      getStackAddendumByWorkInProgressFiber(fiber),
    );
    didWarnStateUpdateForUnmountedComponent[componentName] = true;
  };

  warnAboutInvalidUpdates = function(instance: React$Component<any>) {
    switch (ReactDebugCurrentFiber.phase) {
      case 'getChildContext':
        if (didWarnSetStateChildContext) {
          return;
        }
        warning(
          false,
          'setState(...): Cannot call setState() inside getChildContext()',
        );
        didWarnSetStateChildContext = true;
        break;
      case 'render':
        if (didWarnAboutStateTransition) {
          return;
        }
        warning(
          false,
          'Cannot update during an existing state transition (such as within ' +
            "`render` or another component's constructor). Render methods should " +
            'be a pure function of props and state; constructor side-effects are ' +
            'an anti-pattern, but can be moved to `componentWillMount`.',
        );
        didWarnAboutStateTransition = true;
        break;
    }
  };
}

<<<<<<< HEAD
export default function<T, P, I, TI, HI, PI, C, CC, CX, PL>(
  config: HostConfig<T, P, I, TI, HI, PI, C, CC, CX, PL>,
) {
  const {
    now,
    scheduleDeferredCallback,
    cancelDeferredCallback,
    prepareForCommit,
    resetAfterCommit,
  } = config;
  const stack = ReactFiberStack();
  const hostContext = ReactFiberHostContext(config, stack);
  const legacyContext = ReactFiberLegacyContext(stack);
  const newContext = ReactFiberNewContext(stack, config.isPrimaryRenderer);
  const profilerTimer = createProfilerTimer(now);
  const {popHostContext, popHostContainer} = hostContext;
  const {
    popTopLevelContextObject: popTopLevelLegacyContextObject,
    popContextProvider: popLegacyContextProvider,
  } = legacyContext;
  const {popProvider} = newContext;
  const hydrationContext: HydrationContext<C, CX> = ReactFiberHydrationContext(
    config,
  );
  const {beginWork} = ReactFiberBeginWork(
    config,
    hostContext,
    legacyContext,
    newContext,
    hydrationContext,
    scheduleWork,
    computeExpirationForFiber,
    profilerTimer,
    recalculateCurrentTime,
  );
  const {completeWork} = ReactFiberCompleteWork(
    config,
    hostContext,
    legacyContext,
    newContext,
    hydrationContext,
    profilerTimer,
  );
  const {
    throwException,
    unwindWork,
    unwindInterruptedWork,
    createRootErrorUpdate,
    createClassErrorUpdate,
  } = ReactFiberUnwindWork(
    config,
    hostContext,
    legacyContext,
    newContext,
    scheduleWork,
    computeExpirationForFiber,
    recalculateCurrentTime,
    markLegacyErrorBoundaryAsFailed,
    isAlreadyFailedLegacyErrorBoundary,
    onUncaughtError,
    profilerTimer,
    suspendRoot,
    retrySuspendedRoot,
  );
  const {
    commitBeforeMutationLifeCycles,
    commitResetTextContent,
    commitPlacement,
    commitDeletion,
    commitWork,
    commitLifeCycles,
    commitAttachRef,
    commitDetachRef,
  } = ReactFiberCommitWork(
    config,
    onCommitPhaseError,
    scheduleWork,
    computeExpirationForFiber,
    markLegacyErrorBoundaryAsFailed,
    recalculateCurrentTime,
    profilerTimer,
  );

  const {
    checkActualRenderTimeStackEmpty,
    pauseActualRenderTimerIfRunning,
    recordCommitTime,
    recordElapsedBaseRenderTimeIfRunning,
    resetActualRenderTimer,
    resumeActualRenderTimerIfPaused,
    startBaseRenderTimer,
    stopBaseRenderTimerIfRunning,
  } = profilerTimer;

  // Represents the current time in ms.
  const originalStartTimeMs = now();
  let mostRecentCurrentTime: ExpirationTime = msToExpirationTime(0);
  let mostRecentCurrentTimeMs: number = originalStartTimeMs;

  // Used to ensure computeUniqueAsyncExpiration is monotonically increases.
  let lastUniqueAsyncExpiration: number = 0;

  // Represents the expiration time that incoming updates should use. (If this
  // is NoWork, use the default strategy: async updates in async mode, sync
  // updates in sync mode.)
  let expirationContext: ExpirationTime = NoWork;

  let isWorking: boolean = false;

  // The next work in progress fiber that we're currently working on.
  let nextUnitOfWork: Fiber | null = null;
  let nextRoot: FiberRoot | null = null;
  // The time at which we're currently rendering work.
  let nextRenderExpirationTime: ExpirationTime = NoWork;
  let nextLatestTimeoutMs: number = -1;
  let nextRenderIsExpired: boolean = false;

  // The next fiber with an effect that we're currently committing.
  let nextEffect: Fiber | null = null;

  let isCommitting: boolean = false;

  let isRootReadyForCommit: boolean = false;

  let legacyErrorBoundariesThatAlreadyFailed: Set<mixed> | null = null;
=======
// Represents the current time in ms.
const originalStartTimeMs = now();
let mostRecentCurrentTime: ExpirationTime = msToExpirationTime(0);
let mostRecentCurrentTimeMs: number = originalStartTimeMs;

// Used to ensure computeUniqueAsyncExpiration is monotonically increases.
let lastUniqueAsyncExpiration: number = 0;

// Represents the expiration time that incoming updates should use. (If this
// is NoWork, use the default strategy: async updates in async mode, sync
// updates in sync mode.)
let expirationContext: ExpirationTime = NoWork;

let isWorking: boolean = false;

// The next work in progress fiber that we're currently working on.
let nextUnitOfWork: Fiber | null = null;
let nextRoot: FiberRoot | null = null;
// The time at which we're currently rendering work.
let nextRenderExpirationTime: ExpirationTime = NoWork;
let nextLatestTimeoutMs: number = -1;
let nextRenderIsExpired: boolean = false;

// The next fiber with an effect that we're currently committing.
let nextEffect: Fiber | null = null;

let isCommitting: boolean = false;

let isRootReadyForCommit: boolean = false;

let legacyErrorBoundariesThatAlreadyFailed: Set<mixed> | null = null;

// Used for performance tracking.
let interruptedBy: Fiber | null = null;

let stashedWorkInProgressProperties;
let replayUnitOfWork;
let isReplayingFailedUnitOfWork;
let originalReplayError;
let rethrowOriginalError;
if (__DEV__ && replayFailedUnitOfWorkWithInvokeGuardedCallback) {
  stashedWorkInProgressProperties = null;
  isReplayingFailedUnitOfWork = false;
  originalReplayError = null;
  replayUnitOfWork = (
    failedUnitOfWork: Fiber,
    thrownValue: mixed,
    isAsync: boolean,
  ) => {
    if (
      thrownValue !== null &&
      typeof thrownValue === 'object' &&
      typeof thrownValue.then === 'function'
    ) {
      // Don't replay promises. Treat everything else like an error.
      // TODO: Need to figure out a different strategy if/when we add
      // support for catching other types.
      return;
    }
>>>>>>> 397d6115

    // Restore the original state of the work-in-progress
    if (stashedWorkInProgressProperties === null) {
      // This should never happen. Don't throw because this code is DEV-only.
      warning(
        false,
        'Could not replay rendering after an error. This is likely a bug in React. ' +
          'Please file an issue.',
      );
      return;
    }
    assignFiberPropertiesInDEV(
      failedUnitOfWork,
      stashedWorkInProgressProperties,
    );

    switch (failedUnitOfWork.tag) {
      case HostRoot:
        popHostContainer(failedUnitOfWork);
        popTopLevelLegacyContextObject(failedUnitOfWork);
        break;
      case HostComponent:
        popHostContext(failedUnitOfWork);
        break;
      case ClassComponent:
        popLegacyContextProvider(failedUnitOfWork);
        break;
      case HostPortal:
        popHostContainer(failedUnitOfWork);
        break;
      case ContextProvider:
        popProvider(failedUnitOfWork);
        break;
    }
    // Replay the begin phase.
    isReplayingFailedUnitOfWork = true;
    originalReplayError = thrownValue;
    invokeGuardedCallback(null, workLoop, null, isAsync);
    isReplayingFailedUnitOfWork = false;
    originalReplayError = null;
    if (hasCaughtError()) {
      clearCaughtError();

      if (enableProfilerTimer) {
        // Stop "base" render timer again (after the re-thrown error).
        stopBaseRenderTimerIfRunning();
      }
    } else {
      // If the begin phase did not fail the second time, set this pointer
      // back to the original value.
      nextUnitOfWork = failedUnitOfWork;
    }
  };
  rethrowOriginalError = () => {
    throw originalReplayError;
  };
}

function resetStack() {
  if (nextUnitOfWork !== null) {
    let interruptedWork = nextUnitOfWork.return;
    while (interruptedWork !== null) {
      unwindInterruptedWork(interruptedWork);
      interruptedWork = interruptedWork.return;
    }
  }

  if (__DEV__) {
    ReactStrictModeWarnings.discardPendingWarnings();
    checkThatStackIsEmpty();
  }

  nextRoot = null;
  nextRenderExpirationTime = NoWork;
  nextLatestTimeoutMs = -1;
  nextRenderIsExpired = false;
  nextUnitOfWork = null;

  isRootReadyForCommit = false;
}

function commitAllHostEffects() {
  while (nextEffect !== null) {
    if (__DEV__) {
      ReactDebugCurrentFiber.setCurrentFiber(nextEffect);
    }
    recordEffect();

    const effectTag = nextEffect.effectTag;

    if (effectTag & ContentReset) {
      commitResetTextContent(nextEffect);
    }

    if (effectTag & Ref) {
      const current = nextEffect.alternate;
      if (current !== null) {
        commitDetachRef(current);
      }
    }

    // The following switch statement is only concerned about placement,
    // updates, and deletions. To avoid needing to add a case for every
    // possible bitmap value, we remove the secondary effects from the
    // effect tag and switch on that value.
    let primaryEffectTag = effectTag & (Placement | Update | Deletion);
    switch (primaryEffectTag) {
      case Placement: {
        commitPlacement(nextEffect);
        // Clear the "placement" from effect tag so that we know that this is inserted, before
        // any life-cycles like componentDidMount gets called.
        // TODO: findDOMNode doesn't rely on this any more but isMounted
        // does and isMounted is deprecated anyway so we should be able
        // to kill this.
        nextEffect.effectTag &= ~Placement;
        break;
      }
      case PlacementAndUpdate: {
        // Placement
        commitPlacement(nextEffect);
        // Clear the "placement" from effect tag so that we know that this is inserted, before
        // any life-cycles like componentDidMount gets called.
        nextEffect.effectTag &= ~Placement;

        // Update
        const current = nextEffect.alternate;
        commitWork(current, nextEffect);
        break;
      }
      case Update: {
        const current = nextEffect.alternate;
        commitWork(current, nextEffect);
        break;
      }
      case Deletion: {
        commitDeletion(nextEffect);
        break;
      }
    }
    nextEffect = nextEffect.nextEffect;
  }

  if (__DEV__) {
    ReactDebugCurrentFiber.resetCurrentFiber();
  }
}

function commitBeforeMutationLifecycles() {
  while (nextEffect !== null) {
    const effectTag = nextEffect.effectTag;

    if (effectTag & Snapshot) {
      recordEffect();
      const current = nextEffect.alternate;
      commitBeforeMutationLifeCycles(current, nextEffect);
    }

    // Don't cleanup effects yet;
    // This will be done by commitAllLifeCycles()
    nextEffect = nextEffect.nextEffect;
  }
}

function commitAllLifeCycles(
  finishedRoot: FiberRoot,
  currentTime: ExpirationTime,
  committedExpirationTime: ExpirationTime,
) {
  if (__DEV__) {
    ReactStrictModeWarnings.flushPendingUnsafeLifecycleWarnings();

    if (warnAboutDeprecatedLifecycles) {
      ReactStrictModeWarnings.flushPendingDeprecationWarnings();
    }
  }
  while (nextEffect !== null) {
    const effectTag = nextEffect.effectTag;

    if (effectTag & (Update | Callback)) {
      recordEffect();
      const current = nextEffect.alternate;
      commitLifeCycles(
        finishedRoot,
        current,
        nextEffect,
        currentTime,
        committedExpirationTime,
      );
    }

    if (effectTag & Ref) {
      recordEffect();
      commitAttachRef(nextEffect);
    }

    const next = nextEffect.nextEffect;
    // Ensure that we clean these up so that we don't accidentally keep them.
    // I'm not actually sure this matters because we can't reset firstEffect
    // and lastEffect since they're on every node, not just the effectful
    // ones. So we have to clean everything as we reuse nodes anyway.
    nextEffect.nextEffect = null;
    // Ensure that we reset the effectTag here so that we can rely on effect
    // tags to reason about the current life-cycle.
    nextEffect = next;
  }
}

function isAlreadyFailedLegacyErrorBoundary(instance: mixed): boolean {
  return (
    legacyErrorBoundariesThatAlreadyFailed !== null &&
    legacyErrorBoundariesThatAlreadyFailed.has(instance)
  );
}

function markLegacyErrorBoundaryAsFailed(instance: mixed) {
  if (legacyErrorBoundariesThatAlreadyFailed === null) {
    legacyErrorBoundariesThatAlreadyFailed = new Set([instance]);
  } else {
    legacyErrorBoundariesThatAlreadyFailed.add(instance);
  }
}

function commitRoot(finishedWork: Fiber): ExpirationTime {
  isWorking = true;
  isCommitting = true;
  startCommitTimer();

  const root: FiberRoot = finishedWork.stateNode;
  invariant(
    root.current !== finishedWork,
    'Cannot commit the same tree as before. This is probably a bug ' +
      'related to the return field. This error is likely caused by a bug ' +
      'in React. Please file an issue.',
  );
  const committedExpirationTime = root.pendingCommitExpirationTime;
  invariant(
    committedExpirationTime !== NoWork,
    'Cannot commit an incomplete root. This error is likely caused by a ' +
      'bug in React. Please file an issue.',
  );
  root.pendingCommitExpirationTime = NoWork;

  const currentTime = recalculateCurrentTime();

  // Reset this to null before calling lifecycles
  ReactCurrentOwner.current = null;

  let firstEffect;
  if (finishedWork.effectTag > PerformedWork) {
    // A fiber's effect list consists only of its children, not itself. So if
    // the root has an effect, we need to add it to the end of the list. The
    // resulting list is the set that would belong to the root's parent, if
    // it had one; that is, all the effects in the tree including the root.
    if (finishedWork.lastEffect !== null) {
      finishedWork.lastEffect.nextEffect = finishedWork;
      firstEffect = finishedWork.firstEffect;
    } else {
      firstEffect = finishedWork;
    }
  } else {
    // There is no effect on the root.
    firstEffect = finishedWork.firstEffect;
  }

  prepareForCommit(root.containerInfo);

  // Invoke instances of getSnapshotBeforeUpdate before mutation.
  nextEffect = firstEffect;
  startCommitSnapshotEffectsTimer();
  while (nextEffect !== null) {
    let didError = false;
    let error;
    if (__DEV__) {
      invokeGuardedCallback(null, commitBeforeMutationLifecycles, null);
      if (hasCaughtError()) {
        didError = true;
        error = clearCaughtError();
      }
    } else {
      try {
        commitBeforeMutationLifecycles();
      } catch (e) {
        didError = true;
        error = e;
      }
    }
<<<<<<< HEAD
    stopCommitSnapshotEffectsTimer();

    if (enableProfilerTimer) {
      recordCommitTime();
    }

    // Commit all the side-effects within a tree. We'll do this in two passes.
    // The first pass performs all the host insertions, updates, deletions and
    // ref unmounts.
    nextEffect = firstEffect;
    startCommitHostEffectsTimer();
    while (nextEffect !== null) {
      let didError = false;
      let error;
      if (__DEV__) {
        invokeGuardedCallback(null, commitAllHostEffects, null);
        if (hasCaughtError()) {
          didError = true;
          error = clearCaughtError();
        }
      } else {
        try {
          commitAllHostEffects();
        } catch (e) {
          didError = true;
          error = e;
        }
      }
      if (didError) {
        invariant(
          nextEffect !== null,
          'Should have next effect. This error is likely caused by a bug ' +
            'in React. Please file an issue.',
        );
        onCommitPhaseError(nextEffect, error);
        // Clean-up
        if (nextEffect !== null) {
          nextEffect = nextEffect.nextEffect;
        }
=======
    if (didError) {
      invariant(
        nextEffect !== null,
        'Should have next effect. This error is likely caused by a bug ' +
          'in React. Please file an issue.',
      );
      captureCommitPhaseError(nextEffect, error);
      // Clean-up
      if (nextEffect !== null) {
        nextEffect = nextEffect.nextEffect;
>>>>>>> 397d6115
      }
    }
  }
  stopCommitSnapshotEffectsTimer();

  // Commit all the side-effects within a tree. We'll do this in two passes.
  // The first pass performs all the host insertions, updates, deletions and
  // ref unmounts.
  nextEffect = firstEffect;
  startCommitHostEffectsTimer();
  while (nextEffect !== null) {
    let didError = false;
    let error;
    if (__DEV__) {
      invokeGuardedCallback(null, commitAllHostEffects, null);
      if (hasCaughtError()) {
        didError = true;
        error = clearCaughtError();
      }
    } else {
      try {
        commitAllHostEffects();
      } catch (e) {
        didError = true;
        error = e;
      }
    }
    if (didError) {
      invariant(
        nextEffect !== null,
        'Should have next effect. This error is likely caused by a bug ' +
          'in React. Please file an issue.',
      );
      captureCommitPhaseError(nextEffect, error);
      // Clean-up
      if (nextEffect !== null) {
        nextEffect = nextEffect.nextEffect;
      }
    }
  }
  stopCommitHostEffectsTimer();

  resetAfterCommit(root.containerInfo);

  // The work-in-progress tree is now the current tree. This must come after
  // the first pass of the commit phase, so that the previous tree is still
  // current during componentWillUnmount, but before the second pass, so that
  // the finished work is current during componentDidMount/Update.
  root.current = finishedWork;

  // In the second pass we'll perform all life-cycles and ref callbacks.
  // Life-cycles happen as a separate pass so that all placements, updates,
  // and deletions in the entire tree have already been invoked.
  // This pass also triggers any renderer-specific initial effects.
  nextEffect = firstEffect;
  startCommitLifeCyclesTimer();
  while (nextEffect !== null) {
    let didError = false;
    let error;
    if (__DEV__) {
      invokeGuardedCallback(
        null,
        commitAllLifeCycles,
        null,
        root,
        currentTime,
        committedExpirationTime,
      );
      if (hasCaughtError()) {
        didError = true;
        error = clearCaughtError();
      }
    } else {
      try {
        commitAllLifeCycles(root, currentTime, committedExpirationTime);
      } catch (e) {
        didError = true;
        error = e;
      }
    }
    if (didError) {
      invariant(
        nextEffect !== null,
        'Should have next effect. This error is likely caused by a bug ' +
          'in React. Please file an issue.',
      );
      captureCommitPhaseError(nextEffect, error);
      if (nextEffect !== null) {
        nextEffect = nextEffect.nextEffect;
      }
    }
  }

  if (enableProfilerTimer) {
    if (__DEV__) {
      checkActualRenderTimeStackEmpty();
    }
    resetActualRenderTimer();
  }

  isCommitting = false;
  isWorking = false;
  stopCommitLifeCyclesTimer();
  stopCommitTimer();
  if (typeof onCommitRoot === 'function') {
    onCommitRoot(finishedWork.stateNode);
  }
  if (__DEV__ && ReactFiberInstrumentation.debugTool) {
    ReactFiberInstrumentation.debugTool.onCommitWork(finishedWork);
  }

  markCommittedPriorityLevels(root, currentTime, root.current.expirationTime);
  const remainingTime = findNextPendingPriorityLevel(root);
  if (remainingTime === NoWork) {
    // If there's no remaining work, we can clear the set of already failed
    // error boundaries.
    legacyErrorBoundariesThatAlreadyFailed = null;
  }
  return remainingTime;
}

function resetExpirationTime(
  workInProgress: Fiber,
  renderTime: ExpirationTime,
) {
  if (renderTime !== Never && workInProgress.expirationTime === Never) {
    // The children of this component are hidden. Don't bubble their
    // expiration times.
    return;
  }

  // Check for pending updates.
  let newExpirationTime = NoWork;
  switch (workInProgress.tag) {
    case HostRoot:
    case ClassComponent: {
      const updateQueue = workInProgress.updateQueue;
      if (updateQueue !== null) {
        newExpirationTime = updateQueue.expirationTime;
      }
    }
  }

  // TODO: Calls need to visit stateNode

  // Bubble up the earliest expiration time.
  // (And "base" render timers if that feature flag is enabled)
  if (enableProfilerTimer && workInProgress.mode & ProfileMode) {
    let treeBaseTime = workInProgress.selfBaseTime;
    let child = workInProgress.child;
    while (child !== null) {
      treeBaseTime += child.treeBaseTime;
      if (
        child.expirationTime !== NoWork &&
        (newExpirationTime === NoWork ||
          newExpirationTime > child.expirationTime)
      ) {
        newExpirationTime = child.expirationTime;
      }
      child = child.sibling;
    }
    workInProgress.treeBaseTime = treeBaseTime;
  } else {
    let child = workInProgress.child;
    while (child !== null) {
      if (
        child.expirationTime !== NoWork &&
        (newExpirationTime === NoWork ||
          newExpirationTime > child.expirationTime)
      ) {
        newExpirationTime = child.expirationTime;
      }
      child = child.sibling;
    }
  }

  workInProgress.expirationTime = newExpirationTime;
}

function completeUnitOfWork(workInProgress: Fiber): Fiber | null {
  // Attempt to complete the current unit of work, then move to the
  // next sibling. If there are no more siblings, return to the
  // parent fiber.
  while (true) {
    // The current, flushed, state of this fiber is the alternate.
    // Ideally nothing should rely on this, but relying on it here
    // means that we don't need an additional field on the work in
    // progress.
    const current = workInProgress.alternate;
    if (__DEV__) {
      ReactDebugCurrentFiber.setCurrentFiber(workInProgress);
    }

    const returnFiber = workInProgress.return;
    const siblingFiber = workInProgress.sibling;

    if ((workInProgress.effectTag & Incomplete) === NoEffect) {
      // This fiber completed.
      let next = completeWork(
        current,
        workInProgress,
        nextRenderExpirationTime,
      );
      stopWorkTimer(workInProgress);
      resetExpirationTime(workInProgress, nextRenderExpirationTime);
      if (__DEV__) {
        ReactDebugCurrentFiber.resetCurrentFiber();
      }

      if (next !== null) {
        stopWorkTimer(workInProgress);
        if (__DEV__ && ReactFiberInstrumentation.debugTool) {
          ReactFiberInstrumentation.debugTool.onCompleteWork(workInProgress);
        }
        // If completing this work spawned new work, do that next. We'll come
        // back here again.
        return next;
      }

      if (
        returnFiber !== null &&
        // Do not append effects to parents if a sibling failed to complete
        (returnFiber.effectTag & Incomplete) === NoEffect
      ) {
        // Append all the effects of the subtree and this fiber onto the effect
        // list of the parent. The completion order of the children affects the
        // side-effect order.
        if (returnFiber.firstEffect === null) {
          returnFiber.firstEffect = workInProgress.firstEffect;
        }
        if (workInProgress.lastEffect !== null) {
          if (returnFiber.lastEffect !== null) {
            returnFiber.lastEffect.nextEffect = workInProgress.firstEffect;
          }
          returnFiber.lastEffect = workInProgress.lastEffect;
        }

        // If this fiber had side-effects, we append it AFTER the children's
        // side-effects. We can perform certain side-effects earlier if
        // needed, by doing multiple passes over the effect list. We don't want
        // to schedule our own side-effect on our own list because if end up
        // reusing children we'll schedule this effect onto itself since we're
        // at the end.
        const effectTag = workInProgress.effectTag;
        // Skip both NoWork and PerformedWork tags when creating the effect list.
        // PerformedWork effect is read by React DevTools but shouldn't be committed.
        if (effectTag > PerformedWork) {
          if (returnFiber.lastEffect !== null) {
            returnFiber.lastEffect.nextEffect = workInProgress;
          } else {
            returnFiber.firstEffect = workInProgress;
          }
          returnFiber.lastEffect = workInProgress;
        }
      }

      if (__DEV__ && ReactFiberInstrumentation.debugTool) {
        ReactFiberInstrumentation.debugTool.onCompleteWork(workInProgress);
      }

      if (siblingFiber !== null) {
        // If there is more work to do in this returnFiber, do that next.
        return siblingFiber;
      } else if (returnFiber !== null) {
        // If there's no more work in this returnFiber. Complete the returnFiber.
        workInProgress = returnFiber;
        continue;
      } else {
        // We've reached the root.
        isRootReadyForCommit = true;
        return null;
      }
    } else {
      // This fiber did not complete because something threw. Pop values off
      // the stack without entering the complete phase. If this is a boundary,
      // capture values if possible.
      const next = unwindWork(
        workInProgress,
        nextRenderIsExpired,
        nextRenderExpirationTime,
      );
      // Because this fiber did not complete, don't reset its expiration time.
      if (workInProgress.effectTag & DidCapture) {
        // Restarting an error boundary
        stopFailedWorkTimer(workInProgress);
      } else {
        stopWorkTimer(workInProgress);
      }

      if (__DEV__) {
        ReactDebugCurrentFiber.resetCurrentFiber();
      }

      if (next !== null) {
        stopWorkTimer(workInProgress);
        if (__DEV__ && ReactFiberInstrumentation.debugTool) {
          ReactFiberInstrumentation.debugTool.onCompleteWork(workInProgress);
        }
        // If completing this work spawned new work, do that next. We'll come
        // back here again.
        // Since we're restarting, remove anything that is not a host effect
        // from the effect tag.
        next.effectTag &= HostEffectMask;
        return next;
      }

      if (returnFiber !== null) {
        // Mark the parent fiber as incomplete and clear its effect list.
        returnFiber.firstEffect = returnFiber.lastEffect = null;
        returnFiber.effectTag |= Incomplete;
      }

      if (__DEV__ && ReactFiberInstrumentation.debugTool) {
        ReactFiberInstrumentation.debugTool.onCompleteWork(workInProgress);
      }

      if (siblingFiber !== null) {
        // If there is more work to do in this returnFiber, do that next.
        return siblingFiber;
      } else if (returnFiber !== null) {
        // If there's no more work in this returnFiber. Complete the returnFiber.
        workInProgress = returnFiber;
        continue;
      } else {
        return null;
      }
    }
  }

  // Without this explicit null return Flow complains of invalid return type
  // TODO Remove the above while(true) loop
  // eslint-disable-next-line no-unreachable
  return null;
}

function performUnitOfWork(workInProgress: Fiber): Fiber | null {
  // The current, flushed, state of this fiber is the alternate.
  // Ideally nothing should rely on this, but relying on it here
  // means that we don't need an additional field on the work in
  // progress.
  const current = workInProgress.alternate;

  // See if beginning this work spawns more work.
  startWorkTimer(workInProgress);
  if (__DEV__) {
    ReactDebugCurrentFiber.setCurrentFiber(workInProgress);
  }

  if (__DEV__ && replayFailedUnitOfWorkWithInvokeGuardedCallback) {
    stashedWorkInProgressProperties = assignFiberPropertiesInDEV(
      stashedWorkInProgressProperties,
      workInProgress,
    );
  }

  let next;
  if (enableProfilerTimer) {
    if (workInProgress.mode & ProfileMode) {
      startBaseRenderTimer();
    }

    next = beginWork(current, workInProgress, nextRenderExpirationTime);

    if (workInProgress.mode & ProfileMode) {
      // Update "base" time if the render wasn't bailed out on.
      recordElapsedBaseRenderTimeIfRunning(workInProgress);
      stopBaseRenderTimerIfRunning();
    }
  } else {
    next = beginWork(current, workInProgress, nextRenderExpirationTime);
  }

  if (__DEV__) {
    ReactDebugCurrentFiber.resetCurrentFiber();
    if (isReplayingFailedUnitOfWork) {
      // Currently replaying a failed unit of work. This should be unreachable,
      // because the render phase is meant to be idempotent, and it should
      // have thrown again. Since it didn't, rethrow the original error, so
      // React's internal stack is not misaligned.
      rethrowOriginalError();
    }
  }
  if (__DEV__ && ReactFiberInstrumentation.debugTool) {
    ReactFiberInstrumentation.debugTool.onBeginWork(workInProgress);
  }

  if (next === null) {
    // If this doesn't spawn new work, complete the current work.
    next = completeUnitOfWork(workInProgress);
  }

  ReactCurrentOwner.current = null;

  return next;
}

function workLoop(isAsync) {
  if (!isAsync) {
    // Flush all expired work.
    while (nextUnitOfWork !== null) {
      nextUnitOfWork = performUnitOfWork(nextUnitOfWork);
    }
  } else {
    // Flush asynchronous work until the deadline runs out of time.
    while (nextUnitOfWork !== null && !shouldYield()) {
      nextUnitOfWork = performUnitOfWork(nextUnitOfWork);
    }

    if (enableProfilerTimer) {
      // If we didn't finish, pause the "actual" render timer.
      // We'll restart it when we resume work.
      pauseActualRenderTimerIfRunning();
    }
  }
}

function renderRoot(
  root: FiberRoot,
  expirationTime: ExpirationTime,
  isAsync: boolean,
): Fiber | null {
  invariant(
    !isWorking,
    'renderRoot was called recursively. This error is likely caused ' +
      'by a bug in React. Please file an issue.',
  );
  isWorking = true;

  // Check if we're starting from a fresh stack, or if we're resuming from
  // previously yielded work.
  if (
    expirationTime !== nextRenderExpirationTime ||
    root !== nextRoot ||
    nextUnitOfWork === null
  ) {
    // Reset the stack and start working from the root.
    resetStack();
    nextRoot = root;
    nextRenderExpirationTime = expirationTime;
    nextLatestTimeoutMs = -1;
    nextUnitOfWork = createWorkInProgress(
      nextRoot.current,
      null,
      nextRenderExpirationTime,
    );
    root.pendingCommitExpirationTime = NoWork;
  }

  let didFatal = false;

  nextRenderIsExpired =
    !isAsync || nextRenderExpirationTime <= mostRecentCurrentTime;

  startWorkLoopTimer(nextUnitOfWork);

  do {
    try {
      workLoop(isAsync);
    } catch (thrownValue) {
      if (enableProfilerTimer) {
        // Stop "base" render timer in the event of an error.
        stopBaseRenderTimerIfRunning();
      }

      if (nextUnitOfWork === null) {
        // This is a fatal error.
        didFatal = true;
        onUncaughtError(thrownValue);
      } else {
        if (__DEV__) {
          // Reset global debug state
          // We assume this is defined in DEV
          (resetCurrentlyProcessingQueue: any)();
        }

        const failedUnitOfWork: Fiber = nextUnitOfWork;
        if (__DEV__ && replayFailedUnitOfWorkWithInvokeGuardedCallback) {
          replayUnitOfWork(failedUnitOfWork, thrownValue, isAsync);
        }

        // TODO: we already know this isn't true in some cases.
        // At least this shows a nicer error message until we figure out the cause.
        // https://github.com/facebook/react/issues/12449#issuecomment-386727431
        invariant(
          nextUnitOfWork !== null,
          'Failed to replay rendering after an error. This ' +
            'is likely caused by a bug in React. Please file an issue ' +
            'with a reproducing case to help us find it.',
        );

        const sourceFiber: Fiber = nextUnitOfWork;
        let returnFiber = sourceFiber.return;
        if (returnFiber === null) {
          // This is the root. The root could capture its own errors. However,
          // we don't know if it errors before or after we pushed the host
          // context. This information is needed to avoid a stack mismatch.
          // Because we're not sure, treat this as a fatal error. We could track
          // which phase it fails in, but doesn't seem worth it. At least
          // for now.
          didFatal = true;
          onUncaughtError(thrownValue);
          break;
        }
        throwException(
          root,
          returnFiber,
          sourceFiber,
          thrownValue,
          nextRenderIsExpired,
          nextRenderExpirationTime,
          mostRecentCurrentTimeMs,
        );
        nextUnitOfWork = completeUnitOfWork(sourceFiber);
      }
    }
    break;
  } while (true);

  // We're done performing work. Time to clean up.
  let didCompleteRoot = false;
  isWorking = false;

  // Yield back to main thread.
  if (didFatal) {
    stopWorkLoopTimer(interruptedBy, didCompleteRoot);
    interruptedBy = null;
    // There was a fatal error.
    if (__DEV__) {
      resetStackAfterFatalErrorInDev();
    }
    return null;
  } else if (nextUnitOfWork === null) {
    // We reached the root.
    if (isRootReadyForCommit) {
      didCompleteRoot = true;
      stopWorkLoopTimer(interruptedBy, didCompleteRoot);
      interruptedBy = null;
      // The root successfully completed. It's ready for commit.
      root.pendingCommitExpirationTime = expirationTime;
      const finishedWork = root.current.alternate;
      return finishedWork;
    } else {
      // The root did not complete.
      stopWorkLoopTimer(interruptedBy, didCompleteRoot);
      interruptedBy = null;
      invariant(
        !nextRenderIsExpired,
        'Expired work should have completed. This error is likely caused ' +
          'by a bug in React. Please file an issue.',
      );
      markSuspendedPriorityLevel(root, expirationTime);
      if (nextLatestTimeoutMs >= 0) {
        setTimeout(() => {
          retrySuspendedRoot(root, expirationTime);
        }, nextLatestTimeoutMs);
      }
      const firstUnblockedExpirationTime = findNextPendingPriorityLevel(root);
      onBlock(firstUnblockedExpirationTime);
      return null;
    }
  } else {
    stopWorkLoopTimer(interruptedBy, didCompleteRoot);
    interruptedBy = null;
    // There's more work to do, but we ran out of time. Yield back to
    // the renderer.
    return null;
  }
}

function dispatch(
  sourceFiber: Fiber,
  value: mixed,
  expirationTime: ExpirationTime,
) {
  invariant(
    !isWorking || isCommitting,
    'dispatch: Cannot dispatch during the render phase.',
  );

  let fiber = sourceFiber.return;
  while (fiber !== null) {
    switch (fiber.tag) {
      case ClassComponent:
        const ctor = fiber.type;
        const instance = fiber.stateNode;
        if (
          typeof ctor.getDerivedStateFromCatch === 'function' ||
          (typeof instance.componentDidCatch === 'function' &&
            !isAlreadyFailedLegacyErrorBoundary(instance))
        ) {
          const errorInfo = createCapturedValue(value, sourceFiber);
          const update = createClassErrorUpdate(
            fiber,
            errorInfo,
            expirationTime,
          );
          enqueueUpdate(fiber, update, expirationTime);
          scheduleWork(fiber, expirationTime);
          return;
        }
        break;
      case HostRoot: {
        const errorInfo = createCapturedValue(value, sourceFiber);
        const update = createRootErrorUpdate(fiber, errorInfo, expirationTime);
        enqueueUpdate(fiber, update, expirationTime);
        scheduleWork(fiber, expirationTime);
        return;
      }
    }
    fiber = fiber.return;
  }

  if (sourceFiber.tag === HostRoot) {
    // Error was thrown at the root. There is no parent, so the root
    // itself should capture it.
    const rootFiber = sourceFiber;
    const errorInfo = createCapturedValue(value, rootFiber);
    const update = createRootErrorUpdate(rootFiber, errorInfo, expirationTime);
    enqueueUpdate(rootFiber, update, expirationTime);
    scheduleWork(rootFiber, expirationTime);
  }
}

function captureCommitPhaseError(fiber: Fiber, error: mixed) {
  return dispatch(fiber, error, Sync);
}

function computeAsyncExpiration(currentTime: ExpirationTime) {
  // Given the current clock time, returns an expiration time. We use rounding
  // to batch like updates together.
  // Should complete within ~1000ms. 1200ms max.
  const expirationMs = 5000;
  const bucketSizeMs = 250;
  return computeExpirationBucket(currentTime, expirationMs, bucketSizeMs);
}

function computeInteractiveExpiration(currentTime: ExpirationTime) {
  let expirationMs;
  // We intentionally set a higher expiration time for interactive updates in
  // dev than in production.
  // If the main thread is being blocked so long that you hit the expiration,
  // it's a problem that could be solved with better scheduling.
  // People will be more likely to notice this and fix it with the long
  // expiration time in development.
  // In production we opt for better UX at the risk of masking scheduling
  // problems, by expiring fast.
  if (__DEV__) {
    // Should complete within ~500ms. 600ms max.
    expirationMs = 500;
  } else {
    // In production things should be more responsive, 150ms max.
    expirationMs = 150;
  }
  const bucketSizeMs = 100;
  return computeExpirationBucket(currentTime, expirationMs, bucketSizeMs);
}

// Creates a unique async expiration time.
function computeUniqueAsyncExpiration(): ExpirationTime {
  const currentTime = recalculateCurrentTime();
  let result = computeAsyncExpiration(currentTime);
  if (result <= lastUniqueAsyncExpiration) {
    // Since we assume the current time monotonically increases, we only hit
    // this branch when computeUniqueAsyncExpiration is fired multiple times
    // within a 200ms window (or whatever the async bucket size is).
    result = lastUniqueAsyncExpiration + 1;
  }
  lastUniqueAsyncExpiration = result;
  return lastUniqueAsyncExpiration;
}

function computeExpirationForFiber(currentTime: ExpirationTime, fiber: Fiber) {
  let expirationTime;
  if (expirationContext !== NoWork) {
    // An explicit expiration context was set;
    expirationTime = expirationContext;
  } else if (isWorking) {
    if (isCommitting) {
      // Updates that occur during the commit phase should have sync priority
      // by default.
      expirationTime = Sync;
    } else {
      // Updates during the render phase should expire at the same time as
      // the work that is being rendered.
      expirationTime = nextRenderExpirationTime;
    }
  } else {
    // No explicit expiration context was set, and we're not currently
    // performing work. Calculate a new expiration time.
    if (fiber.mode & AsyncMode) {
      if (isBatchingInteractiveUpdates) {
        // This is an interactive update
        expirationTime = computeInteractiveExpiration(currentTime);
      } else {
        // This is an async update
        expirationTime = computeAsyncExpiration(currentTime);
      }
    } else {
      // This is a sync update
      expirationTime = Sync;
    }
  }
  if (isBatchingInteractiveUpdates) {
    // This is an interactive update. Keep track of the lowest pending
    // interactive expiration time. This allows us to synchronously flush
    // all interactive updates when needed.
    if (
      lowestPendingInteractiveExpirationTime === NoWork ||
      expirationTime > lowestPendingInteractiveExpirationTime
    ) {
      lowestPendingInteractiveExpirationTime = expirationTime;
    }
  }
  return expirationTime;
}

// TODO: Rename this to scheduleTimeout or something
function suspendRoot(
  root: FiberRoot,
  thenable: Thenable,
  timeoutMs: number,
  suspendedTime: ExpirationTime,
) {
  // Schedule the timeout.
  if (timeoutMs >= 0 && nextLatestTimeoutMs < timeoutMs) {
    nextLatestTimeoutMs = timeoutMs;
  }
}

function retrySuspendedRoot(root: FiberRoot, suspendedTime: ExpirationTime) {
  markPingedPriorityLevel(root, suspendedTime);
  const retryTime = findNextPendingPriorityLevel(root);
  if (retryTime !== NoWork) {
    requestRetry(root, retryTime);
  }
}

function scheduleWork(fiber: Fiber, expirationTime: ExpirationTime) {
  recordScheduleUpdate();

  if (__DEV__) {
    if (fiber.tag === ClassComponent) {
      const instance = fiber.stateNode;
      warnAboutInvalidUpdates(instance);
    }
  }

  let node = fiber;
  while (node !== null) {
    // Walk the parent path to the root and update each node's
    // expiration time.
    if (
      node.expirationTime === NoWork ||
      node.expirationTime > expirationTime
    ) {
      node.expirationTime = expirationTime;
    }
    if (node.alternate !== null) {
      if (
        node.alternate.expirationTime === NoWork ||
        node.alternate.expirationTime > expirationTime
      ) {
        node.alternate.expirationTime = expirationTime;
      }
    }
    if (node.return === null) {
      if (node.tag === HostRoot) {
        const root: FiberRoot = (node.stateNode: any);
        if (
          !isWorking &&
          nextRenderExpirationTime !== NoWork &&
          expirationTime < nextRenderExpirationTime
        ) {
          // This is an interruption. (Used for performance tracking.)
          interruptedBy = fiber;
          resetStack();
        }
        markPendingPriorityLevel(root, expirationTime);
        const nextExpirationTimeToWorkOn = findNextPendingPriorityLevel(root);
        if (
          // If we're in the render phase, we don't need to schedule this root
          // for an update, because we'll do it before we exit...
          !isWorking ||
          isCommitting ||
          // ...unless this is a different root than the one we're rendering.
          nextRoot !== root
        ) {
          requestWork(root, nextExpirationTimeToWorkOn);
        }
        if (nestedUpdateCount > NESTED_UPDATE_LIMIT) {
          invariant(
            false,
            'Maximum update depth exceeded. This can happen when a ' +
              'component repeatedly calls setState inside ' +
              'componentWillUpdate or componentDidUpdate. React limits ' +
              'the number of nested updates to prevent infinite loops.',
          );
        }
      } else {
        if (__DEV__) {
          if (fiber.tag === ClassComponent) {
            warnAboutUpdateOnUnmounted(fiber);
          }
        }
        return;
      }
    }
    node = node.return;
  }
}

function recalculateCurrentTime(): ExpirationTime {
  // Subtract initial time so it fits inside 32bits
  mostRecentCurrentTimeMs = now() - originalStartTimeMs;
  mostRecentCurrentTime = msToExpirationTime(mostRecentCurrentTimeMs);
  return mostRecentCurrentTime;
}

function deferredUpdates<A>(fn: () => A): A {
  const previousExpirationContext = expirationContext;
  const currentTime = recalculateCurrentTime();
  expirationContext = computeAsyncExpiration(currentTime);
  try {
    return fn();
  } finally {
    expirationContext = previousExpirationContext;
  }
}
function syncUpdates<A, B, C0, D, R>(
  fn: (A, B, C0, D) => R,
  a: A,
  b: B,
  c: C0,
  d: D,
): R {
  const previousExpirationContext = expirationContext;
  expirationContext = Sync;
  try {
    return fn(a, b, c, d);
  } finally {
    expirationContext = previousExpirationContext;
  }
}

// TODO: Everything below this is written as if it has been lifted to the
// renderers. I'll do this in a follow-up.

// Linked-list of roots
let firstScheduledRoot: FiberRoot | null = null;
let lastScheduledRoot: FiberRoot | null = null;

let callbackExpirationTime: ExpirationTime = NoWork;
let callbackID: number = -1;
let isRendering: boolean = false;
let nextFlushedRoot: FiberRoot | null = null;
let nextFlushedExpirationTime: ExpirationTime = NoWork;
let lowestPendingInteractiveExpirationTime: ExpirationTime = NoWork;
let deadlineDidExpire: boolean = false;
let hasUnhandledError: boolean = false;
let unhandledError: mixed | null = null;
let deadline: Deadline | null = null;

let isBatchingUpdates: boolean = false;
let isUnbatchingUpdates: boolean = false;
let isBatchingInteractiveUpdates: boolean = false;

let completedBatches: Array<Batch> | null = null;

// Use these to prevent an infinite loop of nested updates
const NESTED_UPDATE_LIMIT = 1000;
let nestedUpdateCount: number = 0;

const timeHeuristicForUnitOfWork = 1;

function scheduleCallbackWithExpiration(expirationTime) {
  if (callbackExpirationTime !== NoWork) {
    // A callback is already scheduled. Check its expiration time (timeout).
    if (expirationTime > callbackExpirationTime) {
      // Existing callback has sufficient timeout. Exit.
      return;
    } else {
      // Existing callback has insufficient timeout. Cancel and schedule a
      // new one.
      cancelDeferredCallback(callbackID);
    }
    // The request callback timer is already running. Don't start a new one.
  } else {
    startRequestCallbackTimer();
  }

  // Compute a timeout for the given expiration time.
  const currentMs = now() - originalStartTimeMs;
  const expirationMs = expirationTimeToMs(expirationTime);
  const timeout = expirationMs - currentMs;

  callbackExpirationTime = expirationTime;
  callbackID = scheduleDeferredCallback(performAsyncWork, {timeout});
}

function requestRetry(root: FiberRoot, expirationTime: ExpirationTime) {
  if (
    root.remainingExpirationTime === NoWork ||
    root.remainingExpirationTime < expirationTime
  ) {
    // For a retry, only update the remaining expiration time if it has a
    // *lower priority* than the existing value. This is because, on a retry,
    // we should attempt to coalesce as much as possible.
    requestWork(root, expirationTime);
  }
}

// requestWork is called by the scheduler whenever a root receives an update.
// It's up to the renderer to call renderRoot at some point in the future.
function requestWork(root: FiberRoot, expirationTime: ExpirationTime) {
  addRootToSchedule(root, expirationTime);

  if (isRendering) {
    // Prevent reentrancy. Remaining work will be scheduled at the end of
    // the currently rendering batch.
    return;
  }

  if (isBatchingUpdates) {
    // Flush work at the end of the batch.
    if (isUnbatchingUpdates) {
      // ...unless we're inside unbatchedUpdates, in which case we should
      // flush it now.
      nextFlushedRoot = root;
      nextFlushedExpirationTime = Sync;
      performWorkOnRoot(root, Sync, false);
    }
    return;
  }

  // TODO: Get rid of Sync and use current time?
  if (expirationTime === Sync) {
    performSyncWork();
  } else {
    scheduleCallbackWithExpiration(expirationTime);
  }
}

function addRootToSchedule(root: FiberRoot, expirationTime: ExpirationTime) {
  // Add the root to the schedule.
  // Check if this root is already part of the schedule.
  if (root.nextScheduledRoot === null) {
    // This root is not already scheduled. Add it.
    root.remainingExpirationTime = expirationTime;
    if (lastScheduledRoot === null) {
      firstScheduledRoot = lastScheduledRoot = root;
      root.nextScheduledRoot = root;
    } else {
      lastScheduledRoot.nextScheduledRoot = root;
      lastScheduledRoot = root;
      lastScheduledRoot.nextScheduledRoot = firstScheduledRoot;
    }
  } else {
    // This root is already scheduled, but its priority may have increased.
    const remainingExpirationTime = root.remainingExpirationTime;
    if (
      remainingExpirationTime === NoWork ||
      expirationTime < remainingExpirationTime
    ) {
      // Update the priority.
      root.remainingExpirationTime = expirationTime;
    }
  }
}

function findHighestPriorityRoot() {
  let highestPriorityWork = NoWork;
  let highestPriorityRoot = null;
  if (lastScheduledRoot !== null) {
    let previousScheduledRoot = lastScheduledRoot;
    let root = firstScheduledRoot;
    while (root !== null) {
      const remainingExpirationTime = root.remainingExpirationTime;
      if (remainingExpirationTime === NoWork) {
        // This root no longer has work. Remove it from the scheduler.

        // TODO: This check is redudant, but Flow is confused by the branch
        // below where we set lastScheduledRoot to null, even though we break
        // from the loop right after.
        invariant(
          previousScheduledRoot !== null && lastScheduledRoot !== null,
          'Should have a previous and last root. This error is likely ' +
            'caused by a bug in React. Please file an issue.',
        );
        if (root === root.nextScheduledRoot) {
          // This is the only root in the list.
          root.nextScheduledRoot = null;
          firstScheduledRoot = lastScheduledRoot = null;
          break;
        } else if (root === firstScheduledRoot) {
          // This is the first root in the list.
          const next = root.nextScheduledRoot;
          firstScheduledRoot = next;
          lastScheduledRoot.nextScheduledRoot = next;
          root.nextScheduledRoot = null;
        } else if (root === lastScheduledRoot) {
          // This is the last root in the list.
          lastScheduledRoot = previousScheduledRoot;
          lastScheduledRoot.nextScheduledRoot = firstScheduledRoot;
          root.nextScheduledRoot = null;
          break;
        } else {
          previousScheduledRoot.nextScheduledRoot = root.nextScheduledRoot;
          root.nextScheduledRoot = null;
        }
        root = previousScheduledRoot.nextScheduledRoot;
      } else {
        if (
          highestPriorityWork === NoWork ||
          remainingExpirationTime < highestPriorityWork
        ) {
          // Update the priority, if it's higher
          highestPriorityWork = remainingExpirationTime;
          highestPriorityRoot = root;
        }
        if (root === lastScheduledRoot) {
          break;
        }
        previousScheduledRoot = root;
        root = root.nextScheduledRoot;
      }
    }
  }

  // If the next root is the same as the previous root, this is a nested
  // update. To prevent an infinite loop, increment the nested update count.
  const previousFlushedRoot = nextFlushedRoot;
  if (
    previousFlushedRoot !== null &&
    previousFlushedRoot === highestPriorityRoot &&
    highestPriorityWork === Sync
  ) {
    nestedUpdateCount++;
  } else {
    // Reset whenever we switch roots.
    nestedUpdateCount = 0;
  }
  nextFlushedRoot = highestPriorityRoot;
  nextFlushedExpirationTime = highestPriorityWork;
}

function performAsyncWork(dl) {
  performWork(NoWork, true, dl);
}

function performSyncWork() {
  performWork(Sync, false, null);
}

function performWork(
  minExpirationTime: ExpirationTime,
  isAsync: boolean,
  dl: Deadline | null,
) {
  deadline = dl;

  // Keep working on roots until there's no more work, or until the we reach
  // the deadline.
  findHighestPriorityRoot();

  if (enableProfilerTimer) {
    resumeActualRenderTimerIfPaused();
  }

  if (enableUserTimingAPI && deadline !== null) {
    const didExpire = nextFlushedExpirationTime < recalculateCurrentTime();
    const timeout = expirationTimeToMs(nextFlushedExpirationTime);
    stopRequestCallbackTimer(didExpire, timeout);
  }

  if (isAsync) {
    while (
      nextFlushedRoot !== null &&
      nextFlushedExpirationTime !== NoWork &&
      (minExpirationTime === NoWork ||
        minExpirationTime >= nextFlushedExpirationTime) &&
      (!deadlineDidExpire ||
        recalculateCurrentTime() >= nextFlushedExpirationTime)
    ) {
      recalculateCurrentTime();
      performWorkOnRoot(
        nextFlushedRoot,
        nextFlushedExpirationTime,
        !deadlineDidExpire,
      );
      findHighestPriorityRoot();
    }
  } else {
    while (
      nextFlushedRoot !== null &&
      nextFlushedExpirationTime !== NoWork &&
      (minExpirationTime === NoWork ||
        minExpirationTime >= nextFlushedExpirationTime)
    ) {
      performWorkOnRoot(nextFlushedRoot, nextFlushedExpirationTime, false);
      findHighestPriorityRoot();
    }
  }

  // We're done flushing work. Either we ran out of time in this callback,
  // or there's no more work left with sufficient priority.

  // If we're inside a callback, set this to false since we just completed it.
  if (deadline !== null) {
    callbackExpirationTime = NoWork;
    callbackID = -1;
  }
  // If there's work left over, schedule a new callback.
  if (nextFlushedExpirationTime !== NoWork) {
    scheduleCallbackWithExpiration(nextFlushedExpirationTime);
  }

  // Clean-up.
  deadline = null;
  deadlineDidExpire = false;

  finishRendering();
}

function flushRoot(root: FiberRoot, expirationTime: ExpirationTime) {
  invariant(
    !isRendering,
    'work.commit(): Cannot commit while already rendering. This likely ' +
      'means you attempted to commit from inside a lifecycle method.',
  );
  // Perform work on root as if the given expiration time is the current time.
  // This has the effect of synchronously flushing all work up to and
  // including the given time.
  nextFlushedRoot = root;
  nextFlushedExpirationTime = expirationTime;
  performWorkOnRoot(root, expirationTime, false);
  // Flush any sync work that was scheduled by lifecycles
  performSyncWork();
  finishRendering();
}

function finishRendering() {
  nestedUpdateCount = 0;

  if (completedBatches !== null) {
    const batches = completedBatches;
    completedBatches = null;
    for (let i = 0; i < batches.length; i++) {
      const batch = batches[i];
      try {
        batch._onComplete();
      } catch (error) {
        if (!hasUnhandledError) {
          hasUnhandledError = true;
          unhandledError = error;
        }
      }
    }
  }

  if (hasUnhandledError) {
    const error = unhandledError;
    unhandledError = null;
    hasUnhandledError = false;
    throw error;
  }
}

function performWorkOnRoot(
  root: FiberRoot,
  expirationTime: ExpirationTime,
  isAsync: boolean,
) {
  invariant(
    !isRendering,
    'performWorkOnRoot was called recursively. This error is likely caused ' +
      'by a bug in React. Please file an issue.',
  );

  isRendering = true;

  // Check if this is async work or sync/expired work.
  if (!isAsync) {
    // Flush sync work.
    let finishedWork = root.finishedWork;
    if (finishedWork !== null) {
      // This root is already complete. We can commit it.
      completeRoot(root, finishedWork, expirationTime);
    } else {
      root.finishedWork = null;
      finishedWork = renderRoot(root, expirationTime, false);
      if (finishedWork !== null) {
        // We've completed the root. Commit it.
        completeRoot(root, finishedWork, expirationTime);
      }
    }
  } else {
    // Flush async work.
    let finishedWork = root.finishedWork;
    if (finishedWork !== null) {
      // This root is already complete. We can commit it.
      completeRoot(root, finishedWork, expirationTime);
    } else {
      root.finishedWork = null;
      finishedWork = renderRoot(root, expirationTime, true);
      if (finishedWork !== null) {
        // We've completed the root. Check the deadline one more time
        // before committing.
        if (!shouldYield()) {
          // Still time left. Commit the root.
          completeRoot(root, finishedWork, expirationTime);
        } else {
          // There's no time left. Mark this root as complete. We'll come
          // back and commit it later.
          root.finishedWork = finishedWork;

          if (enableProfilerTimer) {
            // If we didn't finish, pause the "actual" render timer.
            // We'll restart it when we resume work.
            pauseActualRenderTimerIfRunning();
          }
        }
      }
    }
  }

  isRendering = false;
}

function completeRoot(
  root: FiberRoot,
  finishedWork: Fiber,
  expirationTime: ExpirationTime,
): void {
  // Check if there's a batch that matches this expiration time.
  const firstBatch = root.firstBatch;
  if (firstBatch !== null && firstBatch._expirationTime <= expirationTime) {
    if (completedBatches === null) {
      completedBatches = [firstBatch];
    } else {
      completedBatches.push(firstBatch);
    }
    if (firstBatch._defer) {
      // This root is blocked from committing by a batch. Unschedule it until
      // we receive another update.
      root.finishedWork = finishedWork;
      root.remainingExpirationTime = NoWork;
      return;
    }
  }

  // Commit the root.
  root.finishedWork = null;
  root.remainingExpirationTime = commitRoot(finishedWork);
}

// When working on async work, the reconciler asks the renderer if it should
// yield execution. For DOM, we implement this with requestIdleCallback.
function shouldYield() {
  if (deadline === null) {
    return false;
  }
  if (deadline.timeRemaining() > timeHeuristicForUnitOfWork) {
    // Disregard deadline.didTimeout. Only expired work should be flushed
    // during a timeout. This path is only hit for non-expired work.
    return false;
  }
  deadlineDidExpire = true;
  return true;
}

function onUncaughtError(error: mixed) {
  invariant(
    nextFlushedRoot !== null,
    'Should be working on a root. This error is likely caused by a bug in ' +
      'React. Please file an issue.',
  );
  // Unschedule this root so we don't work on it again until there's
  // another update.
  nextFlushedRoot.remainingExpirationTime = NoWork;
  if (!hasUnhandledError) {
    hasUnhandledError = true;
    unhandledError = error;
  }
}

function onBlock(remainingExpirationTime: ExpirationTime) {
  invariant(
    nextFlushedRoot !== null,
    'Should be working on a root. This error is likely caused by a bug in ' +
      'React. Please file an issue.',
  );
  // This root was blocked. Unschedule it until there's another update.
  nextFlushedRoot.remainingExpirationTime = remainingExpirationTime;
}

// TODO: Batching should be implemented at the renderer level, not inside
// the reconciler.
function batchedUpdates<A, R>(fn: (a: A) => R, a: A): R {
  const previousIsBatchingUpdates = isBatchingUpdates;
  isBatchingUpdates = true;
  try {
    return fn(a);
  } finally {
    isBatchingUpdates = previousIsBatchingUpdates;
    if (!isBatchingUpdates && !isRendering) {
      performSyncWork();
    }
  }
}

// TODO: Batching should be implemented at the renderer level, not inside
// the reconciler.
function unbatchedUpdates<A, R>(fn: (a: A) => R, a: A): R {
  if (isBatchingUpdates && !isUnbatchingUpdates) {
    isUnbatchingUpdates = true;
    try {
      return fn(a);
    } finally {
      isUnbatchingUpdates = false;
    }
  }
  return fn(a);
}

// TODO: Batching should be implemented at the renderer level, not within
// the reconciler.
function flushSync<A, R>(fn: (a: A) => R, a: A): R {
  invariant(
    !isRendering,
    'flushSync was called from inside a lifecycle method. It cannot be ' +
      'called when React is already rendering.',
  );
  const previousIsBatchingUpdates = isBatchingUpdates;
  isBatchingUpdates = true;
  try {
    return syncUpdates(fn, a);
  } finally {
    isBatchingUpdates = previousIsBatchingUpdates;
    performSyncWork();
  }
}

function interactiveUpdates<A, B, R>(fn: (A, B) => R, a: A, b: B): R {
  if (isBatchingInteractiveUpdates) {
    return fn(a, b);
  }
  // If there are any pending interactive updates, synchronously flush them.
  // This needs to happen before we read any handlers, because the effect of
  // the previous event may influence which handlers are called during
  // this event.
  if (
    !isBatchingUpdates &&
    !isRendering &&
    lowestPendingInteractiveExpirationTime !== NoWork
  ) {
    // Synchronously flush pending interactive updates.
    performWork(lowestPendingInteractiveExpirationTime, false, null);
    lowestPendingInteractiveExpirationTime = NoWork;
  }
  const previousIsBatchingInteractiveUpdates = isBatchingInteractiveUpdates;
  const previousIsBatchingUpdates = isBatchingUpdates;
  isBatchingInteractiveUpdates = true;
  isBatchingUpdates = true;
  try {
    return fn(a, b);
  } finally {
    isBatchingInteractiveUpdates = previousIsBatchingInteractiveUpdates;
    isBatchingUpdates = previousIsBatchingUpdates;
    if (!isBatchingUpdates && !isRendering) {
      performSyncWork();
    }
  }
}

function flushInteractiveUpdates() {
  if (!isRendering && lowestPendingInteractiveExpirationTime !== NoWork) {
    // Synchronously flush pending interactive updates.
    performWork(lowestPendingInteractiveExpirationTime, false, null);
    lowestPendingInteractiveExpirationTime = NoWork;
  }
}

function flushControlled(fn: () => mixed): void {
  const previousIsBatchingUpdates = isBatchingUpdates;
  isBatchingUpdates = true;
  try {
    syncUpdates(fn);
  } finally {
    isBatchingUpdates = previousIsBatchingUpdates;
    if (!isBatchingUpdates && !isRendering) {
      performWork(Sync, false, null);
    }
  }
}

export {
  recalculateCurrentTime,
  computeExpirationForFiber,
  captureCommitPhaseError,
  onUncaughtError,
  suspendRoot,
  retrySuspendedRoot,
  markLegacyErrorBoundaryAsFailed,
  isAlreadyFailedLegacyErrorBoundary,
  scheduleWork,
  requestWork,
  flushRoot,
  batchedUpdates,
  unbatchedUpdates,
  flushSync,
  flushControlled,
  deferredUpdates,
  syncUpdates,
  interactiveUpdates,
  flushInteractiveUpdates,
  computeUniqueAsyncExpiration,
};<|MERGE_RESOLUTION|>--- conflicted
+++ resolved
@@ -104,6 +104,7 @@
 import {
   checkActualRenderTimeStackEmpty,
   pauseActualRenderTimerIfRunning,
+  recordCommitTime,
   recordElapsedBaseRenderTimeIfRunning,
   resetActualRenderTimer,
   resumeActualRenderTimerIfPaused,
@@ -206,133 +207,6 @@
   };
 }
 
-<<<<<<< HEAD
-export default function<T, P, I, TI, HI, PI, C, CC, CX, PL>(
-  config: HostConfig<T, P, I, TI, HI, PI, C, CC, CX, PL>,
-) {
-  const {
-    now,
-    scheduleDeferredCallback,
-    cancelDeferredCallback,
-    prepareForCommit,
-    resetAfterCommit,
-  } = config;
-  const stack = ReactFiberStack();
-  const hostContext = ReactFiberHostContext(config, stack);
-  const legacyContext = ReactFiberLegacyContext(stack);
-  const newContext = ReactFiberNewContext(stack, config.isPrimaryRenderer);
-  const profilerTimer = createProfilerTimer(now);
-  const {popHostContext, popHostContainer} = hostContext;
-  const {
-    popTopLevelContextObject: popTopLevelLegacyContextObject,
-    popContextProvider: popLegacyContextProvider,
-  } = legacyContext;
-  const {popProvider} = newContext;
-  const hydrationContext: HydrationContext<C, CX> = ReactFiberHydrationContext(
-    config,
-  );
-  const {beginWork} = ReactFiberBeginWork(
-    config,
-    hostContext,
-    legacyContext,
-    newContext,
-    hydrationContext,
-    scheduleWork,
-    computeExpirationForFiber,
-    profilerTimer,
-    recalculateCurrentTime,
-  );
-  const {completeWork} = ReactFiberCompleteWork(
-    config,
-    hostContext,
-    legacyContext,
-    newContext,
-    hydrationContext,
-    profilerTimer,
-  );
-  const {
-    throwException,
-    unwindWork,
-    unwindInterruptedWork,
-    createRootErrorUpdate,
-    createClassErrorUpdate,
-  } = ReactFiberUnwindWork(
-    config,
-    hostContext,
-    legacyContext,
-    newContext,
-    scheduleWork,
-    computeExpirationForFiber,
-    recalculateCurrentTime,
-    markLegacyErrorBoundaryAsFailed,
-    isAlreadyFailedLegacyErrorBoundary,
-    onUncaughtError,
-    profilerTimer,
-    suspendRoot,
-    retrySuspendedRoot,
-  );
-  const {
-    commitBeforeMutationLifeCycles,
-    commitResetTextContent,
-    commitPlacement,
-    commitDeletion,
-    commitWork,
-    commitLifeCycles,
-    commitAttachRef,
-    commitDetachRef,
-  } = ReactFiberCommitWork(
-    config,
-    onCommitPhaseError,
-    scheduleWork,
-    computeExpirationForFiber,
-    markLegacyErrorBoundaryAsFailed,
-    recalculateCurrentTime,
-    profilerTimer,
-  );
-
-  const {
-    checkActualRenderTimeStackEmpty,
-    pauseActualRenderTimerIfRunning,
-    recordCommitTime,
-    recordElapsedBaseRenderTimeIfRunning,
-    resetActualRenderTimer,
-    resumeActualRenderTimerIfPaused,
-    startBaseRenderTimer,
-    stopBaseRenderTimerIfRunning,
-  } = profilerTimer;
-
-  // Represents the current time in ms.
-  const originalStartTimeMs = now();
-  let mostRecentCurrentTime: ExpirationTime = msToExpirationTime(0);
-  let mostRecentCurrentTimeMs: number = originalStartTimeMs;
-
-  // Used to ensure computeUniqueAsyncExpiration is monotonically increases.
-  let lastUniqueAsyncExpiration: number = 0;
-
-  // Represents the expiration time that incoming updates should use. (If this
-  // is NoWork, use the default strategy: async updates in async mode, sync
-  // updates in sync mode.)
-  let expirationContext: ExpirationTime = NoWork;
-
-  let isWorking: boolean = false;
-
-  // The next work in progress fiber that we're currently working on.
-  let nextUnitOfWork: Fiber | null = null;
-  let nextRoot: FiberRoot | null = null;
-  // The time at which we're currently rendering work.
-  let nextRenderExpirationTime: ExpirationTime = NoWork;
-  let nextLatestTimeoutMs: number = -1;
-  let nextRenderIsExpired: boolean = false;
-
-  // The next fiber with an effect that we're currently committing.
-  let nextEffect: Fiber | null = null;
-
-  let isCommitting: boolean = false;
-
-  let isRootReadyForCommit: boolean = false;
-
-  let legacyErrorBoundariesThatAlreadyFailed: Set<mixed> | null = null;
-=======
 // Represents the current time in ms.
 const originalStartTimeMs = now();
 let mostRecentCurrentTime: ExpirationTime = msToExpirationTime(0);
@@ -392,7 +266,6 @@
       // support for catching other types.
       return;
     }
->>>>>>> 397d6115
 
     // Restore the original state of the work-in-progress
     if (stashedWorkInProgressProperties === null) {
@@ -679,47 +552,6 @@
         error = e;
       }
     }
-<<<<<<< HEAD
-    stopCommitSnapshotEffectsTimer();
-
-    if (enableProfilerTimer) {
-      recordCommitTime();
-    }
-
-    // Commit all the side-effects within a tree. We'll do this in two passes.
-    // The first pass performs all the host insertions, updates, deletions and
-    // ref unmounts.
-    nextEffect = firstEffect;
-    startCommitHostEffectsTimer();
-    while (nextEffect !== null) {
-      let didError = false;
-      let error;
-      if (__DEV__) {
-        invokeGuardedCallback(null, commitAllHostEffects, null);
-        if (hasCaughtError()) {
-          didError = true;
-          error = clearCaughtError();
-        }
-      } else {
-        try {
-          commitAllHostEffects();
-        } catch (e) {
-          didError = true;
-          error = e;
-        }
-      }
-      if (didError) {
-        invariant(
-          nextEffect !== null,
-          'Should have next effect. This error is likely caused by a bug ' +
-            'in React. Please file an issue.',
-        );
-        onCommitPhaseError(nextEffect, error);
-        // Clean-up
-        if (nextEffect !== null) {
-          nextEffect = nextEffect.nextEffect;
-        }
-=======
     if (didError) {
       invariant(
         nextEffect !== null,
@@ -730,11 +562,14 @@
       // Clean-up
       if (nextEffect !== null) {
         nextEffect = nextEffect.nextEffect;
->>>>>>> 397d6115
       }
     }
   }
   stopCommitSnapshotEffectsTimer();
+
+  if (enableProfilerTimer) {
+    recordCommitTime();
+  }
 
   // Commit all the side-effects within a tree. We'll do this in two passes.
   // The first pass performs all the host insertions, updates, deletions and
