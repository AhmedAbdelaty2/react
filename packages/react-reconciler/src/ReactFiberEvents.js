/**
 * Copyright (c) Facebook, Inc. and its affiliates.
 *
 * This source code is licensed under the MIT license found in the
 * LICENSE file in the root directory of this source tree.
 *
 * @flow
 */

import type {Fiber, Dependencies} from './ReactFiber';
import type {
<<<<<<< HEAD
=======
  ReactEventComponent,
>>>>>>> d48db594
  ReactEventResponder,
  ReactEventComponentInstance,
} from 'shared/ReactTypes';

import {
  HostComponent,
  HostText,
  HostPortal,
  SuspenseComponent,
  Fragment,
} from 'shared/ReactWorkTags';
import {NoWork} from './ReactFiberExpirationTime';
import invariant from 'shared/invariant';

let currentlyRenderingFiber: null | Fiber = null;
let currentEventComponentInstanceIndex: number = 0;

export function prepareToReadEventComponents(workInProgress: Fiber): void {
  currentlyRenderingFiber = workInProgress;
  currentEventComponentInstanceIndex = 0;
}

export function updateEventComponentInstance<T, E, C>(
<<<<<<< HEAD
  responder: ReactEventResponder<T, E, C>,
  props: null | Object,
=======
  eventComponent: ReactEventComponent<T, E, C>,
  props: Object,
>>>>>>> d48db594
): void {
  const responder = eventComponent.responder;
  invariant(
    responder.allowEventHooks,
    'The "%s" event responder cannot be used via the "useEvent" hook.',
    responder.displayName,
  );
  let events;
  let dependencies: Dependencies | null = ((currentlyRenderingFiber: any): Fiber)
    .dependencies;
  if (dependencies === null) {
    events = [];
    dependencies = ((currentlyRenderingFiber: any): Fiber).dependencies = {
      expirationTime: NoWork,
      firstContext: null,
      events,
    };
  } else {
    events = dependencies.events;
    if (events === null) {
      dependencies.events = events = [];
    }
  }
  if (currentEventComponentInstanceIndex === events.length) {
    let responderState = null;
    if (responder.createInitialState !== undefined) {
      responderState = responder.createInitialState(props);
    }
    const eventComponentInstance = createEventComponentInstance(
      ((currentlyRenderingFiber: any): Fiber),
      props,
      responder,
      null,
      responderState || {},
      true,
    );
    events.push(eventComponentInstance);
    currentEventComponentInstanceIndex++;
  } else {
    const eventComponentInstance = events[currentEventComponentInstanceIndex++];
    eventComponentInstance.responder = responder;
    eventComponentInstance.props = props;
    eventComponentInstance.currentFiber = ((currentlyRenderingFiber: any): Fiber);
  }
}

export function createEventComponentInstance<T, E, C>(
  currentFiber: Fiber,
<<<<<<< HEAD
  props: null | Object,
  responder: ReactEventResponder<T, E, C>,
  rootInstance: mixed,
  state: null | Object,
  localPropagation: boolean,
=======
  props: Object,
  responder: ReactEventResponder<T, E, C>,
  rootInstance: mixed,
  state: Object,
  isHook: boolean,
>>>>>>> d48db594
): ReactEventComponentInstance<T, E, C> {
  return {
    currentFiber,
    isHook,
    props,
    responder,
    rootEventTypes: null,
    rootInstance,
    state,
  };
}

export function isFiberSuspenseAndTimedOut(fiber: Fiber): boolean {
  return fiber.tag === SuspenseComponent && fiber.memoizedState !== null;
}

export function getSuspenseFallbackChild(fiber: Fiber): Fiber | null {
  return ((((fiber.child: any): Fiber).sibling: any): Fiber).child;
}

export function isFiberSuspenseTimedOutChild(fiber: Fiber | null): boolean {
  if (fiber === null) {
    return false;
  }
  const parent = fiber.return;
  if (parent !== null && parent.tag === Fragment) {
    const grandParent = parent.return;

    if (
      grandParent !== null &&
      grandParent.tag === SuspenseComponent &&
      grandParent.stateNode !== null
    ) {
      return true;
    }
  }
  return false;
}

export function getSuspenseFiberFromTimedOutChild(fiber: Fiber): Fiber {
  return ((((fiber.return: any): Fiber).return: any): Fiber);
}

export function getEventComponentHostChildrenCount(
  eventComponentFiber: Fiber,
): ?number {
  if (__DEV__) {
    let hostChildrenCount = 0;
    const getHostChildrenCount = node => {
      if (isFiberSuspenseAndTimedOut(node)) {
        const fallbackChild = getSuspenseFallbackChild(node);
        if (fallbackChild !== null) {
          getHostChildrenCount(fallbackChild);
        }
      } else if (
        node.tag === HostComponent ||
        node.tag === HostText ||
        node.tag === HostPortal
      ) {
        hostChildrenCount++;
      } else {
        const child = node.child;
        if (child !== null) {
          getHostChildrenCount(child);
        }
      }
      const sibling = node.sibling;
      if (sibling !== null) {
        getHostChildrenCount(sibling);
      }
    };

    if (eventComponentFiber.child !== null) {
      getHostChildrenCount(eventComponentFiber.child);
    }

    return hostChildrenCount;
  }
}<|MERGE_RESOLUTION|>--- conflicted
+++ resolved
@@ -9,10 +9,7 @@
 
 import type {Fiber, Dependencies} from './ReactFiber';
 import type {
-<<<<<<< HEAD
-=======
   ReactEventComponent,
->>>>>>> d48db594
   ReactEventResponder,
   ReactEventComponentInstance,
 } from 'shared/ReactTypes';
@@ -36,13 +33,8 @@
 }
 
 export function updateEventComponentInstance<T, E, C>(
-<<<<<<< HEAD
-  responder: ReactEventResponder<T, E, C>,
-  props: null | Object,
-=======
   eventComponent: ReactEventComponent<T, E, C>,
   props: Object,
->>>>>>> d48db594
 ): void {
   const responder = eventComponent.responder;
   invariant(
@@ -91,19 +83,11 @@
 
 export function createEventComponentInstance<T, E, C>(
   currentFiber: Fiber,
-<<<<<<< HEAD
-  props: null | Object,
-  responder: ReactEventResponder<T, E, C>,
-  rootInstance: mixed,
-  state: null | Object,
-  localPropagation: boolean,
-=======
   props: Object,
   responder: ReactEventResponder<T, E, C>,
   rootInstance: mixed,
   state: Object,
   isHook: boolean,
->>>>>>> d48db594
 ): ReactEventComponentInstance<T, E, C> {
   return {
     currentFiber,
