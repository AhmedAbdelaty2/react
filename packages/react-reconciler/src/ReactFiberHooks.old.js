/**
 * Copyright (c) Facebook, Inc. and its affiliates.
 *
 * This source code is licensed under the MIT license found in the
 * LICENSE file in the root directory of this source tree.
 *
 * @flow
 */

import type {ReactContext} from 'shared/ReactTypes';
import type {Fiber, Dispatcher, HookType} from './ReactInternalTypes';
import type {Lanes, Lane} from './ReactFiberLane.old';
import type {HookFlags} from './ReactHookEffectTags';
import type {FiberRoot} from './ReactInternalTypes';
import type {OpaqueIDType} from './ReactFiberHostConfig';
import type {Cache} from './ReactFiberCacheComponent.old';
import type {Flags} from './ReactFiberFlags';

import ReactSharedInternals from 'shared/ReactSharedInternals';
import {
  enableDebugTracing,
  enableSchedulingProfiler,
  enableNewReconciler,
  enableCache,
  enableUseRefAccessWarning,
  enableStrictEffects,
  enableLazyContextPropagation,
  enableSuspenseLayoutEffectSemantics,
} from 'shared/ReactFeatureFlags';

import {
  NoMode,
  ConcurrentMode,
  DebugTracingMode,
  StrictEffectsMode,
} from './ReactTypeOfMode';
import {
  NoLane,
  SyncLane,
  NoLanes,
  isSubsetOfLanes,
  includesBlockingLane,
  mergeLanes,
  removeLanes,
  intersectLanes,
  isTransitionLane,
  markRootEntangled,
  NoTimestamp,
} from './ReactFiberLane.old';
import {
  ContinuousEventPriority,
  getCurrentUpdatePriority,
  setCurrentUpdatePriority,
  higherEventPriority,
} from './ReactEventPriorities.old';
import {readContext, checkIfContextChanged} from './ReactFiberNewContext.old';
import {HostRoot, CacheComponent} from './ReactWorkTags';
import {
  LayoutStatic as LayoutStaticEffect,
  MountLayoutDev as MountLayoutDevEffect,
  MountPassiveDev as MountPassiveDevEffect,
  Passive as PassiveEffect,
  PassiveStatic as PassiveStaticEffect,
  StaticMask as StaticMaskEffect,
  Update as UpdateEffect,
  StoreConsistency,
} from './ReactFiberFlags';
import {
  HasEffect as HookHasEffect,
  Layout as HookLayout,
  Passive as HookPassive,
  Insertion as HookInsertion,
} from './ReactHookEffectTags';
import {
  getWorkInProgressRoot,
  scheduleUpdateOnFiber,
  requestUpdateLane,
  requestEventTime,
  warnIfNotCurrentlyActingEffectsInDEV,
  warnIfNotCurrentlyActingUpdatesInDev,
  markSkippedUpdateLanes,
  isInterleavedUpdate,
} from './ReactFiberWorkLoop.old';

import invariant from 'shared/invariant';
import getComponentNameFromFiber from 'react-reconciler/src/getComponentNameFromFiber';
import is from 'shared/objectIs';
import isArray from 'shared/isArray';
import {
  markWorkInProgressReceivedUpdate,
  checkIfWorkInProgressReceivedUpdate,
} from './ReactFiberBeginWork.old';
import {getIsHydrating} from './ReactFiberHydrationContext.old';
import {
  makeClientId,
  makeClientIdInDEV,
  makeOpaqueHydratingObject,
} from './ReactFiberHostConfig';
import {getIsRendering} from './ReactCurrentFiber';
import {logStateUpdateScheduled} from './DebugTracing';
import {markStateUpdateScheduled} from './SchedulingProfiler';
import {CacheContext} from './ReactFiberCacheComponent.old';
import {
  createUpdate,
  enqueueUpdate,
  entangleTransitions,
} from './ReactUpdateQueue.old';
import {pushInterleavedQueue} from './ReactFiberInterleavedUpdates.old';
import {warnOnSubscriptionInsideStartTransition} from 'shared/ReactFeatureFlags';

const {ReactCurrentDispatcher, ReactCurrentBatchConfig} = ReactSharedInternals;

type Update<S, A> = {|
  lane: Lane,
  action: A,
  eagerReducer: ((S, A) => S) | null,
  eagerState: S | null,
  next: Update<S, A>,
|};

export type UpdateQueue<S, A> = {|
  pending: Update<S, A> | null,
  interleaved: Update<S, A> | null,
  lanes: Lanes,
  dispatch: (A => mixed) | null,
  lastRenderedReducer: ((S, A) => S) | null,
  lastRenderedState: S | null,
|};

let didWarnAboutMismatchedHooksForComponent;
let didWarnAboutUseOpaqueIdentifier;
let didWarnUncachedGetSnapshot;
if (__DEV__) {
  didWarnAboutUseOpaqueIdentifier = {};
  didWarnAboutMismatchedHooksForComponent = new Set();
}

export type Hook = {|
  memoizedState: any,
  baseState: any,
  baseQueue: Update<any, any> | null,
  queue: any,
  next: Hook | null,
|};

export type Effect = {|
  tag: HookFlags,
  create: () => (() => void) | void,
  destroy: (() => void) | void,
  deps: Array<mixed> | null,
  next: Effect,
|};

type StoreInstance<T> = {|
  value: T,
  getSnapshot: () => T,
|};

type StoreConsistencyCheck<T> = {|
  value: T,
  getSnapshot: () => T,
|};

export type FunctionComponentUpdateQueue = {|
  lastEffect: Effect | null,
  stores: Array<StoreConsistencyCheck<any>> | null,
|};

type BasicStateAction<S> = (S => S) | S;

type Dispatch<A> = A => void;

// These are set right before calling the component.
let renderLanes: Lanes = NoLanes;
// The work-in-progress fiber. I've named it differently to distinguish it from
// the work-in-progress hook.
let currentlyRenderingFiber: Fiber = (null: any);

// Hooks are stored as a linked list on the fiber's memoizedState field. The
// current hook list is the list that belongs to the current fiber. The
// work-in-progress hook list is a new list that will be added to the
// work-in-progress fiber.
let currentHook: Hook | null = null;
let workInProgressHook: Hook | null = null;

// Whether an update was scheduled at any point during the render phase. This
// does not get reset if we do another render pass; only when we're completely
// finished evaluating this component. This is an optimization so we know
// whether we need to clear render phase updates after a throw.
let didScheduleRenderPhaseUpdate: boolean = false;
// Where an update was scheduled only during the current render pass. This
// gets reset after each attempt.
// TODO: Maybe there's some way to consolidate this with
// `didScheduleRenderPhaseUpdate`. Or with `numberOfReRenders`.
let didScheduleRenderPhaseUpdateDuringThisPass: boolean = false;

const RE_RENDER_LIMIT = 25;

// In DEV, this is the name of the currently executing primitive hook
let currentHookNameInDev: ?HookType = null;

// In DEV, this list ensures that hooks are called in the same order between renders.
// The list stores the order of hooks used during the initial render (mount).
// Subsequent renders (updates) reference this list.
let hookTypesDev: Array<HookType> | null = null;
let hookTypesUpdateIndexDev: number = -1;

// In DEV, this tracks whether currently rendering component needs to ignore
// the dependencies for Hooks that need them (e.g. useEffect or useMemo).
// When true, such Hooks will always be "remounted". Only used during hot reload.
let ignorePreviousDependencies: boolean = false;

function mountHookTypesDev() {
  if (__DEV__) {
    const hookName = ((currentHookNameInDev: any): HookType);

    if (hookTypesDev === null) {
      hookTypesDev = [hookName];
    } else {
      hookTypesDev.push(hookName);
    }
  }
}

function updateHookTypesDev() {
  if (__DEV__) {
    const hookName = ((currentHookNameInDev: any): HookType);

    if (hookTypesDev !== null) {
      hookTypesUpdateIndexDev++;
      if (hookTypesDev[hookTypesUpdateIndexDev] !== hookName) {
        warnOnHookMismatchInDev(hookName);
      }
    }
  }
}

function checkDepsAreArrayDev(deps: mixed) {
  if (__DEV__) {
    if (deps !== undefined && deps !== null && !isArray(deps)) {
      // Verify deps, but only on mount to avoid extra checks.
      // It's unlikely their type would change as usually you define them inline.
      console.error(
        '%s received a final argument that is not an array (instead, received `%s`). When ' +
          'specified, the final argument must be an array.',
        currentHookNameInDev,
        typeof deps,
      );
    }
  }
}

function warnOnHookMismatchInDev(currentHookName: HookType) {
  if (__DEV__) {
    const componentName = getComponentNameFromFiber(currentlyRenderingFiber);
    if (!didWarnAboutMismatchedHooksForComponent.has(componentName)) {
      didWarnAboutMismatchedHooksForComponent.add(componentName);

      if (hookTypesDev !== null) {
        let table = '';

        const secondColumnStart = 30;

        for (let i = 0; i <= ((hookTypesUpdateIndexDev: any): number); i++) {
          const oldHookName = hookTypesDev[i];
          const newHookName =
            i === ((hookTypesUpdateIndexDev: any): number)
              ? currentHookName
              : oldHookName;

          let row = `${i + 1}. ${oldHookName}`;

          // Extra space so second column lines up
          // lol @ IE not supporting String#repeat
          while (row.length < secondColumnStart) {
            row += ' ';
          }

          row += newHookName + '\n';

          table += row;
        }

        console.error(
          'React has detected a change in the order of Hooks called by %s. ' +
            'This will lead to bugs and errors if not fixed. ' +
            'For more information, read the Rules of Hooks: https://reactjs.org/link/rules-of-hooks\n\n' +
            '   Previous render            Next render\n' +
            '   ------------------------------------------------------\n' +
            '%s' +
            '   ^^^^^^^^^^^^^^^^^^^^^^^^^^^^^^^^^^^^^^^^^^^^^^^^^^^^^^\n',
          componentName,
          table,
        );
      }
    }
  }
}

function throwInvalidHookError() {
  invariant(
    false,
    'Invalid hook call. Hooks can only be called inside of the body of a function component. This could happen for' +
      ' one of the following reasons:\n' +
      '1. You might have mismatching versions of React and the renderer (such as React DOM)\n' +
      '2. You might be breaking the Rules of Hooks\n' +
      '3. You might have more than one copy of React in the same app\n' +
      'See https://reactjs.org/link/invalid-hook-call for tips about how to debug and fix this problem.',
  );
}

function areHookInputsEqual(
  nextDeps: Array<mixed>,
  prevDeps: Array<mixed> | null,
) {
  if (__DEV__) {
    if (ignorePreviousDependencies) {
      // Only true when this component is being hot reloaded.
      return false;
    }
  }

  if (prevDeps === null) {
    if (__DEV__) {
      console.error(
        '%s received a final argument during this render, but not during ' +
          'the previous render. Even though the final argument is optional, ' +
          'its type cannot change between renders.',
        currentHookNameInDev,
      );
    }
    return false;
  }

  if (__DEV__) {
    // Don't bother comparing lengths in prod because these arrays should be
    // passed inline.
    if (nextDeps.length !== prevDeps.length) {
      console.error(
        'The final argument passed to %s changed size between renders. The ' +
          'order and size of this array must remain constant.\n\n' +
          'Previous: %s\n' +
          'Incoming: %s',
        currentHookNameInDev,
        `[${prevDeps.join(', ')}]`,
        `[${nextDeps.join(', ')}]`,
      );
    }
  }
  for (let i = 0; i < prevDeps.length && i < nextDeps.length; i++) {
    if (is(nextDeps[i], prevDeps[i])) {
      continue;
    }
    return false;
  }
  return true;
}

export function renderWithHooks<Props, SecondArg>(
  current: Fiber | null,
  workInProgress: Fiber,
  Component: (p: Props, arg: SecondArg) => any,
  props: Props,
  secondArg: SecondArg,
  nextRenderLanes: Lanes,
): any {
  renderLanes = nextRenderLanes;
  currentlyRenderingFiber = workInProgress;

  if (__DEV__) {
    hookTypesDev =
      current !== null
        ? ((current._debugHookTypes: any): Array<HookType>)
        : null;
    hookTypesUpdateIndexDev = -1;
    // Used for hot reloading:
    ignorePreviousDependencies =
      current !== null && current.type !== workInProgress.type;
  }

  workInProgress.memoizedState = null;
  workInProgress.updateQueue = null;
  workInProgress.lanes = NoLanes;

  // The following should have already been reset
  // currentHook = null;
  // workInProgressHook = null;

  // didScheduleRenderPhaseUpdate = false;

  // TODO Warn if no hooks are used at all during mount, then some are used during update.
  // Currently we will identify the update render as a mount because memoizedState === null.
  // This is tricky because it's valid for certain types of components (e.g. React.lazy)

  // Using memoizedState to differentiate between mount/update only works if at least one stateful hook is used.
  // Non-stateful hooks (e.g. context) don't get added to memoizedState,
  // so memoizedState would be null during updates and mounts.
  if (__DEV__) {
    if (current !== null && current.memoizedState !== null) {
      ReactCurrentDispatcher.current = HooksDispatcherOnUpdateInDEV;
    } else if (hookTypesDev !== null) {
      // This dispatcher handles an edge case where a component is updating,
      // but no stateful hooks have been used.
      // We want to match the production code behavior (which will use HooksDispatcherOnMount),
      // but with the extra DEV validation to ensure hooks ordering hasn't changed.
      // This dispatcher does that.
      ReactCurrentDispatcher.current = HooksDispatcherOnMountWithHookTypesInDEV;
    } else {
      ReactCurrentDispatcher.current = HooksDispatcherOnMountInDEV;
    }
  } else {
    ReactCurrentDispatcher.current =
      current === null || current.memoizedState === null
        ? HooksDispatcherOnMount
        : HooksDispatcherOnUpdate;
  }

  let children = Component(props, secondArg);

  // Check if there was a render phase update
  if (didScheduleRenderPhaseUpdateDuringThisPass) {
    // Keep rendering in a loop for as long as render phase updates continue to
    // be scheduled. Use a counter to prevent infinite loops.
    let numberOfReRenders: number = 0;
    do {
      didScheduleRenderPhaseUpdateDuringThisPass = false;
      invariant(
        numberOfReRenders < RE_RENDER_LIMIT,
        'Too many re-renders. React limits the number of renders to prevent ' +
          'an infinite loop.',
      );

      numberOfReRenders += 1;
      if (__DEV__) {
        // Even when hot reloading, allow dependencies to stabilize
        // after first render to prevent infinite render phase updates.
        ignorePreviousDependencies = false;
      }

      // Start over from the beginning of the list
      currentHook = null;
      workInProgressHook = null;

      workInProgress.updateQueue = null;

      if (__DEV__) {
        // Also validate hook order for cascading updates.
        hookTypesUpdateIndexDev = -1;
      }

      ReactCurrentDispatcher.current = __DEV__
        ? HooksDispatcherOnRerenderInDEV
        : HooksDispatcherOnRerender;

      children = Component(props, secondArg);
    } while (didScheduleRenderPhaseUpdateDuringThisPass);
  }

  // We can assume the previous dispatcher is always this one, since we set it
  // at the beginning of the render phase and there's no re-entrance.
  ReactCurrentDispatcher.current = ContextOnlyDispatcher;

  if (__DEV__) {
    workInProgress._debugHookTypes = hookTypesDev;
  }

  // This check uses currentHook so that it works the same in DEV and prod bundles.
  // hookTypesDev could catch more cases (e.g. context) but only in DEV bundles.
  const didRenderTooFewHooks =
    currentHook !== null && currentHook.next !== null;

  renderLanes = NoLanes;
  currentlyRenderingFiber = (null: any);

  currentHook = null;
  workInProgressHook = null;

  if (__DEV__) {
    currentHookNameInDev = null;
    hookTypesDev = null;
    hookTypesUpdateIndexDev = -1;

    // Confirm that a static flag was not added or removed since the last
    // render. If this fires, it suggests that we incorrectly reset the static
    // flags in some other part of the codebase. This has happened before, for
    // example, in the SuspenseList implementation.
    if (
      current !== null &&
      (current.flags & StaticMaskEffect) !==
        (workInProgress.flags & StaticMaskEffect) &&
      // Disable this warning in legacy mode, because legacy Suspense is weird
      // and creates false positives. To make this work in legacy mode, we'd
      // need to mark fibers that commit in an incomplete state, somehow. For
      // now I'll disable the warning that most of the bugs that would trigger
      // it are either exclusive to concurrent mode or exist in both.
      (current.mode & ConcurrentMode) !== NoMode
    ) {
      console.error(
        'Internal React error: Expected static flag was missing. Please ' +
          'notify the React team.',
      );
    }
  }

  didScheduleRenderPhaseUpdate = false;

  invariant(
    !didRenderTooFewHooks,
    'Rendered fewer hooks than expected. This may be caused by an accidental ' +
      'early return statement.',
  );

  if (enableLazyContextPropagation) {
    if (current !== null) {
      if (!checkIfWorkInProgressReceivedUpdate()) {
        // If there were no changes to props or state, we need to check if there
        // was a context change. We didn't already do this because there's no
        // 1:1 correspondence between dependencies and hooks. Although, because
        // there almost always is in the common case (`readContext` is an
        // internal API), we could compare in there. OTOH, we only hit this case
        // if everything else bails out, so on the whole it might be better to
        // keep the comparison out of the common path.
        const currentDependencies = current.dependencies;
        if (
          currentDependencies !== null &&
          checkIfContextChanged(currentDependencies)
        ) {
          markWorkInProgressReceivedUpdate();
        }
      }
    }
  }

  return children;
}

export function bailoutHooks(
  current: Fiber,
  workInProgress: Fiber,
  lanes: Lanes,
) {
  workInProgress.updateQueue = current.updateQueue;
  // TODO: Don't need to reset the flags here, because they're reset in the
  // complete phase (bubbleProperties).
  if (
    __DEV__ &&
    enableStrictEffects &&
    (workInProgress.mode & StrictEffectsMode) !== NoMode
  ) {
    workInProgress.flags &= ~(
      MountPassiveDevEffect |
      MountLayoutDevEffect |
      PassiveEffect |
      UpdateEffect
    );
  } else {
    workInProgress.flags &= ~(PassiveEffect | UpdateEffect);
  }
  current.lanes = removeLanes(current.lanes, lanes);
}

export function resetHooksAfterThrow(): void {
  // We can assume the previous dispatcher is always this one, since we set it
  // at the beginning of the render phase and there's no re-entrance.
  ReactCurrentDispatcher.current = ContextOnlyDispatcher;

  if (didScheduleRenderPhaseUpdate) {
    // There were render phase updates. These are only valid for this render
    // phase, which we are now aborting. Remove the updates from the queues so
    // they do not persist to the next render. Do not remove updates from hooks
    // that weren't processed.
    //
    // Only reset the updates from the queue if it has a clone. If it does
    // not have a clone, that means it wasn't processed, and the updates were
    // scheduled before we entered the render phase.
    let hook: Hook | null = currentlyRenderingFiber.memoizedState;
    while (hook !== null) {
      const queue = hook.queue;
      if (queue !== null) {
        queue.pending = null;
      }
      hook = hook.next;
    }
    didScheduleRenderPhaseUpdate = false;
  }

  renderLanes = NoLanes;
  currentlyRenderingFiber = (null: any);

  currentHook = null;
  workInProgressHook = null;

  if (__DEV__) {
    hookTypesDev = null;
    hookTypesUpdateIndexDev = -1;

    currentHookNameInDev = null;

    isUpdatingOpaqueValueInRenderPhase = false;
  }

  didScheduleRenderPhaseUpdateDuringThisPass = false;
}

function mountWorkInProgressHook(): Hook {
  const hook: Hook = {
    memoizedState: null,

    baseState: null,
    baseQueue: null,
    queue: null,

    next: null,
  };

  if (workInProgressHook === null) {
    // This is the first hook in the list
    currentlyRenderingFiber.memoizedState = workInProgressHook = hook;
  } else {
    // Append to the end of the list
    workInProgressHook = workInProgressHook.next = hook;
  }
  return workInProgressHook;
}

function updateWorkInProgressHook(): Hook {
  // This function is used both for updates and for re-renders triggered by a
  // render phase update. It assumes there is either a current hook we can
  // clone, or a work-in-progress hook from a previous render pass that we can
  // use as a base. When we reach the end of the base list, we must switch to
  // the dispatcher used for mounts.
  let nextCurrentHook: null | Hook;
  if (currentHook === null) {
    const current = currentlyRenderingFiber.alternate;
    if (current !== null) {
      nextCurrentHook = current.memoizedState;
    } else {
      nextCurrentHook = null;
    }
  } else {
    nextCurrentHook = currentHook.next;
  }

  let nextWorkInProgressHook: null | Hook;
  if (workInProgressHook === null) {
    nextWorkInProgressHook = currentlyRenderingFiber.memoizedState;
  } else {
    nextWorkInProgressHook = workInProgressHook.next;
  }

  if (nextWorkInProgressHook !== null) {
    // There's already a work-in-progress. Reuse it.
    workInProgressHook = nextWorkInProgressHook;
    nextWorkInProgressHook = workInProgressHook.next;

    currentHook = nextCurrentHook;
  } else {
    // Clone from the current hook.

    invariant(
      nextCurrentHook !== null,
      'Rendered more hooks than during the previous render.',
    );
    currentHook = nextCurrentHook;

    const newHook: Hook = {
      memoizedState: currentHook.memoizedState,

      baseState: currentHook.baseState,
      baseQueue: currentHook.baseQueue,
      queue: currentHook.queue,

      next: null,
    };

    if (workInProgressHook === null) {
      // This is the first hook in the list.
      currentlyRenderingFiber.memoizedState = workInProgressHook = newHook;
    } else {
      // Append to the end of the list.
      workInProgressHook = workInProgressHook.next = newHook;
    }
  }
  return workInProgressHook;
}

function createFunctionComponentUpdateQueue(): FunctionComponentUpdateQueue {
  return {
    lastEffect: null,
    stores: null,
  };
}

function basicStateReducer<S>(state: S, action: BasicStateAction<S>): S {
  // $FlowFixMe: Flow doesn't like mixed types
  return typeof action === 'function' ? action(state) : action;
}

function mountReducer<S, I, A>(
  reducer: (S, A) => S,
  initialArg: I,
  init?: I => S,
): [S, Dispatch<A>] {
  const hook = mountWorkInProgressHook();
  let initialState;
  if (init !== undefined) {
    initialState = init(initialArg);
  } else {
    initialState = ((initialArg: any): S);
  }
  hook.memoizedState = hook.baseState = initialState;
  const queue: UpdateQueue<S, A> = {
    pending: null,
    interleaved: null,
    lanes: NoLanes,
    dispatch: null,
    lastRenderedReducer: reducer,
    lastRenderedState: (initialState: any),
  };
  hook.queue = queue;
  const dispatch: Dispatch<A> = (queue.dispatch = (dispatchAction.bind(
    null,
    currentlyRenderingFiber,
    queue,
  ): any));
  return [hook.memoizedState, dispatch];
}

function updateReducer<S, I, A>(
  reducer: (S, A) => S,
  initialArg: I,
  init?: I => S,
): [S, Dispatch<A>] {
  const hook = updateWorkInProgressHook();
  const queue = hook.queue;
  invariant(
    queue !== null,
    'Should have a queue. This is likely a bug in React. Please file an issue.',
  );

  queue.lastRenderedReducer = reducer;

  const current: Hook = (currentHook: any);

  // The last rebase update that is NOT part of the base state.
  let baseQueue = current.baseQueue;

  // The last pending update that hasn't been processed yet.
  const pendingQueue = queue.pending;
  if (pendingQueue !== null) {
    // We have new updates that haven't been processed yet.
    // We'll add them to the base queue.
    if (baseQueue !== null) {
      // Merge the pending queue and the base queue.
      const baseFirst = baseQueue.next;
      const pendingFirst = pendingQueue.next;
      baseQueue.next = pendingFirst;
      pendingQueue.next = baseFirst;
    }
    if (__DEV__) {
      if (current.baseQueue !== baseQueue) {
        // Internal invariant that should never happen, but feasibly could in
        // the future if we implement resuming, or some form of that.
        console.error(
          'Internal error: Expected work-in-progress queue to be a clone. ' +
            'This is a bug in React.',
        );
      }
    }
    current.baseQueue = baseQueue = pendingQueue;
    queue.pending = null;
  }

  if (baseQueue !== null) {
    // We have a queue to process.
    const first = baseQueue.next;
    let newState = current.baseState;

    let newBaseState = null;
    let newBaseQueueFirst = null;
    let newBaseQueueLast = null;
    let update = first;
    do {
      const updateLane = update.lane;
      if (!isSubsetOfLanes(renderLanes, updateLane)) {
        // Priority is insufficient. Skip this update. If this is the first
        // skipped update, the previous update/state is the new base
        // update/state.
        const clone: Update<S, A> = {
          lane: updateLane,
          action: update.action,
          eagerReducer: update.eagerReducer,
          eagerState: update.eagerState,
          next: (null: any),
        };
        if (newBaseQueueLast === null) {
          newBaseQueueFirst = newBaseQueueLast = clone;
          newBaseState = newState;
        } else {
          newBaseQueueLast = newBaseQueueLast.next = clone;
        }
        // Update the remaining priority in the queue.
        // TODO: Don't need to accumulate this. Instead, we can remove
        // renderLanes from the original lanes.
        currentlyRenderingFiber.lanes = mergeLanes(
          currentlyRenderingFiber.lanes,
          updateLane,
        );
        markSkippedUpdateLanes(updateLane);
      } else {
        // This update does have sufficient priority.

        if (newBaseQueueLast !== null) {
          const clone: Update<S, A> = {
            // This update is going to be committed so we never want uncommit
            // it. Using NoLane works because 0 is a subset of all bitmasks, so
            // this will never be skipped by the check above.
            lane: NoLane,
            action: update.action,
            eagerReducer: update.eagerReducer,
            eagerState: update.eagerState,
            next: (null: any),
          };
          newBaseQueueLast = newBaseQueueLast.next = clone;
        }

        // Process this update.
        if (update.eagerReducer === reducer) {
          // If this update was processed eagerly, and its reducer matches the
          // current reducer, we can use the eagerly computed state.
          newState = ((update.eagerState: any): S);
        } else {
          const action = update.action;
          newState = reducer(newState, action);
        }
      }
      update = update.next;
    } while (update !== null && update !== first);

    if (newBaseQueueLast === null) {
      newBaseState = newState;
    } else {
      newBaseQueueLast.next = (newBaseQueueFirst: any);
    }

    // Mark that the fiber performed work, but only if the new state is
    // different from the current state.
    if (!is(newState, hook.memoizedState)) {
      markWorkInProgressReceivedUpdate();
    }

    hook.memoizedState = newState;
    hook.baseState = newBaseState;
    hook.baseQueue = newBaseQueueLast;

    queue.lastRenderedState = newState;
  }

  // Interleaved updates are stored on a separate queue. We aren't going to
  // process them during this render, but we do need to track which lanes
  // are remaining.
  const lastInterleaved = queue.interleaved;
  if (lastInterleaved !== null) {
    let interleaved = lastInterleaved;
    do {
      const interleavedLane = interleaved.lane;
      currentlyRenderingFiber.lanes = mergeLanes(
        currentlyRenderingFiber.lanes,
        interleavedLane,
      );
      markSkippedUpdateLanes(interleavedLane);
      interleaved = ((interleaved: any).next: Update<S, A>);
    } while (interleaved !== lastInterleaved);
  } else if (baseQueue === null) {
    // `queue.lanes` is used for entangling transitions. We can set it back to
    // zero once the queue is empty.
    queue.lanes = NoLanes;
  }

  const dispatch: Dispatch<A> = (queue.dispatch: any);
  return [hook.memoizedState, dispatch];
}

function rerenderReducer<S, I, A>(
  reducer: (S, A) => S,
  initialArg: I,
  init?: I => S,
): [S, Dispatch<A>] {
  const hook = updateWorkInProgressHook();
  const queue = hook.queue;
  invariant(
    queue !== null,
    'Should have a queue. This is likely a bug in React. Please file an issue.',
  );

  queue.lastRenderedReducer = reducer;

  // This is a re-render. Apply the new render phase updates to the previous
  // work-in-progress hook.
  const dispatch: Dispatch<A> = (queue.dispatch: any);
  const lastRenderPhaseUpdate = queue.pending;
  let newState = hook.memoizedState;
  if (lastRenderPhaseUpdate !== null) {
    // The queue doesn't persist past this render pass.
    queue.pending = null;

    const firstRenderPhaseUpdate = lastRenderPhaseUpdate.next;
    let update = firstRenderPhaseUpdate;
    do {
      // Process this render phase update. We don't have to check the
      // priority because it will always be the same as the current
      // render's.
      const action = update.action;
      newState = reducer(newState, action);
      update = update.next;
    } while (update !== firstRenderPhaseUpdate);

    // Mark that the fiber performed work, but only if the new state is
    // different from the current state.
    if (!is(newState, hook.memoizedState)) {
      markWorkInProgressReceivedUpdate();
    }

    hook.memoizedState = newState;
    // Don't persist the state accumulated from the render phase updates to
    // the base state unless the queue is empty.
    // TODO: Not sure if this is the desired semantics, but it's what we
    // do for gDSFP. I can't remember why.
    if (hook.baseQueue === null) {
      hook.baseState = newState;
    }

    queue.lastRenderedState = newState;
  }
  return [newState, dispatch];
}

function mountSyncExternalStore<T>(
  subscribe: (() => void) => () => void,
  getSnapshot: () => T,
  getServerSnapshot?: () => T,
): T {
  const fiber = currentlyRenderingFiber;
  const hook = mountWorkInProgressHook();

  let nextSnapshot;
  const isHydrating = getIsHydrating();
  if (isHydrating) {
    if (getServerSnapshot === undefined) {
      invariant(
        false,
        'Missing getServerSnapshot, which is required for ' +
          'server-rendered content. Will revert to client rendering.',
      );
    }
    nextSnapshot = getServerSnapshot();
    if (__DEV__) {
      if (!didWarnUncachedGetSnapshot) {
        if (nextSnapshot !== getServerSnapshot()) {
          console.error(
            'The result of getServerSnapshot should be cached to avoid an infinite loop',
          );
          didWarnUncachedGetSnapshot = true;
        }
      }
    }
  } else {
<<<<<<< HEAD
    // This handles the special case of a mutable source being shared between renderers.
    // In that case, if the source is mutated between the first and second renderer,
    // The second renderer don't know that it needs to reset the WIP version during unwind,
    // (because the hook only marks sources as dirty if it's written to their WIP version).
    // That would cause this tear check to throw again and eventually be visible to the user.
    // We can avoid this infinite loop by explicitly marking the source as dirty.
    //
    // This can lead to tearing in the first renderer when it resumes,
    // but there's nothing we can do about that (short of throwing here and refusing to continue the render).
    markSourceAsDirty(source);

    // Intentionally throw an error to force React to retry synchronously. During
    // the synchronous retry, it will block interleaved mutations, so we should
    // get a consistent read. Therefore, the following error should never be
    // visible to the user.
    //
    // If it were to become visible to the user, it suggests one of two things:
    // a bug in React, or (more likely), a mutation during the render phase that
    // caused the second re-render attempt to be different from the first.
    //
    // We know it's the second case if the logs are currently disabled. So in
    // dev, we can present a more accurate error message.
=======
    nextSnapshot = getSnapshot();
>>>>>>> cb6c619c
    if (__DEV__) {
      if (!didWarnUncachedGetSnapshot) {
        if (nextSnapshot !== getSnapshot()) {
          console.error(
            'The result of getSnapshot should be cached to avoid an infinite loop',
          );
          didWarnUncachedGetSnapshot = true;
        }
      }
    }
    // Unless we're rendering a blocking lane, schedule a consistency check.
    // Right before committing, we will walk the tree and check if any of the
    // stores were mutated.
    //
    // We won't do this if we're hydrating server-rendered content, because if
    // the content is stale, it's already visible anyway. Instead we'll patch
    // it up in a passive effect.
    const root: FiberRoot | null = getWorkInProgressRoot();
    invariant(
      root !== null,
      'Expected a work-in-progress root. This is a bug in React. Please file an issue.',
    );
    if (!includesBlockingLane(root, renderLanes)) {
      pushStoreConsistencyCheck(fiber, getSnapshot, nextSnapshot);
    }
  }

  // Read the current snapshot from the store on every render. This breaks the
  // normal rules of React, and only works because store updates are
  // always synchronous.
  hook.memoizedState = nextSnapshot;
  const inst: StoreInstance<T> = {
    value: nextSnapshot,
    getSnapshot,
  };
  hook.queue = inst;

  // Schedule an effect to subscribe to the store.
  mountEffect(subscribeToStore.bind(null, fiber, inst, subscribe), [subscribe]);

  // Schedule an effect to update the mutable instance fields. We will update
  // this whenever subscribe, getSnapshot, or value changes. Because there's no
  // clean-up function, and we track the deps correctly, we can call pushEffect
  // directly, without storing any additional state. For the same reason, we
  // don't need to set a static flag, either.
  // TODO: We can move this to the passive phase once we add a pre-commit
  // consistency check. See the next comment.
  fiber.flags |= PassiveEffect;
  pushEffect(
    HookHasEffect | HookPassive,
    updateStoreInstance.bind(null, fiber, inst, nextSnapshot, getSnapshot),
    undefined,
    null,
  );

  return nextSnapshot;
}

function updateSyncExternalStore<T>(
  subscribe: (() => void) => () => void,
  getSnapshot: () => T,
  getServerSnapshot?: () => T,
): T {
  const fiber = currentlyRenderingFiber;
  const hook = updateWorkInProgressHook();
  // Read the current snapshot from the store on every render. This breaks the
  // normal rules of React, and only works because store updates are
  // always synchronous.
  const nextSnapshot = getSnapshot();
  if (__DEV__) {
    if (!didWarnUncachedGetSnapshot) {
      if (nextSnapshot !== getSnapshot()) {
        console.error(
          'The result of getSnapshot should be cached to avoid an infinite loop',
        );
        didWarnUncachedGetSnapshot = true;
      }
    }
  }
  const prevSnapshot = hook.memoizedState;
  const snapshotChanged = !is(prevSnapshot, nextSnapshot);
  if (snapshotChanged) {
    hook.memoizedState = nextSnapshot;
    markWorkInProgressReceivedUpdate();
  }
  const inst = hook.queue;

  updateEffect(subscribeToStore.bind(null, fiber, inst, subscribe), [
    subscribe,
  ]);

  // Whenever getSnapshot or subscribe changes, we need to check in the
  // commit phase if there was an interleaved mutation. In concurrent mode
  // this can happen all the time, but even in synchronous mode, an earlier
  // effect may have mutated the store.
  if (
    inst.getSnapshot !== getSnapshot ||
    snapshotChanged ||
    // Check if the susbcribe function changed. We can save some memory by
    // checking whether we scheduled a subscription effect above.
    (workInProgressHook !== null &&
      workInProgressHook.memoizedState.tag & HookHasEffect)
  ) {
    fiber.flags |= PassiveEffect;
    pushEffect(
      HookHasEffect | HookPassive,
      updateStoreInstance.bind(null, fiber, inst, nextSnapshot, getSnapshot),
      undefined,
      null,
    );

    // Unless we're rendering a blocking lane, schedule a consistency check.
    // Right before committing, we will walk the tree and check if any of the
    // stores were mutated.
    const root: FiberRoot | null = getWorkInProgressRoot();
    invariant(
      root !== null,
      'Expected a work-in-progress root. This is a bug in React. Please file an issue.',
    );
    if (!includesBlockingLane(root, renderLanes)) {
      pushStoreConsistencyCheck(fiber, getSnapshot, nextSnapshot);
    }
  }

  return nextSnapshot;
}

function pushStoreConsistencyCheck<T>(
  fiber: Fiber,
  getSnapshot: () => T,
  renderedSnapshot: T,
) {
  fiber.flags |= StoreConsistency;
  const check: StoreConsistencyCheck<T> = {
    getSnapshot,
    value: renderedSnapshot,
  };
  let componentUpdateQueue: null | FunctionComponentUpdateQueue = (currentlyRenderingFiber.updateQueue: any);
  if (componentUpdateQueue === null) {
    componentUpdateQueue = createFunctionComponentUpdateQueue();
    currentlyRenderingFiber.updateQueue = (componentUpdateQueue: any);
    componentUpdateQueue.stores = [check];
  } else {
    const stores = componentUpdateQueue.stores;
    if (stores === null) {
      componentUpdateQueue.stores = [check];
    } else {
      stores.push(check);
    }
  }
}

function updateStoreInstance<T>(
  fiber: Fiber,
  inst: StoreInstance<T>,
  nextSnapshot: T,
  getSnapshot: () => T,
) {
  // These are updated in the passive phase
  inst.value = nextSnapshot;
  inst.getSnapshot = getSnapshot;

  // Something may have been mutated in between render and commit. This could
  // have been in an event that fired before the passive effects, or it could
  // have been in a layout effect. In that case, we would have used the old
  // snapsho and getSnapshot values to bail out. We need to check one more time.
  if (checkIfSnapshotChanged(inst)) {
    // Force a re-render.
    forceStoreRerender(fiber);
  }
}

function subscribeToStore(fiber, inst, subscribe) {
  const handleStoreChange = () => {
    // The store changed. Check if the snapshot changed since the last time we
    // read from the store.
    if (checkIfSnapshotChanged(inst)) {
      // Force a re-render.
      forceStoreRerender(fiber);
    }
  };
  // Subscribe to the store and return a clean-up function.
  return subscribe(handleStoreChange);
}

function checkIfSnapshotChanged(inst) {
  const latestGetSnapshot = inst.getSnapshot;
  const prevValue = inst.value;
  try {
    const nextValue = latestGetSnapshot();
    return !is(prevValue, nextValue);
  } catch (error) {
    return true;
  }
}

function forceStoreRerender(fiber) {
  scheduleUpdateOnFiber(fiber, SyncLane, NoTimestamp);
}

function mountState<S>(
  initialState: (() => S) | S,
): [S, Dispatch<BasicStateAction<S>>] {
  const hook = mountWorkInProgressHook();
  if (typeof initialState === 'function') {
    // $FlowFixMe: Flow doesn't like mixed types
    initialState = initialState();
  }
  hook.memoizedState = hook.baseState = initialState;
  const queue: UpdateQueue<S, BasicStateAction<S>> = {
    pending: null,
    interleaved: null,
    lanes: NoLanes,
    dispatch: null,
    lastRenderedReducer: basicStateReducer,
    lastRenderedState: (initialState: any),
  };
  hook.queue = queue;
  const dispatch: Dispatch<
    BasicStateAction<S>,
  > = (queue.dispatch = (dispatchAction.bind(
    null,
    currentlyRenderingFiber,
    queue,
  ): any));
  return [hook.memoizedState, dispatch];
}

function updateState<S>(
  initialState: (() => S) | S,
): [S, Dispatch<BasicStateAction<S>>] {
  return updateReducer(basicStateReducer, (initialState: any));
}

function rerenderState<S>(
  initialState: (() => S) | S,
): [S, Dispatch<BasicStateAction<S>>] {
  return rerenderReducer(basicStateReducer, (initialState: any));
}

function pushEffect(tag, create, destroy, deps) {
  const effect: Effect = {
    tag,
    create,
    destroy,
    deps,
    // Circular
    next: (null: any),
  };
  let componentUpdateQueue: null | FunctionComponentUpdateQueue = (currentlyRenderingFiber.updateQueue: any);
  if (componentUpdateQueue === null) {
    componentUpdateQueue = createFunctionComponentUpdateQueue();
    currentlyRenderingFiber.updateQueue = (componentUpdateQueue: any);
    componentUpdateQueue.lastEffect = effect.next = effect;
  } else {
    const lastEffect = componentUpdateQueue.lastEffect;
    if (lastEffect === null) {
      componentUpdateQueue.lastEffect = effect.next = effect;
    } else {
      const firstEffect = lastEffect.next;
      lastEffect.next = effect;
      effect.next = firstEffect;
      componentUpdateQueue.lastEffect = effect;
    }
  }
  return effect;
}

let stackContainsErrorMessage: boolean | null = null;

function getCallerStackFrame(): string {
  const stackFrames = new Error('Error message').stack.split('\n');

  // Some browsers (e.g. Chrome) include the error message in the stack
  // but others (e.g. Firefox) do not.
  if (stackContainsErrorMessage === null) {
    stackContainsErrorMessage = stackFrames[0].includes('Error message');
  }

  return stackContainsErrorMessage
    ? stackFrames.slice(3, 4).join('\n')
    : stackFrames.slice(2, 3).join('\n');
}

function mountRef<T>(initialValue: T): {|current: T|} {
  const hook = mountWorkInProgressHook();
  if (enableUseRefAccessWarning) {
    if (__DEV__) {
      // Support lazy initialization pattern shown in docs.
      // We need to store the caller stack frame so that we don't warn on subsequent renders.
      let hasBeenInitialized = initialValue != null;
      let lazyInitGetterStack = null;
      let didCheckForLazyInit = false;

      // Only warn once per component+hook.
      let didWarnAboutRead = false;
      let didWarnAboutWrite = false;

      let current = initialValue;
      const ref = {
        get current() {
          if (!hasBeenInitialized) {
            didCheckForLazyInit = true;
            lazyInitGetterStack = getCallerStackFrame();
          } else if (currentlyRenderingFiber !== null && !didWarnAboutRead) {
            if (
              lazyInitGetterStack === null ||
              lazyInitGetterStack !== getCallerStackFrame()
            ) {
              didWarnAboutRead = true;
              console.warn(
                '%s: Unsafe read of a mutable value during render.\n\n' +
                  'Reading from a ref during render is only safe if:\n' +
                  '1. The ref value has not been updated, or\n' +
                  '2. The ref holds a lazily-initialized value that is only set once.\n',
                getComponentNameFromFiber(currentlyRenderingFiber) || 'Unknown',
              );
            }
          }
          return current;
        },
        set current(value) {
          if (currentlyRenderingFiber !== null && !didWarnAboutWrite) {
            if (
              hasBeenInitialized ||
              (!hasBeenInitialized && !didCheckForLazyInit)
            ) {
              didWarnAboutWrite = true;
              console.warn(
                '%s: Unsafe write of a mutable value during render.\n\n' +
                  'Writing to a ref during render is only safe if the ref holds ' +
                  'a lazily-initialized value that is only set once.\n',
                getComponentNameFromFiber(currentlyRenderingFiber) || 'Unknown',
              );
            }
          }

          hasBeenInitialized = true;
          current = value;
        },
      };
      Object.seal(ref);
      hook.memoizedState = ref;
      return ref;
    } else {
      const ref = {current: initialValue};
      hook.memoizedState = ref;
      return ref;
    }
  } else {
    const ref = {current: initialValue};
    hook.memoizedState = ref;
    return ref;
  }
}

function updateRef<T>(initialValue: T): {|current: T|} {
  const hook = updateWorkInProgressHook();
  return hook.memoizedState;
}

function mountEffectImpl(fiberFlags, hookFlags, create, deps): void {
  const hook = mountWorkInProgressHook();
  const nextDeps = deps === undefined ? null : deps;
  currentlyRenderingFiber.flags |= fiberFlags;
  hook.memoizedState = pushEffect(
    HookHasEffect | hookFlags,
    create,
    undefined,
    nextDeps,
  );
}

function updateEffectImpl(fiberFlags, hookFlags, create, deps): void {
  const hook = updateWorkInProgressHook();
  const nextDeps = deps === undefined ? null : deps;
  let destroy = undefined;

  if (currentHook !== null) {
    const prevEffect = currentHook.memoizedState;
    destroy = prevEffect.destroy;
    if (nextDeps !== null) {
      const prevDeps = prevEffect.deps;
      if (areHookInputsEqual(nextDeps, prevDeps)) {
        hook.memoizedState = pushEffect(hookFlags, create, destroy, nextDeps);
        return;
      }
    }
  }

  currentlyRenderingFiber.flags |= fiberFlags;

  hook.memoizedState = pushEffect(
    HookHasEffect | hookFlags,
    create,
    destroy,
    nextDeps,
  );
}

function mountEffect(
  create: () => (() => void) | void,
  deps: Array<mixed> | void | null,
): void {
  if (__DEV__) {
    // $FlowExpectedError - jest isn't a global, and isn't recognized outside of tests
    if ('undefined' !== typeof jest) {
      warnIfNotCurrentlyActingEffectsInDEV(currentlyRenderingFiber);
    }
  }
  if (
    __DEV__ &&
    enableStrictEffects &&
    (currentlyRenderingFiber.mode & StrictEffectsMode) !== NoMode
  ) {
    return mountEffectImpl(
      MountPassiveDevEffect | PassiveEffect | PassiveStaticEffect,
      HookPassive,
      create,
      deps,
    );
  } else {
    return mountEffectImpl(
      PassiveEffect | PassiveStaticEffect,
      HookPassive,
      create,
      deps,
    );
  }
}

function updateEffect(
  create: () => (() => void) | void,
  deps: Array<mixed> | void | null,
): void {
  if (__DEV__) {
    // $FlowExpectedError - jest isn't a global, and isn't recognized outside of tests
    if ('undefined' !== typeof jest) {
      warnIfNotCurrentlyActingEffectsInDEV(currentlyRenderingFiber);
    }
  }
  return updateEffectImpl(PassiveEffect, HookPassive, create, deps);
}

function mountInsertionEffect(
  create: () => (() => void) | void,
  deps: Array<mixed> | void | null,
): void {
  return mountEffectImpl(UpdateEffect, HookInsertion, create, deps);
}

function updateInsertionEffect(
  create: () => (() => void) | void,
  deps: Array<mixed> | void | null,
): void {
  return updateEffectImpl(UpdateEffect, HookInsertion, create, deps);
}

function mountLayoutEffect(
  create: () => (() => void) | void,
  deps: Array<mixed> | void | null,
): void {
  let fiberFlags: Flags = UpdateEffect;
  if (enableSuspenseLayoutEffectSemantics) {
    fiberFlags |= LayoutStaticEffect;
  }
  if (
    __DEV__ &&
    enableStrictEffects &&
    (currentlyRenderingFiber.mode & StrictEffectsMode) !== NoMode
  ) {
    fiberFlags |= MountLayoutDevEffect;
  }
  return mountEffectImpl(fiberFlags, HookLayout, create, deps);
}

function updateLayoutEffect(
  create: () => (() => void) | void,
  deps: Array<mixed> | void | null,
): void {
  return updateEffectImpl(UpdateEffect, HookLayout, create, deps);
}

function imperativeHandleEffect<T>(
  create: () => T,
  ref: {|current: T | null|} | ((inst: T | null) => mixed) | null | void,
) {
  if (typeof ref === 'function') {
    const refCallback = ref;
    const inst = create();
    refCallback(inst);
    return () => {
      refCallback(null);
    };
  } else if (ref !== null && ref !== undefined) {
    const refObject = ref;
    if (__DEV__) {
      if (!refObject.hasOwnProperty('current')) {
        console.error(
          'Expected useImperativeHandle() first argument to either be a ' +
            'ref callback or React.createRef() object. Instead received: %s.',
          'an object with keys {' + Object.keys(refObject).join(', ') + '}',
        );
      }
    }
    const inst = create();
    refObject.current = inst;
    return () => {
      refObject.current = null;
    };
  }
}

function mountImperativeHandle<T>(
  ref: {|current: T | null|} | ((inst: T | null) => mixed) | null | void,
  create: () => T,
  deps: Array<mixed> | void | null,
): void {
  if (__DEV__) {
    if (typeof create !== 'function') {
      console.error(
        'Expected useImperativeHandle() second argument to be a function ' +
          'that creates a handle. Instead received: %s.',
        create !== null ? typeof create : 'null',
      );
    }
  }

  // TODO: If deps are provided, should we skip comparing the ref itself?
  const effectDeps =
    deps !== null && deps !== undefined ? deps.concat([ref]) : null;

  let fiberFlags: Flags = UpdateEffect;
  if (enableSuspenseLayoutEffectSemantics) {
    fiberFlags |= LayoutStaticEffect;
  }
  if (
    __DEV__ &&
    enableStrictEffects &&
    (currentlyRenderingFiber.mode & StrictEffectsMode) !== NoMode
  ) {
    fiberFlags |= MountLayoutDevEffect;
  }
  return mountEffectImpl(
    fiberFlags,
    HookLayout,
    imperativeHandleEffect.bind(null, create, ref),
    effectDeps,
  );
}

function updateImperativeHandle<T>(
  ref: {|current: T | null|} | ((inst: T | null) => mixed) | null | void,
  create: () => T,
  deps: Array<mixed> | void | null,
): void {
  if (__DEV__) {
    if (typeof create !== 'function') {
      console.error(
        'Expected useImperativeHandle() second argument to be a function ' +
          'that creates a handle. Instead received: %s.',
        create !== null ? typeof create : 'null',
      );
    }
  }

  // TODO: If deps are provided, should we skip comparing the ref itself?
  const effectDeps =
    deps !== null && deps !== undefined ? deps.concat([ref]) : null;

  return updateEffectImpl(
    UpdateEffect,
    HookLayout,
    imperativeHandleEffect.bind(null, create, ref),
    effectDeps,
  );
}

function mountDebugValue<T>(value: T, formatterFn: ?(value: T) => mixed): void {
  // This hook is normally a no-op.
  // The react-debug-hooks package injects its own implementation
  // so that e.g. DevTools can display custom hook values.
}

const updateDebugValue = mountDebugValue;

function mountCallback<T>(callback: T, deps: Array<mixed> | void | null): T {
  const hook = mountWorkInProgressHook();
  const nextDeps = deps === undefined ? null : deps;
  hook.memoizedState = [callback, nextDeps];
  return callback;
}

function updateCallback<T>(callback: T, deps: Array<mixed> | void | null): T {
  const hook = updateWorkInProgressHook();
  const nextDeps = deps === undefined ? null : deps;
  const prevState = hook.memoizedState;
  if (prevState !== null) {
    if (nextDeps !== null) {
      const prevDeps: Array<mixed> | null = prevState[1];
      if (areHookInputsEqual(nextDeps, prevDeps)) {
        return prevState[0];
      }
    }
  }
  hook.memoizedState = [callback, nextDeps];
  return callback;
}

function mountMemo<T>(
  nextCreate: () => T,
  deps: Array<mixed> | void | null,
): T {
  const hook = mountWorkInProgressHook();
  const nextDeps = deps === undefined ? null : deps;
  const nextValue = nextCreate();
  hook.memoizedState = [nextValue, nextDeps];
  return nextValue;
}

function updateMemo<T>(
  nextCreate: () => T,
  deps: Array<mixed> | void | null,
): T {
  const hook = updateWorkInProgressHook();
  const nextDeps = deps === undefined ? null : deps;
  const prevState = hook.memoizedState;
  if (prevState !== null) {
    // Assume these are defined. If they're not, areHookInputsEqual will warn.
    if (nextDeps !== null) {
      const prevDeps: Array<mixed> | null = prevState[1];
      if (areHookInputsEqual(nextDeps, prevDeps)) {
        return prevState[0];
      }
    }
  }
  const nextValue = nextCreate();
  hook.memoizedState = [nextValue, nextDeps];
  return nextValue;
}

function mountDeferredValue<T>(value: T): T {
  const [prevValue, setValue] = mountState(value);
  mountEffect(() => {
    const prevTransition = ReactCurrentBatchConfig.transition;
    ReactCurrentBatchConfig.transition = 1;
    try {
      setValue(value);
    } finally {
      ReactCurrentBatchConfig.transition = prevTransition;
    }
  }, [value]);
  return prevValue;
}

function updateDeferredValue<T>(value: T): T {
  const [prevValue, setValue] = updateState(value);
  updateEffect(() => {
    const prevTransition = ReactCurrentBatchConfig.transition;
    ReactCurrentBatchConfig.transition = 1;
    try {
      setValue(value);
    } finally {
      ReactCurrentBatchConfig.transition = prevTransition;
    }
  }, [value]);
  return prevValue;
}

function rerenderDeferredValue<T>(value: T): T {
  const [prevValue, setValue] = rerenderState(value);
  updateEffect(() => {
    const prevTransition = ReactCurrentBatchConfig.transition;
    ReactCurrentBatchConfig.transition = 1;
    try {
      setValue(value);
    } finally {
      ReactCurrentBatchConfig.transition = prevTransition;
    }
  }, [value]);
  return prevValue;
}

function startTransition(setPending, callback) {
  const previousPriority = getCurrentUpdatePriority();
  setCurrentUpdatePriority(
    higherEventPriority(previousPriority, ContinuousEventPriority),
  );

  setPending(true);

  const prevTransition = ReactCurrentBatchConfig.transition;
  ReactCurrentBatchConfig.transition = 1;
  try {
    setPending(false);
    callback();
  } finally {
    setCurrentUpdatePriority(previousPriority);
    ReactCurrentBatchConfig.transition = prevTransition;
    if (__DEV__) {
      if (
        prevTransition !== 1 &&
        warnOnSubscriptionInsideStartTransition &&
        ReactCurrentBatchConfig._updatedFibers
      ) {
        const updatedFibersCount = ReactCurrentBatchConfig._updatedFibers.size;
        if (updatedFibersCount > 10) {
          console.warn(
            'Detected a large number of updates inside startTransition. ' +
              'If this is due to a subscription please re-write it to use React provided hooks. ' +
              'Otherwise concurrent mode guarantees are off the table.',
          );
        }
        ReactCurrentBatchConfig._updatedFibers.clear();
      }
    }
  }
}

function mountTransition(): [boolean, (() => void) => void] {
  const [isPending, setPending] = mountState(false);
  // The `start` method never changes.
  const start = startTransition.bind(null, setPending);
  const hook = mountWorkInProgressHook();
  hook.memoizedState = start;
  return [isPending, start];
}

function updateTransition(): [boolean, (() => void) => void] {
  const [isPending] = updateState(false);
  const hook = updateWorkInProgressHook();
  const start = hook.memoizedState;
  return [isPending, start];
}

function rerenderTransition(): [boolean, (() => void) => void] {
  const [isPending] = rerenderState(false);
  const hook = updateWorkInProgressHook();
  const start = hook.memoizedState;
  return [isPending, start];
}

let isUpdatingOpaqueValueInRenderPhase = false;
export function getIsUpdatingOpaqueValueInRenderPhaseInDEV(): boolean | void {
  if (__DEV__) {
    return isUpdatingOpaqueValueInRenderPhase;
  }
}

function warnOnOpaqueIdentifierAccessInDEV(fiber) {
  if (__DEV__) {
    // TODO: Should warn in effects and callbacks, too
    const name = getComponentNameFromFiber(fiber) || 'Unknown';
    if (getIsRendering() && !didWarnAboutUseOpaqueIdentifier[name]) {
      console.error(
        'The object passed back from useOpaqueIdentifier is meant to be ' +
          'passed through to attributes only. Do not read the ' +
          'value directly.',
      );
      didWarnAboutUseOpaqueIdentifier[name] = true;
    }
  }
}

function mountOpaqueIdentifier(): OpaqueIDType | void {
  const makeId = __DEV__
    ? makeClientIdInDEV.bind(
        null,
        warnOnOpaqueIdentifierAccessInDEV.bind(null, currentlyRenderingFiber),
      )
    : makeClientId;

  if (getIsHydrating()) {
    let didUpgrade = false;
    const fiber = currentlyRenderingFiber;
    const readValue = () => {
      if (!didUpgrade) {
        // Only upgrade once. This works even inside the render phase because
        // the update is added to a shared queue, which outlasts the
        // in-progress render.
        didUpgrade = true;
        if (__DEV__) {
          isUpdatingOpaqueValueInRenderPhase = true;
          setId(makeId());
          isUpdatingOpaqueValueInRenderPhase = false;
          warnOnOpaqueIdentifierAccessInDEV(fiber);
        } else {
          setId(makeId());
        }
      }
      invariant(
        false,
        'The object passed back from useOpaqueIdentifier is meant to be ' +
          'passed through to attributes only. Do not read the value directly.',
      );
    };
    const id = makeOpaqueHydratingObject(readValue);

    const setId = mountState(id)[1];

    if ((currentlyRenderingFiber.mode & ConcurrentMode) === NoMode) {
      if (
        __DEV__ &&
        enableStrictEffects &&
        (currentlyRenderingFiber.mode & StrictEffectsMode) === NoMode
      ) {
        currentlyRenderingFiber.flags |= MountPassiveDevEffect | PassiveEffect;
      } else {
        currentlyRenderingFiber.flags |= PassiveEffect;
      }
      pushEffect(
        HookHasEffect | HookPassive,
        () => {
          setId(makeId());
        },
        undefined,
        null,
      );
    }
    return id;
  } else {
    const id = makeId();
    mountState(id);
    return id;
  }
}

function updateOpaqueIdentifier(): OpaqueIDType | void {
  const id = updateState(undefined)[0];
  return id;
}

function rerenderOpaqueIdentifier(): OpaqueIDType | void {
  const id = rerenderState(undefined)[0];
  return id;
}

function mountRefresh() {
  const hook = mountWorkInProgressHook();
  const refresh = (hook.memoizedState = refreshCache.bind(
    null,
    currentlyRenderingFiber,
  ));
  return refresh;
}

function updateRefresh() {
  const hook = updateWorkInProgressHook();
  return hook.memoizedState;
}

function refreshCache<T>(fiber: Fiber, seedKey: ?() => T, seedValue: T) {
  // TODO: Does Cache work in legacy mode? Should decide and write a test.
  // TODO: Consider warning if the refresh is at discrete priority, or if we
  // otherwise suspect that it wasn't batched properly.
  let provider = fiber.return;
  while (provider !== null) {
    switch (provider.tag) {
      case CacheComponent:
      case HostRoot: {
        const lane = requestUpdateLane(provider);
        const eventTime = requestEventTime();
        const root = scheduleUpdateOnFiber(provider, lane, eventTime);
        if (root !== null) {
          entangleTransitions(root, provider, lane);
        }

        const seededCache = new Map();
        if (seedKey !== null && seedKey !== undefined && root !== null) {
          // Seed the cache with the value passed by the caller. This could be
          // from a server mutation, or it could be a streaming response.
          seededCache.set(seedKey, seedValue);
        }

        // Schedule an update on the cache boundary to trigger a refresh.
        const refreshUpdate = createUpdate(eventTime, lane);
        const payload = {
          cache: seededCache,
        };
        refreshUpdate.payload = payload;
        enqueueUpdate(provider, refreshUpdate, lane);
        return;
      }
    }
    provider = provider.return;
  }
  // TODO: Warn if unmounted?
}

function dispatchAction<S, A>(
  fiber: Fiber,
  queue: UpdateQueue<S, A>,
  action: A,
) {
  if (__DEV__) {
    if (typeof arguments[3] === 'function') {
      console.error(
        "State updates from the useState() and useReducer() Hooks don't support the " +
          'second callback argument. To execute a side effect after ' +
          'rendering, declare it in the component body with useEffect().',
      );
    }
  }

  const eventTime = requestEventTime();
  const lane = requestUpdateLane(fiber);

  const update: Update<S, A> = {
    lane,
    action,
    eagerReducer: null,
    eagerState: null,
    next: (null: any),
  };

  const alternate = fiber.alternate;
  if (
    fiber === currentlyRenderingFiber ||
    (alternate !== null && alternate === currentlyRenderingFiber)
  ) {
    // This is a render phase update. Stash it in a lazily-created map of
    // queue -> linked list of updates. After this render pass, we'll restart
    // and apply the stashed updates on top of the work-in-progress hook.
    didScheduleRenderPhaseUpdateDuringThisPass = didScheduleRenderPhaseUpdate = true;
    const pending = queue.pending;
    if (pending === null) {
      // This is the first update. Create a circular list.
      update.next = update;
    } else {
      update.next = pending.next;
      pending.next = update;
    }
    queue.pending = update;
  } else {
    if (isInterleavedUpdate(fiber, lane)) {
      const interleaved = queue.interleaved;
      if (interleaved === null) {
        // This is the first update. Create a circular list.
        update.next = update;
        // At the end of the current render, this queue's interleaved updates will
        // be transferred to the pending queue.
        pushInterleavedQueue(queue);
      } else {
        update.next = interleaved.next;
        interleaved.next = update;
      }
      queue.interleaved = update;
    } else {
      const pending = queue.pending;
      if (pending === null) {
        // This is the first update. Create a circular list.
        update.next = update;
      } else {
        update.next = pending.next;
        pending.next = update;
      }
      queue.pending = update;
    }

    if (
      fiber.lanes === NoLanes &&
      (alternate === null || alternate.lanes === NoLanes)
    ) {
      // The queue is currently empty, which means we can eagerly compute the
      // next state before entering the render phase. If the new state is the
      // same as the current state, we may be able to bail out entirely.
      const lastRenderedReducer = queue.lastRenderedReducer;
      if (lastRenderedReducer !== null) {
        let prevDispatcher;
        if (__DEV__) {
          prevDispatcher = ReactCurrentDispatcher.current;
          ReactCurrentDispatcher.current = InvalidNestedHooksDispatcherOnUpdateInDEV;
        }
        try {
          const currentState: S = (queue.lastRenderedState: any);
          const eagerState = lastRenderedReducer(currentState, action);
          // Stash the eagerly computed state, and the reducer used to compute
          // it, on the update object. If the reducer hasn't changed by the
          // time we enter the render phase, then the eager state can be used
          // without calling the reducer again.
          update.eagerReducer = lastRenderedReducer;
          update.eagerState = eagerState;
          if (is(eagerState, currentState)) {
            // Fast path. We can bail out without scheduling React to re-render.
            // It's still possible that we'll need to rebase this update later,
            // if the component re-renders for a different reason and by that
            // time the reducer has changed.
            return;
          }
        } catch (error) {
          // Suppress the error. It will throw again in the render phase.
        } finally {
          if (__DEV__) {
            ReactCurrentDispatcher.current = prevDispatcher;
          }
        }
      }
    }
    if (__DEV__) {
      // $FlowExpectedError - jest isn't a global, and isn't recognized outside of tests
      if ('undefined' !== typeof jest) {
        warnIfNotCurrentlyActingUpdatesInDev(fiber);
      }
    }
    const root = scheduleUpdateOnFiber(fiber, lane, eventTime);

    if (isTransitionLane(lane) && root !== null) {
      let queueLanes = queue.lanes;

      // If any entangled lanes are no longer pending on the root, then they
      // must have finished. We can remove them from the shared queue, which
      // represents a superset of the actually pending lanes. In some cases we
      // may entangle more than we need to, but that's OK. In fact it's worse if
      // we *don't* entangle when we should.
      queueLanes = intersectLanes(queueLanes, root.pendingLanes);

      // Entangle the new transition lane with the other transition lanes.
      const newQueueLanes = mergeLanes(queueLanes, lane);
      queue.lanes = newQueueLanes;
      // Even if queue.lanes already include lane, we don't know for certain if
      // the lane finished since the last time we entangled it. So we need to
      // entangle it again, just to be sure.
      markRootEntangled(root, newQueueLanes);
    }
  }

  if (__DEV__) {
    if (enableDebugTracing) {
      if (fiber.mode & DebugTracingMode) {
        const name = getComponentNameFromFiber(fiber) || 'Unknown';
        logStateUpdateScheduled(name, lane, action);
      }
    }
  }

  if (enableSchedulingProfiler) {
    markStateUpdateScheduled(fiber, lane);
  }
}

function getCacheForType<T>(resourceType: () => T): T {
  if (!enableCache) {
    invariant(false, 'Not implemented.');
  }
  const cache: Cache = readContext(CacheContext);
  let cacheForType: T | void = (cache.get(resourceType): any);
  if (cacheForType === undefined) {
    cacheForType = resourceType();
    cache.set(resourceType, cacheForType);
  }
  return cacheForType;
}

export const ContextOnlyDispatcher: Dispatcher = {
  readContext,

  useCallback: throwInvalidHookError,
  useContext: throwInvalidHookError,
  useEffect: throwInvalidHookError,
  useImperativeHandle: throwInvalidHookError,
  useInsertionEffect: throwInvalidHookError,
  useLayoutEffect: throwInvalidHookError,
  useMemo: throwInvalidHookError,
  useReducer: throwInvalidHookError,
  useRef: throwInvalidHookError,
  useState: throwInvalidHookError,
  useDebugValue: throwInvalidHookError,
  useDeferredValue: throwInvalidHookError,
  useTransition: throwInvalidHookError,
  useSyncExternalStore: throwInvalidHookError,
  useOpaqueIdentifier: throwInvalidHookError,

  unstable_isNewReconciler: enableNewReconciler,
};
if (enableCache) {
  (ContextOnlyDispatcher: Dispatcher).getCacheForType = getCacheForType;
  (ContextOnlyDispatcher: Dispatcher).useCacheRefresh = throwInvalidHookError;
}

const HooksDispatcherOnMount: Dispatcher = {
  readContext,

  useCallback: mountCallback,
  useContext: readContext,
  useEffect: mountEffect,
  useImperativeHandle: mountImperativeHandle,
  useLayoutEffect: mountLayoutEffect,
  useInsertionEffect: mountInsertionEffect,
  useMemo: mountMemo,
  useReducer: mountReducer,
  useRef: mountRef,
  useState: mountState,
  useDebugValue: mountDebugValue,
  useDeferredValue: mountDeferredValue,
  useTransition: mountTransition,
  useSyncExternalStore: mountSyncExternalStore,
  useOpaqueIdentifier: mountOpaqueIdentifier,

  unstable_isNewReconciler: enableNewReconciler,
};
if (enableCache) {
  (HooksDispatcherOnMount: Dispatcher).getCacheForType = getCacheForType;
  (HooksDispatcherOnMount: Dispatcher).useCacheRefresh = mountRefresh;
}

const HooksDispatcherOnUpdate: Dispatcher = {
  readContext,

  useCallback: updateCallback,
  useContext: readContext,
  useEffect: updateEffect,
  useImperativeHandle: updateImperativeHandle,
  useInsertionEffect: updateInsertionEffect,
  useLayoutEffect: updateLayoutEffect,
  useMemo: updateMemo,
  useReducer: updateReducer,
  useRef: updateRef,
  useState: updateState,
  useDebugValue: updateDebugValue,
  useDeferredValue: updateDeferredValue,
  useTransition: updateTransition,
  useSyncExternalStore: updateSyncExternalStore,
  useOpaqueIdentifier: updateOpaqueIdentifier,

  unstable_isNewReconciler: enableNewReconciler,
};
if (enableCache) {
  (HooksDispatcherOnUpdate: Dispatcher).getCacheForType = getCacheForType;
  (HooksDispatcherOnUpdate: Dispatcher).useCacheRefresh = updateRefresh;
}

const HooksDispatcherOnRerender: Dispatcher = {
  readContext,

  useCallback: updateCallback,
  useContext: readContext,
  useEffect: updateEffect,
  useImperativeHandle: updateImperativeHandle,
  useInsertionEffect: updateInsertionEffect,
  useLayoutEffect: updateLayoutEffect,
  useMemo: updateMemo,
  useReducer: rerenderReducer,
  useRef: updateRef,
  useState: rerenderState,
  useDebugValue: updateDebugValue,
  useDeferredValue: rerenderDeferredValue,
  useTransition: rerenderTransition,
  useSyncExternalStore: mountSyncExternalStore,
  useOpaqueIdentifier: rerenderOpaqueIdentifier,

  unstable_isNewReconciler: enableNewReconciler,
};
if (enableCache) {
  (HooksDispatcherOnRerender: Dispatcher).getCacheForType = getCacheForType;
  (HooksDispatcherOnRerender: Dispatcher).useCacheRefresh = updateRefresh;
}

let HooksDispatcherOnMountInDEV: Dispatcher | null = null;
let HooksDispatcherOnMountWithHookTypesInDEV: Dispatcher | null = null;
let HooksDispatcherOnUpdateInDEV: Dispatcher | null = null;
let HooksDispatcherOnRerenderInDEV: Dispatcher | null = null;
let InvalidNestedHooksDispatcherOnMountInDEV: Dispatcher | null = null;
let InvalidNestedHooksDispatcherOnUpdateInDEV: Dispatcher | null = null;
let InvalidNestedHooksDispatcherOnRerenderInDEV: Dispatcher | null = null;

if (__DEV__) {
  const warnInvalidContextAccess = () => {
    console.error(
      'Context can only be read while React is rendering. ' +
        'In classes, you can read it in the render method or getDerivedStateFromProps. ' +
        'In function components, you can read it directly in the function body, but not ' +
        'inside Hooks like useReducer() or useMemo().',
    );
  };

  const warnInvalidHookAccess = () => {
    console.error(
      'Do not call Hooks inside useEffect(...), useMemo(...), or other built-in Hooks. ' +
        'You can only call Hooks at the top level of your React function. ' +
        'For more information, see ' +
        'https://reactjs.org/link/rules-of-hooks',
    );
  };

  HooksDispatcherOnMountInDEV = {
    readContext<T>(context: ReactContext<T>): T {
      return readContext(context);
    },
    useCallback<T>(callback: T, deps: Array<mixed> | void | null): T {
      currentHookNameInDev = 'useCallback';
      mountHookTypesDev();
      checkDepsAreArrayDev(deps);
      return mountCallback(callback, deps);
    },
    useContext<T>(context: ReactContext<T>): T {
      currentHookNameInDev = 'useContext';
      mountHookTypesDev();
      return readContext(context);
    },
    useEffect(
      create: () => (() => void) | void,
      deps: Array<mixed> | void | null,
    ): void {
      currentHookNameInDev = 'useEffect';
      mountHookTypesDev();
      checkDepsAreArrayDev(deps);
      return mountEffect(create, deps);
    },
    useImperativeHandle<T>(
      ref: {|current: T | null|} | ((inst: T | null) => mixed) | null | void,
      create: () => T,
      deps: Array<mixed> | void | null,
    ): void {
      currentHookNameInDev = 'useImperativeHandle';
      mountHookTypesDev();
      checkDepsAreArrayDev(deps);
      return mountImperativeHandle(ref, create, deps);
    },
    useInsertionEffect(
      create: () => (() => void) | void,
      deps: Array<mixed> | void | null,
    ): void {
      currentHookNameInDev = 'useInsertionEffect';
      mountHookTypesDev();
      checkDepsAreArrayDev(deps);
      return mountInsertionEffect(create, deps);
    },
    useLayoutEffect(
      create: () => (() => void) | void,
      deps: Array<mixed> | void | null,
    ): void {
      currentHookNameInDev = 'useLayoutEffect';
      mountHookTypesDev();
      checkDepsAreArrayDev(deps);
      return mountLayoutEffect(create, deps);
    },
    useMemo<T>(create: () => T, deps: Array<mixed> | void | null): T {
      currentHookNameInDev = 'useMemo';
      mountHookTypesDev();
      checkDepsAreArrayDev(deps);
      const prevDispatcher = ReactCurrentDispatcher.current;
      ReactCurrentDispatcher.current = InvalidNestedHooksDispatcherOnMountInDEV;
      try {
        return mountMemo(create, deps);
      } finally {
        ReactCurrentDispatcher.current = prevDispatcher;
      }
    },
    useReducer<S, I, A>(
      reducer: (S, A) => S,
      initialArg: I,
      init?: I => S,
    ): [S, Dispatch<A>] {
      currentHookNameInDev = 'useReducer';
      mountHookTypesDev();
      const prevDispatcher = ReactCurrentDispatcher.current;
      ReactCurrentDispatcher.current = InvalidNestedHooksDispatcherOnMountInDEV;
      try {
        return mountReducer(reducer, initialArg, init);
      } finally {
        ReactCurrentDispatcher.current = prevDispatcher;
      }
    },
    useRef<T>(initialValue: T): {|current: T|} {
      currentHookNameInDev = 'useRef';
      mountHookTypesDev();
      return mountRef(initialValue);
    },
    useState<S>(
      initialState: (() => S) | S,
    ): [S, Dispatch<BasicStateAction<S>>] {
      currentHookNameInDev = 'useState';
      mountHookTypesDev();
      const prevDispatcher = ReactCurrentDispatcher.current;
      ReactCurrentDispatcher.current = InvalidNestedHooksDispatcherOnMountInDEV;
      try {
        return mountState(initialState);
      } finally {
        ReactCurrentDispatcher.current = prevDispatcher;
      }
    },
    useDebugValue<T>(value: T, formatterFn: ?(value: T) => mixed): void {
      currentHookNameInDev = 'useDebugValue';
      mountHookTypesDev();
      return mountDebugValue(value, formatterFn);
    },
    useDeferredValue<T>(value: T): T {
      currentHookNameInDev = 'useDeferredValue';
      mountHookTypesDev();
      return mountDeferredValue(value);
    },
    useTransition(): [boolean, (() => void) => void] {
      currentHookNameInDev = 'useTransition';
      mountHookTypesDev();
      return mountTransition();
    },
    useSyncExternalStore<T>(
      subscribe: (() => void) => () => void,
      getSnapshot: () => T,
      getServerSnapshot?: () => T,
    ): T {
      currentHookNameInDev = 'useSyncExternalStore';
      mountHookTypesDev();
      return mountSyncExternalStore(subscribe, getSnapshot, getServerSnapshot);
    },
    useOpaqueIdentifier(): OpaqueIDType | void {
      currentHookNameInDev = 'useOpaqueIdentifier';
      mountHookTypesDev();
      return mountOpaqueIdentifier();
    },

    unstable_isNewReconciler: enableNewReconciler,
  };
  if (enableCache) {
    (HooksDispatcherOnMountInDEV: Dispatcher).getCacheForType = getCacheForType;
    (HooksDispatcherOnMountInDEV: Dispatcher).useCacheRefresh = function useCacheRefresh() {
      currentHookNameInDev = 'useCacheRefresh';
      mountHookTypesDev();
      return mountRefresh();
    };
  }

  HooksDispatcherOnMountWithHookTypesInDEV = {
    readContext<T>(context: ReactContext<T>): T {
      return readContext(context);
    },
    useCallback<T>(callback: T, deps: Array<mixed> | void | null): T {
      currentHookNameInDev = 'useCallback';
      updateHookTypesDev();
      return mountCallback(callback, deps);
    },
    useContext<T>(context: ReactContext<T>): T {
      currentHookNameInDev = 'useContext';
      updateHookTypesDev();
      return readContext(context);
    },
    useEffect(
      create: () => (() => void) | void,
      deps: Array<mixed> | void | null,
    ): void {
      currentHookNameInDev = 'useEffect';
      updateHookTypesDev();
      return mountEffect(create, deps);
    },
    useImperativeHandle<T>(
      ref: {|current: T | null|} | ((inst: T | null) => mixed) | null | void,
      create: () => T,
      deps: Array<mixed> | void | null,
    ): void {
      currentHookNameInDev = 'useImperativeHandle';
      updateHookTypesDev();
      return mountImperativeHandle(ref, create, deps);
    },
    useInsertionEffect(
      create: () => (() => void) | void,
      deps: Array<mixed> | void | null,
    ): void {
      currentHookNameInDev = 'useInsertionEffect';
      updateHookTypesDev();
      return mountInsertionEffect(create, deps);
    },
    useLayoutEffect(
      create: () => (() => void) | void,
      deps: Array<mixed> | void | null,
    ): void {
      currentHookNameInDev = 'useLayoutEffect';
      updateHookTypesDev();
      return mountLayoutEffect(create, deps);
    },
    useMemo<T>(create: () => T, deps: Array<mixed> | void | null): T {
      currentHookNameInDev = 'useMemo';
      updateHookTypesDev();
      const prevDispatcher = ReactCurrentDispatcher.current;
      ReactCurrentDispatcher.current = InvalidNestedHooksDispatcherOnMountInDEV;
      try {
        return mountMemo(create, deps);
      } finally {
        ReactCurrentDispatcher.current = prevDispatcher;
      }
    },
    useReducer<S, I, A>(
      reducer: (S, A) => S,
      initialArg: I,
      init?: I => S,
    ): [S, Dispatch<A>] {
      currentHookNameInDev = 'useReducer';
      updateHookTypesDev();
      const prevDispatcher = ReactCurrentDispatcher.current;
      ReactCurrentDispatcher.current = InvalidNestedHooksDispatcherOnMountInDEV;
      try {
        return mountReducer(reducer, initialArg, init);
      } finally {
        ReactCurrentDispatcher.current = prevDispatcher;
      }
    },
    useRef<T>(initialValue: T): {|current: T|} {
      currentHookNameInDev = 'useRef';
      updateHookTypesDev();
      return mountRef(initialValue);
    },
    useState<S>(
      initialState: (() => S) | S,
    ): [S, Dispatch<BasicStateAction<S>>] {
      currentHookNameInDev = 'useState';
      updateHookTypesDev();
      const prevDispatcher = ReactCurrentDispatcher.current;
      ReactCurrentDispatcher.current = InvalidNestedHooksDispatcherOnMountInDEV;
      try {
        return mountState(initialState);
      } finally {
        ReactCurrentDispatcher.current = prevDispatcher;
      }
    },
    useDebugValue<T>(value: T, formatterFn: ?(value: T) => mixed): void {
      currentHookNameInDev = 'useDebugValue';
      updateHookTypesDev();
      return mountDebugValue(value, formatterFn);
    },
    useDeferredValue<T>(value: T): T {
      currentHookNameInDev = 'useDeferredValue';
      updateHookTypesDev();
      return mountDeferredValue(value);
    },
    useTransition(): [boolean, (() => void) => void] {
      currentHookNameInDev = 'useTransition';
      updateHookTypesDev();
      return mountTransition();
    },
    useSyncExternalStore<T>(
      subscribe: (() => void) => () => void,
      getSnapshot: () => T,
      getServerSnapshot?: () => T,
    ): T {
      currentHookNameInDev = 'useSyncExternalStore';
      updateHookTypesDev();
      return mountSyncExternalStore(subscribe, getSnapshot, getServerSnapshot);
    },
    useOpaqueIdentifier(): OpaqueIDType | void {
      currentHookNameInDev = 'useOpaqueIdentifier';
      updateHookTypesDev();
      return mountOpaqueIdentifier();
    },

    unstable_isNewReconciler: enableNewReconciler,
  };
  if (enableCache) {
    (HooksDispatcherOnMountWithHookTypesInDEV: Dispatcher).getCacheForType = getCacheForType;
    (HooksDispatcherOnMountWithHookTypesInDEV: Dispatcher).useCacheRefresh = function useCacheRefresh() {
      currentHookNameInDev = 'useCacheRefresh';
      updateHookTypesDev();
      return mountRefresh();
    };
  }

  HooksDispatcherOnUpdateInDEV = {
    readContext<T>(context: ReactContext<T>): T {
      return readContext(context);
    },
    useCallback<T>(callback: T, deps: Array<mixed> | void | null): T {
      currentHookNameInDev = 'useCallback';
      updateHookTypesDev();
      return updateCallback(callback, deps);
    },
    useContext<T>(context: ReactContext<T>): T {
      currentHookNameInDev = 'useContext';
      updateHookTypesDev();
      return readContext(context);
    },
    useEffect(
      create: () => (() => void) | void,
      deps: Array<mixed> | void | null,
    ): void {
      currentHookNameInDev = 'useEffect';
      updateHookTypesDev();
      return updateEffect(create, deps);
    },
    useImperativeHandle<T>(
      ref: {|current: T | null|} | ((inst: T | null) => mixed) | null | void,
      create: () => T,
      deps: Array<mixed> | void | null,
    ): void {
      currentHookNameInDev = 'useImperativeHandle';
      updateHookTypesDev();
      return updateImperativeHandle(ref, create, deps);
    },
    useInsertionEffect(
      create: () => (() => void) | void,
      deps: Array<mixed> | void | null,
    ): void {
      currentHookNameInDev = 'useInsertionEffect';
      updateHookTypesDev();
      return updateInsertionEffect(create, deps);
    },
    useLayoutEffect(
      create: () => (() => void) | void,
      deps: Array<mixed> | void | null,
    ): void {
      currentHookNameInDev = 'useLayoutEffect';
      updateHookTypesDev();
      return updateLayoutEffect(create, deps);
    },
    useMemo<T>(create: () => T, deps: Array<mixed> | void | null): T {
      currentHookNameInDev = 'useMemo';
      updateHookTypesDev();
      const prevDispatcher = ReactCurrentDispatcher.current;
      ReactCurrentDispatcher.current = InvalidNestedHooksDispatcherOnUpdateInDEV;
      try {
        return updateMemo(create, deps);
      } finally {
        ReactCurrentDispatcher.current = prevDispatcher;
      }
    },
    useReducer<S, I, A>(
      reducer: (S, A) => S,
      initialArg: I,
      init?: I => S,
    ): [S, Dispatch<A>] {
      currentHookNameInDev = 'useReducer';
      updateHookTypesDev();
      const prevDispatcher = ReactCurrentDispatcher.current;
      ReactCurrentDispatcher.current = InvalidNestedHooksDispatcherOnUpdateInDEV;
      try {
        return updateReducer(reducer, initialArg, init);
      } finally {
        ReactCurrentDispatcher.current = prevDispatcher;
      }
    },
    useRef<T>(initialValue: T): {|current: T|} {
      currentHookNameInDev = 'useRef';
      updateHookTypesDev();
      return updateRef(initialValue);
    },
    useState<S>(
      initialState: (() => S) | S,
    ): [S, Dispatch<BasicStateAction<S>>] {
      currentHookNameInDev = 'useState';
      updateHookTypesDev();
      const prevDispatcher = ReactCurrentDispatcher.current;
      ReactCurrentDispatcher.current = InvalidNestedHooksDispatcherOnUpdateInDEV;
      try {
        return updateState(initialState);
      } finally {
        ReactCurrentDispatcher.current = prevDispatcher;
      }
    },
    useDebugValue<T>(value: T, formatterFn: ?(value: T) => mixed): void {
      currentHookNameInDev = 'useDebugValue';
      updateHookTypesDev();
      return updateDebugValue(value, formatterFn);
    },
    useDeferredValue<T>(value: T): T {
      currentHookNameInDev = 'useDeferredValue';
      updateHookTypesDev();
      return updateDeferredValue(value);
    },
    useTransition(): [boolean, (() => void) => void] {
      currentHookNameInDev = 'useTransition';
      updateHookTypesDev();
      return updateTransition();
    },
    useSyncExternalStore<T>(
      subscribe: (() => void) => () => void,
      getSnapshot: () => T,
      getServerSnapshot?: () => T,
    ): T {
      currentHookNameInDev = 'useSyncExternalStore';
      updateHookTypesDev();
      return updateSyncExternalStore(subscribe, getSnapshot, getServerSnapshot);
    },
    useOpaqueIdentifier(): OpaqueIDType | void {
      currentHookNameInDev = 'useOpaqueIdentifier';
      updateHookTypesDev();
      return updateOpaqueIdentifier();
    },

    unstable_isNewReconciler: enableNewReconciler,
  };
  if (enableCache) {
    (HooksDispatcherOnUpdateInDEV: Dispatcher).getCacheForType = getCacheForType;
    (HooksDispatcherOnUpdateInDEV: Dispatcher).useCacheRefresh = function useCacheRefresh() {
      currentHookNameInDev = 'useCacheRefresh';
      updateHookTypesDev();
      return updateRefresh();
    };
  }

  HooksDispatcherOnRerenderInDEV = {
    readContext<T>(context: ReactContext<T>): T {
      return readContext(context);
    },

    useCallback<T>(callback: T, deps: Array<mixed> | void | null): T {
      currentHookNameInDev = 'useCallback';
      updateHookTypesDev();
      return updateCallback(callback, deps);
    },
    useContext<T>(context: ReactContext<T>): T {
      currentHookNameInDev = 'useContext';
      updateHookTypesDev();
      return readContext(context);
    },
    useEffect(
      create: () => (() => void) | void,
      deps: Array<mixed> | void | null,
    ): void {
      currentHookNameInDev = 'useEffect';
      updateHookTypesDev();
      return updateEffect(create, deps);
    },
    useImperativeHandle<T>(
      ref: {|current: T | null|} | ((inst: T | null) => mixed) | null | void,
      create: () => T,
      deps: Array<mixed> | void | null,
    ): void {
      currentHookNameInDev = 'useImperativeHandle';
      updateHookTypesDev();
      return updateImperativeHandle(ref, create, deps);
    },
    useInsertionEffect(
      create: () => (() => void) | void,
      deps: Array<mixed> | void | null,
    ): void {
      currentHookNameInDev = 'useInsertionEffect';
      updateHookTypesDev();
      return updateInsertionEffect(create, deps);
    },
    useLayoutEffect(
      create: () => (() => void) | void,
      deps: Array<mixed> | void | null,
    ): void {
      currentHookNameInDev = 'useLayoutEffect';
      updateHookTypesDev();
      return updateLayoutEffect(create, deps);
    },
    useMemo<T>(create: () => T, deps: Array<mixed> | void | null): T {
      currentHookNameInDev = 'useMemo';
      updateHookTypesDev();
      const prevDispatcher = ReactCurrentDispatcher.current;
      ReactCurrentDispatcher.current = InvalidNestedHooksDispatcherOnRerenderInDEV;
      try {
        return updateMemo(create, deps);
      } finally {
        ReactCurrentDispatcher.current = prevDispatcher;
      }
    },
    useReducer<S, I, A>(
      reducer: (S, A) => S,
      initialArg: I,
      init?: I => S,
    ): [S, Dispatch<A>] {
      currentHookNameInDev = 'useReducer';
      updateHookTypesDev();
      const prevDispatcher = ReactCurrentDispatcher.current;
      ReactCurrentDispatcher.current = InvalidNestedHooksDispatcherOnRerenderInDEV;
      try {
        return rerenderReducer(reducer, initialArg, init);
      } finally {
        ReactCurrentDispatcher.current = prevDispatcher;
      }
    },
    useRef<T>(initialValue: T): {|current: T|} {
      currentHookNameInDev = 'useRef';
      updateHookTypesDev();
      return updateRef(initialValue);
    },
    useState<S>(
      initialState: (() => S) | S,
    ): [S, Dispatch<BasicStateAction<S>>] {
      currentHookNameInDev = 'useState';
      updateHookTypesDev();
      const prevDispatcher = ReactCurrentDispatcher.current;
      ReactCurrentDispatcher.current = InvalidNestedHooksDispatcherOnRerenderInDEV;
      try {
        return rerenderState(initialState);
      } finally {
        ReactCurrentDispatcher.current = prevDispatcher;
      }
    },
    useDebugValue<T>(value: T, formatterFn: ?(value: T) => mixed): void {
      currentHookNameInDev = 'useDebugValue';
      updateHookTypesDev();
      return updateDebugValue(value, formatterFn);
    },
    useDeferredValue<T>(value: T): T {
      currentHookNameInDev = 'useDeferredValue';
      updateHookTypesDev();
      return rerenderDeferredValue(value);
    },
    useTransition(): [boolean, (() => void) => void] {
      currentHookNameInDev = 'useTransition';
      updateHookTypesDev();
      return rerenderTransition();
    },
    useSyncExternalStore<T>(
      subscribe: (() => void) => () => void,
      getSnapshot: () => T,
      getServerSnapshot?: () => T,
    ): T {
      currentHookNameInDev = 'useSyncExternalStore';
      updateHookTypesDev();
      return updateSyncExternalStore(subscribe, getSnapshot, getServerSnapshot);
    },
    useOpaqueIdentifier(): OpaqueIDType | void {
      currentHookNameInDev = 'useOpaqueIdentifier';
      updateHookTypesDev();
      return rerenderOpaqueIdentifier();
    },

    unstable_isNewReconciler: enableNewReconciler,
  };
  if (enableCache) {
    (HooksDispatcherOnRerenderInDEV: Dispatcher).getCacheForType = getCacheForType;
    (HooksDispatcherOnRerenderInDEV: Dispatcher).useCacheRefresh = function useCacheRefresh() {
      currentHookNameInDev = 'useCacheRefresh';
      updateHookTypesDev();
      return updateRefresh();
    };
  }

  InvalidNestedHooksDispatcherOnMountInDEV = {
    readContext<T>(context: ReactContext<T>): T {
      warnInvalidContextAccess();
      return readContext(context);
    },
    useCallback<T>(callback: T, deps: Array<mixed> | void | null): T {
      currentHookNameInDev = 'useCallback';
      warnInvalidHookAccess();
      mountHookTypesDev();
      return mountCallback(callback, deps);
    },
    useContext<T>(context: ReactContext<T>): T {
      currentHookNameInDev = 'useContext';
      warnInvalidHookAccess();
      mountHookTypesDev();
      return readContext(context);
    },
    useEffect(
      create: () => (() => void) | void,
      deps: Array<mixed> | void | null,
    ): void {
      currentHookNameInDev = 'useEffect';
      warnInvalidHookAccess();
      mountHookTypesDev();
      return mountEffect(create, deps);
    },
    useImperativeHandle<T>(
      ref: {|current: T | null|} | ((inst: T | null) => mixed) | null | void,
      create: () => T,
      deps: Array<mixed> | void | null,
    ): void {
      currentHookNameInDev = 'useImperativeHandle';
      warnInvalidHookAccess();
      mountHookTypesDev();
      return mountImperativeHandle(ref, create, deps);
    },
    useInsertionEffect(
      create: () => (() => void) | void,
      deps: Array<mixed> | void | null,
    ): void {
      currentHookNameInDev = 'useInsertionEffect';
      warnInvalidHookAccess();
      mountHookTypesDev();
      return mountInsertionEffect(create, deps);
    },
    useLayoutEffect(
      create: () => (() => void) | void,
      deps: Array<mixed> | void | null,
    ): void {
      currentHookNameInDev = 'useLayoutEffect';
      warnInvalidHookAccess();
      mountHookTypesDev();
      return mountLayoutEffect(create, deps);
    },
    useMemo<T>(create: () => T, deps: Array<mixed> | void | null): T {
      currentHookNameInDev = 'useMemo';
      warnInvalidHookAccess();
      mountHookTypesDev();
      const prevDispatcher = ReactCurrentDispatcher.current;
      ReactCurrentDispatcher.current = InvalidNestedHooksDispatcherOnMountInDEV;
      try {
        return mountMemo(create, deps);
      } finally {
        ReactCurrentDispatcher.current = prevDispatcher;
      }
    },
    useReducer<S, I, A>(
      reducer: (S, A) => S,
      initialArg: I,
      init?: I => S,
    ): [S, Dispatch<A>] {
      currentHookNameInDev = 'useReducer';
      warnInvalidHookAccess();
      mountHookTypesDev();
      const prevDispatcher = ReactCurrentDispatcher.current;
      ReactCurrentDispatcher.current = InvalidNestedHooksDispatcherOnMountInDEV;
      try {
        return mountReducer(reducer, initialArg, init);
      } finally {
        ReactCurrentDispatcher.current = prevDispatcher;
      }
    },
    useRef<T>(initialValue: T): {|current: T|} {
      currentHookNameInDev = 'useRef';
      warnInvalidHookAccess();
      mountHookTypesDev();
      return mountRef(initialValue);
    },
    useState<S>(
      initialState: (() => S) | S,
    ): [S, Dispatch<BasicStateAction<S>>] {
      currentHookNameInDev = 'useState';
      warnInvalidHookAccess();
      mountHookTypesDev();
      const prevDispatcher = ReactCurrentDispatcher.current;
      ReactCurrentDispatcher.current = InvalidNestedHooksDispatcherOnMountInDEV;
      try {
        return mountState(initialState);
      } finally {
        ReactCurrentDispatcher.current = prevDispatcher;
      }
    },
    useDebugValue<T>(value: T, formatterFn: ?(value: T) => mixed): void {
      currentHookNameInDev = 'useDebugValue';
      warnInvalidHookAccess();
      mountHookTypesDev();
      return mountDebugValue(value, formatterFn);
    },
    useDeferredValue<T>(value: T): T {
      currentHookNameInDev = 'useDeferredValue';
      warnInvalidHookAccess();
      mountHookTypesDev();
      return mountDeferredValue(value);
    },
    useTransition(): [boolean, (() => void) => void] {
      currentHookNameInDev = 'useTransition';
      warnInvalidHookAccess();
      mountHookTypesDev();
      return mountTransition();
    },
    useSyncExternalStore<T>(
      subscribe: (() => void) => () => void,
      getSnapshot: () => T,
      getServerSnapshot?: () => T,
    ): T {
      currentHookNameInDev = 'useSyncExternalStore';
      warnInvalidHookAccess();
      mountHookTypesDev();
      return mountSyncExternalStore(subscribe, getSnapshot, getServerSnapshot);
    },
    useOpaqueIdentifier(): OpaqueIDType | void {
      currentHookNameInDev = 'useOpaqueIdentifier';
      warnInvalidHookAccess();
      mountHookTypesDev();
      return mountOpaqueIdentifier();
    },

    unstable_isNewReconciler: enableNewReconciler,
  };
  if (enableCache) {
    (InvalidNestedHooksDispatcherOnMountInDEV: Dispatcher).getCacheForType = getCacheForType;
    (InvalidNestedHooksDispatcherOnMountInDEV: Dispatcher).useCacheRefresh = function useCacheRefresh() {
      currentHookNameInDev = 'useCacheRefresh';
      updateHookTypesDev();
      return mountRefresh();
    };
  }

  InvalidNestedHooksDispatcherOnUpdateInDEV = {
    readContext<T>(context: ReactContext<T>): T {
      warnInvalidContextAccess();
      return readContext(context);
    },
    useCallback<T>(callback: T, deps: Array<mixed> | void | null): T {
      currentHookNameInDev = 'useCallback';
      warnInvalidHookAccess();
      updateHookTypesDev();
      return updateCallback(callback, deps);
    },
    useContext<T>(context: ReactContext<T>): T {
      currentHookNameInDev = 'useContext';
      warnInvalidHookAccess();
      updateHookTypesDev();
      return readContext(context);
    },
    useEffect(
      create: () => (() => void) | void,
      deps: Array<mixed> | void | null,
    ): void {
      currentHookNameInDev = 'useEffect';
      warnInvalidHookAccess();
      updateHookTypesDev();
      return updateEffect(create, deps);
    },
    useImperativeHandle<T>(
      ref: {|current: T | null|} | ((inst: T | null) => mixed) | null | void,
      create: () => T,
      deps: Array<mixed> | void | null,
    ): void {
      currentHookNameInDev = 'useImperativeHandle';
      warnInvalidHookAccess();
      updateHookTypesDev();
      return updateImperativeHandle(ref, create, deps);
    },
    useInsertionEffect(
      create: () => (() => void) | void,
      deps: Array<mixed> | void | null,
    ): void {
      currentHookNameInDev = 'useInsertionEffect';
      warnInvalidHookAccess();
      updateHookTypesDev();
      return updateInsertionEffect(create, deps);
    },
    useLayoutEffect(
      create: () => (() => void) | void,
      deps: Array<mixed> | void | null,
    ): void {
      currentHookNameInDev = 'useLayoutEffect';
      warnInvalidHookAccess();
      updateHookTypesDev();
      return updateLayoutEffect(create, deps);
    },
    useMemo<T>(create: () => T, deps: Array<mixed> | void | null): T {
      currentHookNameInDev = 'useMemo';
      warnInvalidHookAccess();
      updateHookTypesDev();
      const prevDispatcher = ReactCurrentDispatcher.current;
      ReactCurrentDispatcher.current = InvalidNestedHooksDispatcherOnUpdateInDEV;
      try {
        return updateMemo(create, deps);
      } finally {
        ReactCurrentDispatcher.current = prevDispatcher;
      }
    },
    useReducer<S, I, A>(
      reducer: (S, A) => S,
      initialArg: I,
      init?: I => S,
    ): [S, Dispatch<A>] {
      currentHookNameInDev = 'useReducer';
      warnInvalidHookAccess();
      updateHookTypesDev();
      const prevDispatcher = ReactCurrentDispatcher.current;
      ReactCurrentDispatcher.current = InvalidNestedHooksDispatcherOnUpdateInDEV;
      try {
        return updateReducer(reducer, initialArg, init);
      } finally {
        ReactCurrentDispatcher.current = prevDispatcher;
      }
    },
    useRef<T>(initialValue: T): {|current: T|} {
      currentHookNameInDev = 'useRef';
      warnInvalidHookAccess();
      updateHookTypesDev();
      return updateRef(initialValue);
    },
    useState<S>(
      initialState: (() => S) | S,
    ): [S, Dispatch<BasicStateAction<S>>] {
      currentHookNameInDev = 'useState';
      warnInvalidHookAccess();
      updateHookTypesDev();
      const prevDispatcher = ReactCurrentDispatcher.current;
      ReactCurrentDispatcher.current = InvalidNestedHooksDispatcherOnUpdateInDEV;
      try {
        return updateState(initialState);
      } finally {
        ReactCurrentDispatcher.current = prevDispatcher;
      }
    },
    useDebugValue<T>(value: T, formatterFn: ?(value: T) => mixed): void {
      currentHookNameInDev = 'useDebugValue';
      warnInvalidHookAccess();
      updateHookTypesDev();
      return updateDebugValue(value, formatterFn);
    },
    useDeferredValue<T>(value: T): T {
      currentHookNameInDev = 'useDeferredValue';
      warnInvalidHookAccess();
      updateHookTypesDev();
      return updateDeferredValue(value);
    },
    useTransition(): [boolean, (() => void) => void] {
      currentHookNameInDev = 'useTransition';
      warnInvalidHookAccess();
      updateHookTypesDev();
      return updateTransition();
    },
    useSyncExternalStore<T>(
      subscribe: (() => void) => () => void,
      getSnapshot: () => T,
      getServerSnapshot?: () => T,
    ): T {
      currentHookNameInDev = 'useSyncExternalStore';
      warnInvalidHookAccess();
      updateHookTypesDev();
      return updateSyncExternalStore(subscribe, getSnapshot, getServerSnapshot);
    },
    useOpaqueIdentifier(): OpaqueIDType | void {
      currentHookNameInDev = 'useOpaqueIdentifier';
      warnInvalidHookAccess();
      updateHookTypesDev();
      return updateOpaqueIdentifier();
    },

    unstable_isNewReconciler: enableNewReconciler,
  };
  if (enableCache) {
    (InvalidNestedHooksDispatcherOnUpdateInDEV: Dispatcher).getCacheForType = getCacheForType;
    (InvalidNestedHooksDispatcherOnUpdateInDEV: Dispatcher).useCacheRefresh = function useCacheRefresh() {
      currentHookNameInDev = 'useCacheRefresh';
      updateHookTypesDev();
      return updateRefresh();
    };
  }

  InvalidNestedHooksDispatcherOnRerenderInDEV = {
    readContext<T>(context: ReactContext<T>): T {
      warnInvalidContextAccess();
      return readContext(context);
    },

    useCallback<T>(callback: T, deps: Array<mixed> | void | null): T {
      currentHookNameInDev = 'useCallback';
      warnInvalidHookAccess();
      updateHookTypesDev();
      return updateCallback(callback, deps);
    },
    useContext<T>(context: ReactContext<T>): T {
      currentHookNameInDev = 'useContext';
      warnInvalidHookAccess();
      updateHookTypesDev();
      return readContext(context);
    },
    useEffect(
      create: () => (() => void) | void,
      deps: Array<mixed> | void | null,
    ): void {
      currentHookNameInDev = 'useEffect';
      warnInvalidHookAccess();
      updateHookTypesDev();
      return updateEffect(create, deps);
    },
    useImperativeHandle<T>(
      ref: {|current: T | null|} | ((inst: T | null) => mixed) | null | void,
      create: () => T,
      deps: Array<mixed> | void | null,
    ): void {
      currentHookNameInDev = 'useImperativeHandle';
      warnInvalidHookAccess();
      updateHookTypesDev();
      return updateImperativeHandle(ref, create, deps);
    },
    useInsertionEffect(
      create: () => (() => void) | void,
      deps: Array<mixed> | void | null,
    ): void {
      currentHookNameInDev = 'useInsertionEffect';
      warnInvalidHookAccess();
      updateHookTypesDev();
      return updateInsertionEffect(create, deps);
    },
    useLayoutEffect(
      create: () => (() => void) | void,
      deps: Array<mixed> | void | null,
    ): void {
      currentHookNameInDev = 'useLayoutEffect';
      warnInvalidHookAccess();
      updateHookTypesDev();
      return updateLayoutEffect(create, deps);
    },
    useMemo<T>(create: () => T, deps: Array<mixed> | void | null): T {
      currentHookNameInDev = 'useMemo';
      warnInvalidHookAccess();
      updateHookTypesDev();
      const prevDispatcher = ReactCurrentDispatcher.current;
      ReactCurrentDispatcher.current = InvalidNestedHooksDispatcherOnUpdateInDEV;
      try {
        return updateMemo(create, deps);
      } finally {
        ReactCurrentDispatcher.current = prevDispatcher;
      }
    },
    useReducer<S, I, A>(
      reducer: (S, A) => S,
      initialArg: I,
      init?: I => S,
    ): [S, Dispatch<A>] {
      currentHookNameInDev = 'useReducer';
      warnInvalidHookAccess();
      updateHookTypesDev();
      const prevDispatcher = ReactCurrentDispatcher.current;
      ReactCurrentDispatcher.current = InvalidNestedHooksDispatcherOnUpdateInDEV;
      try {
        return rerenderReducer(reducer, initialArg, init);
      } finally {
        ReactCurrentDispatcher.current = prevDispatcher;
      }
    },
    useRef<T>(initialValue: T): {|current: T|} {
      currentHookNameInDev = 'useRef';
      warnInvalidHookAccess();
      updateHookTypesDev();
      return updateRef(initialValue);
    },
    useState<S>(
      initialState: (() => S) | S,
    ): [S, Dispatch<BasicStateAction<S>>] {
      currentHookNameInDev = 'useState';
      warnInvalidHookAccess();
      updateHookTypesDev();
      const prevDispatcher = ReactCurrentDispatcher.current;
      ReactCurrentDispatcher.current = InvalidNestedHooksDispatcherOnUpdateInDEV;
      try {
        return rerenderState(initialState);
      } finally {
        ReactCurrentDispatcher.current = prevDispatcher;
      }
    },
    useDebugValue<T>(value: T, formatterFn: ?(value: T) => mixed): void {
      currentHookNameInDev = 'useDebugValue';
      warnInvalidHookAccess();
      updateHookTypesDev();
      return updateDebugValue(value, formatterFn);
    },
    useDeferredValue<T>(value: T): T {
      currentHookNameInDev = 'useDeferredValue';
      warnInvalidHookAccess();
      updateHookTypesDev();
      return rerenderDeferredValue(value);
    },
    useTransition(): [boolean, (() => void) => void] {
      currentHookNameInDev = 'useTransition';
      warnInvalidHookAccess();
      updateHookTypesDev();
      return rerenderTransition();
    },
    useSyncExternalStore<T>(
      subscribe: (() => void) => () => void,
      getSnapshot: () => T,
      getServerSnapshot?: () => T,
    ): T {
      currentHookNameInDev = 'useSyncExternalStore';
      warnInvalidHookAccess();
      updateHookTypesDev();
      return updateSyncExternalStore(subscribe, getSnapshot, getServerSnapshot);
    },
    useOpaqueIdentifier(): OpaqueIDType | void {
      currentHookNameInDev = 'useOpaqueIdentifier';
      warnInvalidHookAccess();
      updateHookTypesDev();
      return rerenderOpaqueIdentifier();
    },

    unstable_isNewReconciler: enableNewReconciler,
  };
  if (enableCache) {
    (InvalidNestedHooksDispatcherOnRerenderInDEV: Dispatcher).getCacheForType = getCacheForType;
    (InvalidNestedHooksDispatcherOnRerenderInDEV: Dispatcher).useCacheRefresh = function useCacheRefresh() {
      currentHookNameInDev = 'useCacheRefresh';
      updateHookTypesDev();
      return updateRefresh();
    };
  }
}<|MERGE_RESOLUTION|>--- conflicted
+++ resolved
@@ -965,32 +965,7 @@
       }
     }
   } else {
-<<<<<<< HEAD
-    // This handles the special case of a mutable source being shared between renderers.
-    // In that case, if the source is mutated between the first and second renderer,
-    // The second renderer don't know that it needs to reset the WIP version during unwind,
-    // (because the hook only marks sources as dirty if it's written to their WIP version).
-    // That would cause this tear check to throw again and eventually be visible to the user.
-    // We can avoid this infinite loop by explicitly marking the source as dirty.
-    //
-    // This can lead to tearing in the first renderer when it resumes,
-    // but there's nothing we can do about that (short of throwing here and refusing to continue the render).
-    markSourceAsDirty(source);
-
-    // Intentionally throw an error to force React to retry synchronously. During
-    // the synchronous retry, it will block interleaved mutations, so we should
-    // get a consistent read. Therefore, the following error should never be
-    // visible to the user.
-    //
-    // If it were to become visible to the user, it suggests one of two things:
-    // a bug in React, or (more likely), a mutation during the render phase that
-    // caused the second re-render attempt to be different from the first.
-    //
-    // We know it's the second case if the logs are currently disabled. So in
-    // dev, we can present a more accurate error message.
-=======
     nextSnapshot = getSnapshot();
->>>>>>> cb6c619c
     if (__DEV__) {
       if (!didWarnUncachedGetSnapshot) {
         if (nextSnapshot !== getSnapshot()) {
