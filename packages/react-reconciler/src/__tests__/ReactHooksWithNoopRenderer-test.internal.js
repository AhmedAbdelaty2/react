/**
 * Copyright (c) 2013-present, Facebook, Inc.
 *
 * This source code is licensed under the MIT license found in the
 * LICENSE file in the root directory of this source tree.
 *
 * @emails react-core
 * @jest-environment node
 */

/* eslint-disable no-func-assign */

'use strict';

let React;
let ReactFeatureFlags;
let ReactNoop;
let SchedulerTracing;
let useState;
let useReducer;
let useEffect;
let useLayoutEffect;
let useCallback;
let useMemo;
let useRef;
let useImperativeHandle;
let forwardRef;
let memo;
let act;

// These tests use React Noop Renderer. All new tests should use React Test
// Renderer and go in ReactHooks-test; plan is gradually migrate the noop tests
// to that file.
describe('ReactHooksWithNoopRenderer', () => {
  beforeEach(() => {
    jest.resetModules();

    ReactFeatureFlags = require('shared/ReactFeatureFlags');
    ReactFeatureFlags.debugRenderPhaseSideEffectsForStrictMode = false;
    ReactFeatureFlags.enableSchedulerTracing = true;
    React = require('react');
    ReactNoop = require('react-noop-renderer');
    SchedulerTracing = require('scheduler/tracing');
    useState = React.useState;
    useReducer = React.useReducer;
    useEffect = React.useEffect;
    useLayoutEffect = React.useLayoutEffect;
    useCallback = React.useCallback;
    useMemo = React.useMemo;
    useRef = React.useRef;
    useImperativeHandle = React.useImperativeHandle;
    forwardRef = React.forwardRef;
    memo = React.memo;
    act = ReactNoop.act;
  });

  function span(prop) {
    return {type: 'span', hidden: false, children: [], prop};
  }

  function Text(props) {
    ReactNoop.yield(props.text);
    return <span prop={props.text} />;
  }

  it('resumes after an interruption', () => {
    function Counter(props, ref) {
      const [count, updateCount] = useState(0);
      useImperativeHandle(ref, () => ({updateCount}));
      return <Text text={props.label + ': ' + count} />;
    }
    Counter = forwardRef(Counter);

    // Initial mount
    const counter = React.createRef(null);
    ReactNoop.render(<Counter label="Count" ref={counter} />);
    expect(ReactNoop.flush()).toEqual(['Count: 0']);
    expect(ReactNoop.getChildren()).toEqual([span('Count: 0')]);

    // Schedule some updates
    act(() => {
      counter.current.updateCount(1);
      counter.current.updateCount(count => count + 10);
    });

    // Partially flush without committing
    ReactNoop.flushThrough(['Count: 11']);
    expect(ReactNoop.getChildren()).toEqual([span('Count: 0')]);

    // Interrupt with a high priority update
    ReactNoop.flushSync(() => {
      ReactNoop.render(<Counter label="Total" />);
    });
    expect(ReactNoop.clearYields()).toEqual(['Total: 0']);

    // Resume rendering
    ReactNoop.flush();
    expect(ReactNoop.getChildren()).toEqual([span('Total: 11')]);
  });

  it('throws inside class components', () => {
    class BadCounter extends React.Component {
      render() {
        const [count] = useState(0);
        return <Text text={this.props.label + ': ' + count} />;
      }
    }
    ReactNoop.render(<BadCounter />);

    expect(() => ReactNoop.flush()).toThrow(
      'Hooks can only be called inside the body of a function component.',
    );

    // Confirm that a subsequent hook works properly.
    function GoodCounter(props, ref) {
      const [count] = useState(props.initialCount);
      return <Text text={count} />;
    }
    ReactNoop.render(<GoodCounter initialCount={10} />);
    expect(ReactNoop.flush()).toEqual([10]);
  });

  it('throws inside module-style components', () => {
    function Counter() {
      return {
        render() {
          const [count] = useState(0);
          return <Text text={this.props.label + ': ' + count} />;
        },
      };
    }
    ReactNoop.render(<Counter />);
    expect(() => ReactNoop.flush()).toThrow(
      'Hooks can only be called inside the body of a function component.',
    );

    // Confirm that a subsequent hook works properly.
    function GoodCounter(props) {
      const [count] = useState(props.initialCount);
      return <Text text={count} />;
    }
    ReactNoop.render(<GoodCounter initialCount={10} />);
    expect(ReactNoop.flush()).toEqual([10]);
  });

  it('throws when called outside the render phase', () => {
    expect(() => useState(0)).toThrow(
      'Hooks can only be called inside the body of a function component.',
    );
  });

  describe('useState', () => {
    it('simple mount and update', () => {
      function Counter(props, ref) {
        const [count, updateCount] = useState(0);
        useImperativeHandle(ref, () => ({updateCount}));
        return <Text text={'Count: ' + count} />;
      }
      Counter = forwardRef(Counter);
      const counter = React.createRef(null);
      ReactNoop.render(<Counter ref={counter} />);
      ReactNoop.flush();
      expect(ReactNoop.getChildren()).toEqual([span('Count: 0')]);

      act(() => counter.current.updateCount(1));
      ReactNoop.flush();
      expect(ReactNoop.getChildren()).toEqual([span('Count: 1')]);

      act(() => counter.current.updateCount(count => count + 10));
      ReactNoop.flush();
      expect(ReactNoop.getChildren()).toEqual([span('Count: 11')]);
    });

    it('lazy state initializer', () => {
      function Counter(props, ref) {
        const [count, updateCount] = useState(() => {
          ReactNoop.yield('getInitialState');
          return props.initialState;
        });
        useImperativeHandle(ref, () => ({updateCount}));
        return <Text text={'Count: ' + count} />;
      }
      Counter = forwardRef(Counter);
      const counter = React.createRef(null);
      ReactNoop.render(<Counter initialState={42} ref={counter} />);
      expect(ReactNoop.flush()).toEqual(['getInitialState', 'Count: 42']);
      expect(ReactNoop.getChildren()).toEqual([span('Count: 42')]);

      act(() => counter.current.updateCount(7));
      expect(ReactNoop.flush()).toEqual(['Count: 7']);
      expect(ReactNoop.getChildren()).toEqual([span('Count: 7')]);
    });

    it('multiple states', () => {
      function Counter(props, ref) {
        const [count, updateCount] = useState(0);
        const [label, updateLabel] = useState('Count');
        useImperativeHandle(ref, () => ({updateCount, updateLabel}));
        return <Text text={label + ': ' + count} />;
      }
      Counter = forwardRef(Counter);
      const counter = React.createRef(null);
      ReactNoop.render(<Counter ref={counter} />);
      ReactNoop.flush();
      expect(ReactNoop.getChildren()).toEqual([span('Count: 0')]);

      act(() => counter.current.updateCount(7));
      expect(ReactNoop.flush()).toEqual(['Count: 7']);

      act(() => counter.current.updateLabel('Total'));
      expect(ReactNoop.flush()).toEqual(['Total: 7']);
    });

    it('returns the same updater function every time', () => {
      let updaters = [];
      function Counter() {
        const [count, updateCount] = useState(0);
        updaters.push(updateCount);
        return <Text text={'Count: ' + count} />;
      }
      ReactNoop.render(<Counter />);
      ReactNoop.flush();
      expect(ReactNoop.getChildren()).toEqual([span('Count: 0')]);

      act(() => updaters[0](1));
      ReactNoop.flush();
      expect(ReactNoop.getChildren()).toEqual([span('Count: 1')]);

      act(() => updaters[0](count => count + 10));
      ReactNoop.flush();
      expect(ReactNoop.getChildren()).toEqual([span('Count: 11')]);

      expect(updaters).toEqual([updaters[0], updaters[0], updaters[0]]);
    });

    it('warns on set after unmount', () => {
      let _updateCount;
      function Counter(props, ref) {
        const [, updateCount] = useState(0);
        _updateCount = updateCount;
        return null;
      }

      ReactNoop.render(<Counter />);
      ReactNoop.flush();
      ReactNoop.render(null);
      ReactNoop.flush();
      expect(() => act(() => _updateCount(1))).toWarnDev(
        "Warning: Can't perform a React state update on an unmounted " +
          'component. This is a no-op, but it indicates a memory leak in your ' +
          'application. To fix, cancel all subscriptions and asynchronous ' +
          'tasks in a useEffect cleanup function.\n' +
          '    in Counter (at **)',
      );
    });

    it('works with memo', () => {
      let _updateCount;
      function Counter(props) {
        const [count, updateCount] = useState(0);
        _updateCount = updateCount;
        return <Text text={'Count: ' + count} />;
      }
      Counter = memo(Counter);

      ReactNoop.render(<Counter />);
      expect(ReactNoop.flush()).toEqual(['Count: 0']);
      expect(ReactNoop.getChildren()).toEqual([span('Count: 0')]);

      ReactNoop.render(<Counter />);
      expect(ReactNoop.flush()).toEqual([]);
      expect(ReactNoop.getChildren()).toEqual([span('Count: 0')]);

      act(() => _updateCount(1));
      expect(ReactNoop.flush()).toEqual(['Count: 1']);
      expect(ReactNoop.getChildren()).toEqual([span('Count: 1')]);
    });
  });

  describe('updates during the render phase', () => {
    it('restarts the render function and applies the new updates on top', () => {
      function ScrollView({row: newRow}) {
        let [isScrollingDown, setIsScrollingDown] = useState(false);
        let [row, setRow] = useState(null);

        if (row !== newRow) {
          // Row changed since last render. Update isScrollingDown.
          setIsScrollingDown(row !== null && newRow > row);
          setRow(newRow);
        }

        return <Text text={`Scrolling down: ${isScrollingDown}`} />;
      }

      ReactNoop.render(<ScrollView row={1} />);
      ReactNoop.flush();
      expect(ReactNoop.getChildren()).toEqual([span('Scrolling down: false')]);

      ReactNoop.render(<ScrollView row={5} />);
      ReactNoop.flush();
      expect(ReactNoop.getChildren()).toEqual([span('Scrolling down: true')]);

      ReactNoop.render(<ScrollView row={5} />);
      ReactNoop.flush();
      expect(ReactNoop.getChildren()).toEqual([span('Scrolling down: true')]);

      ReactNoop.render(<ScrollView row={10} />);
      ReactNoop.flush();
      expect(ReactNoop.getChildren()).toEqual([span('Scrolling down: true')]);

      ReactNoop.render(<ScrollView row={2} />);
      ReactNoop.flush();
      expect(ReactNoop.getChildren()).toEqual([span('Scrolling down: false')]);

      ReactNoop.render(<ScrollView row={2} />);
      ReactNoop.flush();
      expect(ReactNoop.getChildren()).toEqual([span('Scrolling down: false')]);
    });

    it('keeps restarting until there are no more new updates', () => {
      function Counter({row: newRow}) {
        let [count, setCount] = useState(0);
        if (count < 3) {
          setCount(count + 1);
        }
        ReactNoop.yield('Render: ' + count);
        return <Text text={count} />;
      }

      ReactNoop.render(<Counter />);
      expect(ReactNoop.flush()).toEqual([
        'Render: 0',
        'Render: 1',
        'Render: 2',
        'Render: 3',
        3,
      ]);
      expect(ReactNoop.getChildren()).toEqual([span(3)]);
    });

    it('updates multiple times within same render function', () => {
      function Counter({row: newRow}) {
        let [count, setCount] = useState(0);
        if (count < 12) {
          setCount(c => c + 1);
          setCount(c => c + 1);
          setCount(c => c + 1);
        }
        ReactNoop.yield('Render: ' + count);
        return <Text text={count} />;
      }

      ReactNoop.render(<Counter />);
      expect(ReactNoop.flush()).toEqual([
        // Should increase by three each time
        'Render: 0',
        'Render: 3',
        'Render: 6',
        'Render: 9',
        'Render: 12',
        12,
      ]);
      expect(ReactNoop.getChildren()).toEqual([span(12)]);
    });

    it('throws after too many iterations', () => {
      function Counter({row: newRow}) {
        let [count, setCount] = useState(0);
        setCount(count + 1);
        ReactNoop.yield('Render: ' + count);
        return <Text text={count} />;
      }
      ReactNoop.render(<Counter />);
      expect(() => ReactNoop.flush()).toThrow(
        'Too many re-renders. React limits the number of renders to prevent ' +
          'an infinite loop.',
      );
    });

    it('works with useReducer', () => {
      function reducer(state, action) {
        return action === 'increment' ? state + 1 : state;
      }
      function Counter({row: newRow}) {
        let [count, dispatch] = useReducer(reducer, 0);
        if (count < 3) {
          dispatch('increment');
        }
        ReactNoop.yield('Render: ' + count);
        return <Text text={count} />;
      }

      ReactNoop.render(<Counter />);
      expect(ReactNoop.flush()).toEqual([
        'Render: 0',
        'Render: 1',
        'Render: 2',
        'Render: 3',
        3,
      ]);
      expect(ReactNoop.getChildren()).toEqual([span(3)]);
    });

    it('uses reducer passed at time of render, not time of dispatch', () => {
      // This test is a bit contrived but it demonstrates a subtle edge case.

      // Reducer A increments by 1. Reducer B increments by 10.
      function reducerA(state, action) {
        switch (action) {
          case 'increment':
            return state + 1;
          case 'reset':
            return 0;
        }
      }
      function reducerB(state, action) {
        switch (action) {
          case 'increment':
            return state + 10;
          case 'reset':
            return 0;
        }
      }

      function Counter({row: newRow}, ref) {
        let [reducer, setReducer] = useState(() => reducerA);
        let [count, dispatch] = useReducer(reducer, 0);
        useImperativeHandle(ref, () => ({dispatch}));
        if (count < 20) {
          dispatch('increment');
          // Swap reducers each time we increment
          if (reducer === reducerA) {
            setReducer(() => reducerB);
          } else {
            setReducer(() => reducerA);
          }
        }
        ReactNoop.yield('Render: ' + count);
        return <Text text={count} />;
      }
      Counter = forwardRef(Counter);
      const counter = React.createRef(null);
      ReactNoop.render(<Counter ref={counter} />);
      expect(ReactNoop.flush()).toEqual([
        // The count should increase by alternating amounts of 10 and 1
        // until we reach 21.
        'Render: 0',
        'Render: 10',
        'Render: 11',
        'Render: 21',
        21,
      ]);
      expect(ReactNoop.getChildren()).toEqual([span(21)]);

      // Test that it works on update, too. This time the log is a bit different
      // because we started with reducerB instead of reducerA.
      counter.current.dispatch('reset');
      ReactNoop.render(<Counter ref={counter} />);
      expect(ReactNoop.flush()).toEqual([
        'Render: 0',
        'Render: 1',
        'Render: 11',
        'Render: 12',
        'Render: 22',
        22,
      ]);
      expect(ReactNoop.getChildren()).toEqual([span(22)]);
    });
  });

  describe('useReducer', () => {
    it('simple mount and update', () => {
      const INCREMENT = 'INCREMENT';
      const DECREMENT = 'DECREMENT';

      function reducer(state, action) {
        switch (action) {
          case 'INCREMENT':
            return state + 1;
          case 'DECREMENT':
            return state - 1;
          default:
            return state;
        }
      }

      function Counter(props, ref) {
        const [count, dispatch] = useReducer(reducer, 0);
        useImperativeHandle(ref, () => ({dispatch}));
        return <Text text={'Count: ' + count} />;
      }
      Counter = forwardRef(Counter);
      const counter = React.createRef(null);
      ReactNoop.render(<Counter ref={counter} />);
      ReactNoop.flush();
      expect(ReactNoop.getChildren()).toEqual([span('Count: 0')]);

      act(() => counter.current.dispatch(INCREMENT));
      ReactNoop.flush();
      expect(ReactNoop.getChildren()).toEqual([span('Count: 1')]);
      act(() => {
        counter.current.dispatch(DECREMENT);
        counter.current.dispatch(DECREMENT);
        counter.current.dispatch(DECREMENT);
      });

      ReactNoop.flush();
      expect(ReactNoop.getChildren()).toEqual([span('Count: -2')]);
    });

    it('lazy init', () => {
      const INCREMENT = 'INCREMENT';
      const DECREMENT = 'DECREMENT';

      function reducer(state, action) {
        switch (action) {
          case 'INCREMENT':
            return state + 1;
          case 'DECREMENT':
            return state - 1;
          default:
            return state;
        }
      }

      function Counter(props, ref) {
        const [count, dispatch] = useReducer(reducer, props, p => {
          ReactNoop.yield('Init');
          return p.initialCount;
        });
        useImperativeHandle(ref, () => ({dispatch}));
        return <Text text={'Count: ' + count} />;
      }
      Counter = forwardRef(Counter);
      const counter = React.createRef(null);
      ReactNoop.render(<Counter initialCount={10} ref={counter} />);
      expect(ReactNoop.flush()).toEqual(['Init', 'Count: 10']);
      expect(ReactNoop.getChildren()).toEqual([span('Count: 10')]);

      act(() => counter.current.dispatch(INCREMENT));
      expect(ReactNoop.flush()).toEqual(['Count: 11']);
      expect(ReactNoop.getChildren()).toEqual([span('Count: 11')]);

      act(() => {
        counter.current.dispatch(DECREMENT);
        counter.current.dispatch(DECREMENT);
        counter.current.dispatch(DECREMENT);
      });

      expect(ReactNoop.flush()).toEqual(['Count: 8']);
      expect(ReactNoop.getChildren()).toEqual([span('Count: 8')]);
    });

    // Regression test for https://github.com/facebook/react/issues/14360
    it('handles dispatches with mixed priorities', () => {
      const INCREMENT = 'INCREMENT';

      function reducer(state, action) {
        return action === INCREMENT ? state + 1 : state;
      }

      function Counter(props, ref) {
        const [count, dispatch] = useReducer(reducer, 0);
        useImperativeHandle(ref, () => ({dispatch}));
        return <Text text={'Count: ' + count} />;
      }

      Counter = forwardRef(Counter);
      const counter = React.createRef(null);
      ReactNoop.render(<Counter ref={counter} />);

      ReactNoop.flush();
      expect(ReactNoop.getChildren()).toEqual([span('Count: 0')]);

      act(() => {
        counter.current.dispatch(INCREMENT);
        counter.current.dispatch(INCREMENT);
        counter.current.dispatch(INCREMENT);
      });

      ReactNoop.flushSync(() => {
        counter.current.dispatch(INCREMENT);
      });
      expect(ReactNoop.getChildren()).toEqual([span('Count: 1')]);

      ReactNoop.flush();
      expect(ReactNoop.getChildren()).toEqual([span('Count: 4')]);
    });
  });

  describe('useEffect', () => {
    it('simple mount and update', () => {
      function Counter(props) {
        useEffect(() => {
          ReactNoop.yield(`Did commit [${props.count}]`);
        });
        return <Text text={'Count: ' + props.count} />;
      }
      ReactNoop.render(<Counter count={0} />);
      expect(ReactNoop.flush()).toEqual(['Count: 0']);
      expect(ReactNoop.getChildren()).toEqual([span('Count: 0')]);
      ReactNoop.flushPassiveEffects();
      expect(ReactNoop.clearYields()).toEqual(['Did commit [0]']);

      ReactNoop.render(<Counter count={1} />);
      expect(ReactNoop.flush()).toEqual(['Count: 1']);
      expect(ReactNoop.getChildren()).toEqual([span('Count: 1')]);
      // Effects are deferred until after the commit
      ReactNoop.flushPassiveEffects();
      expect(ReactNoop.clearYields()).toEqual(['Did commit [1]']);
    });

    it('flushes passive effects even with sibling deletions', () => {
      function LayoutEffect(props) {
        useLayoutEffect(() => {
          ReactNoop.yield(`Layout effect`);
        });
        return <Text text="Layout" />;
      }
      function PassiveEffect(props) {
        useEffect(() => {
          ReactNoop.yield(`Passive effect`);
        }, []);
        return <Text text="Passive" />;
      }
      let passive = <PassiveEffect key="p" />;
      ReactNoop.render([<LayoutEffect key="l" />, passive]);
      expect(ReactNoop.flush()).toEqual(['Layout', 'Passive', 'Layout effect']);
      expect(ReactNoop.getChildren()).toEqual([
        span('Layout'),
        span('Passive'),
      ]);

      // Destroying the first child shouldn't prevent the passive effect from
      // being executed
      ReactNoop.render([passive]);
      expect(ReactNoop.flush()).toEqual(['Passive effect']);
      expect(ReactNoop.getChildren()).toEqual([span('Passive')]);

      // (No effects are left to flush.)
      ReactNoop.flushPassiveEffects();
      expect(ReactNoop.clearYields()).toEqual(null);
    });

    it('flushes passive effects even if siblings schedule an update', () => {
      function PassiveEffect(props) {
        useEffect(() => {
          ReactNoop.yield('Passive effect');
        });
        return <Text text="Passive" />;
      }
      function LayoutEffect(props) {
        let [count, setCount] = useState(0);
        useLayoutEffect(() => {
          // Scheduling work shouldn't interfere with the queued passive effect
          if (count === 0) {
            setCount(1);
          }
          ReactNoop.yield('Layout effect ' + count);
        });
        return <Text text="Layout" />;
      }

      ReactNoop.render([<PassiveEffect key="p" />, <LayoutEffect key="l" />]);

      expect(act(ReactNoop.flush)).toEqual([
        'Passive',
        'Layout',
        'Layout effect 0',
        'Passive effect',
        'Layout',
        'Layout effect 1',
      ]);
      expect(ReactNoop.getChildren()).toEqual([
        span('Passive'),
        span('Layout'),
      ]);
    });

    it('flushes passive effects even if siblings schedule a new root', () => {
      function PassiveEffect(props) {
        useEffect(() => {
          ReactNoop.yield('Passive effect');
        }, []);
        return <Text text="Passive" />;
      }
      function LayoutEffect(props) {
        useLayoutEffect(() => {
          ReactNoop.yield('Layout effect');
          // Scheduling work shouldn't interfere with the queued passive effect
          ReactNoop.renderToRootWithID(<Text text="New Root" />, 'root2');
        });
        return <Text text="Layout" />;
      }
      ReactNoop.render([<PassiveEffect key="p" />, <LayoutEffect key="l" />]);
      expect(ReactNoop.flush()).toEqual([
        'Passive',
        'Layout',
        'Layout effect',
        'Passive effect',
        'New Root',
      ]);
      expect(ReactNoop.getChildren()).toEqual([
        span('Passive'),
        span('Layout'),
      ]);
    });

    it(
      'flushes effects serially by flushing old effects before flushing ' +
        "new ones, if they haven't already fired",
      () => {
        function getCommittedText() {
          const children = ReactNoop.getChildren();
          if (children === null) {
            return null;
          }
          return children[0].prop;
        }

        function Counter(props) {
          useEffect(() => {
            ReactNoop.yield(
              `Committed state when effect was fired: ${getCommittedText()}`,
            );
          });
          return <Text text={props.count} />;
        }
        ReactNoop.render(<Counter count={0} />);
        expect(ReactNoop.flush()).toEqual([0]);
        expect(ReactNoop.getChildren()).toEqual([span(0)]);

        // Before the effects have a chance to flush, schedule another update
        ReactNoop.render(<Counter count={1} />);
        expect(ReactNoop.flush()).toEqual([
          // The previous effect flushes before the reconciliation
          'Committed state when effect was fired: 0',
          1,
        ]);
        expect(ReactNoop.getChildren()).toEqual([span(1)]);

        ReactNoop.flushPassiveEffects();
        expect(ReactNoop.clearYields()).toEqual([
          'Committed state when effect was fired: 1',
        ]);
      },
    );

    it('updates have async priority', () => {
      function Counter(props) {
        const [count, updateCount] = useState('(empty)');
        useEffect(
          () => {
            ReactNoop.yield(`Schedule update [${props.count}]`);
            updateCount(props.count);
          },
          [props.count],
        );
        return <Text text={'Count: ' + count} />;
      }
      ReactNoop.render(<Counter count={0} />);
      expect(ReactNoop.flush()).toEqual(['Count: (empty)']);
      expect(ReactNoop.getChildren()).toEqual([span('Count: (empty)')]);
<<<<<<< HEAD
      act(flushPassiveEffects);
=======
      ReactNoop.flushPassiveEffects();
>>>>>>> fb3f7bfd
      expect(ReactNoop.clearYields()).toEqual(['Schedule update [0]']);
      expect(ReactNoop.flush()).toEqual(['Count: 0']);

      ReactNoop.render(<Counter count={1} />);
      expect(ReactNoop.flush()).toEqual(['Count: 0']);
      expect(ReactNoop.getChildren()).toEqual([span('Count: 0')]);
<<<<<<< HEAD
      act(flushPassiveEffects);
=======
      ReactNoop.flushPassiveEffects();
>>>>>>> fb3f7bfd
      expect(ReactNoop.clearYields()).toEqual(['Schedule update [1]']);
      expect(ReactNoop.flush()).toEqual(['Count: 1']);
    });

    it('updates have async priority even if effects are flushed early', () => {
      function Counter(props) {
        const [count, updateCount] = useState('(empty)');
        useEffect(
          () => {
            ReactNoop.yield(`Schedule update [${props.count}]`);
            updateCount(props.count);
          },
          [props.count],
        );
        return <Text text={'Count: ' + count} />;
      }
      ReactNoop.render(<Counter count={0} />);
      expect(ReactNoop.flush()).toEqual(['Count: (empty)']);
      expect(ReactNoop.getChildren()).toEqual([span('Count: (empty)')]);

      // Rendering again should flush the previous commit's effects
      act(() => ReactNoop.render(<Counter count={1} />));
      ReactNoop.flushThrough(['Schedule update [0]', 'Count: 0']);
      expect(ReactNoop.getChildren()).toEqual([span('Count: (empty)')]);

      expect(ReactNoop.flush()).toEqual([]);
      expect(ReactNoop.getChildren()).toEqual([span('Count: 0')]);

<<<<<<< HEAD
      act(flushPassiveEffects);
=======
      ReactNoop.flushPassiveEffects();
>>>>>>> fb3f7bfd
      expect(ReactNoop.flush()).toEqual(['Schedule update [1]', 'Count: 1']);
      expect(ReactNoop.getChildren()).toEqual([span('Count: 1')]);
    });

    it('flushes serial effects before enqueueing work', () => {
      let _updateCount;
      function Counter(props) {
        const [count, updateCount] = useState(0);
        _updateCount = updateCount;
        useEffect(() => {
          ReactNoop.yield(`Will set count to 1`);
          updateCount(1);
        }, []);
        return <Text text={'Count: ' + count} />;
      }

      ReactNoop.render(<Counter count={0} />);
      expect(ReactNoop.flush()).toEqual(['Count: 0']);
      expect(ReactNoop.getChildren()).toEqual([span('Count: 0')]);

      // Enqueuing this update forces the passive effect to be flushed --
      // updateCount(1) happens first, so 2 wins.
      act(() => _updateCount(2));
      expect(ReactNoop.flush()).toEqual(['Will set count to 1', 'Count: 2']);
      expect(ReactNoop.getChildren()).toEqual([span('Count: 2')]);
    });

    it('flushes serial effects before enqueueing work (with tracing)', () => {
      const onInteractionScheduledWorkCompleted = jest.fn();
      const onWorkCanceled = jest.fn();
      SchedulerTracing.unstable_subscribe({
        onInteractionScheduledWorkCompleted,
        onInteractionTraced: jest.fn(),
        onWorkCanceled,
        onWorkScheduled: jest.fn(),
        onWorkStarted: jest.fn(),
        onWorkStopped: jest.fn(),
      });

      let _updateCount;
      function Counter(props) {
        const [count, updateCount] = useState(0);
        _updateCount = updateCount;
        useEffect(() => {
          expect(SchedulerTracing.unstable_getCurrent()).toMatchInteractions([
            tracingEvent,
          ]);
          ReactNoop.yield(`Will set count to 1`);
          updateCount(1);
        }, []);
        return <Text text={'Count: ' + count} />;
      }

      const tracingEvent = {id: 0, name: 'hello', timestamp: 0};
      SchedulerTracing.unstable_trace(
        tracingEvent.name,
        tracingEvent.timestamp,
        () => {
          ReactNoop.render(<Counter count={0} />);
        },
      );
      expect(ReactNoop.flush()).toEqual(['Count: 0']);
      expect(ReactNoop.getChildren()).toEqual([span('Count: 0')]);

      expect(onInteractionScheduledWorkCompleted).toHaveBeenCalledTimes(0);

      // Enqueuing this update forces the passive effect to be flushed --
      // updateCount(1) happens first, so 2 wins.
      act(() => _updateCount(2));
      expect(ReactNoop.flush()).toEqual(['Will set count to 1', 'Count: 2']);
      expect(ReactNoop.getChildren()).toEqual([span('Count: 2')]);

      expect(onInteractionScheduledWorkCompleted).toHaveBeenCalledTimes(1);
      expect(onWorkCanceled).toHaveBeenCalledTimes(0);
    });

    it(
      'in sync mode, useEffect is deferred and updates finish synchronously ' +
        '(in a single batch)',
      () => {
        function Counter(props) {
          const [count, updateCount] = useState('(empty)');
          useEffect(
            () => {
              // Update multiple times. These should all be batched together in
              // a single render.
              updateCount(props.count);
              updateCount(props.count);
              updateCount(props.count);
              updateCount(props.count);
              updateCount(props.count);
              updateCount(props.count);
            },
            [props.count],
          );
          return <Text text={'Count: ' + count} />;
        }
        ReactNoop.renderLegacySyncRoot(<Counter count={0} />);
        // Even in sync mode, effects are deferred until after paint
        expect(ReactNoop.flush()).toEqual(['Count: (empty)']);
        expect(ReactNoop.getChildren()).toEqual([span('Count: (empty)')]);
        // Now fire the effects
<<<<<<< HEAD
        act(flushPassiveEffects);
=======
        ReactNoop.flushPassiveEffects();
>>>>>>> fb3f7bfd
        // There were multiple updates, but there should only be a
        // single render
        expect(ReactNoop.clearYields()).toEqual(['Count: 0']);
        expect(ReactNoop.getChildren()).toEqual([span('Count: 0')]);
      },
    );

    it('flushSync is not allowed', () => {
      function Counter(props) {
        const [count, updateCount] = useState('(empty)');
        useEffect(
          () => {
            ReactNoop.yield(`Schedule update [${props.count}]`);
            ReactNoop.flushSync(() => {
              updateCount(props.count);
            });
          },
          [props.count],
        );
        return <Text text={'Count: ' + count} />;
      }
      ReactNoop.render(<Counter count={0} />);
      expect(ReactNoop.flush()).toEqual(['Count: (empty)']);
      expect(ReactNoop.getChildren()).toEqual([span('Count: (empty)')]);

      expect(() => {
        ReactNoop.flushPassiveEffects();
      }).toThrow('flushSync was called from inside a lifecycle method');
    });

    it('unmounts previous effect', () => {
      function Counter(props) {
        useEffect(() => {
          ReactNoop.yield(`Did create [${props.count}]`);
          return () => {
            ReactNoop.yield(`Did destroy [${props.count}]`);
          };
        });
        return <Text text={'Count: ' + props.count} />;
      }
      ReactNoop.render(<Counter count={0} />);
      expect(ReactNoop.flush()).toEqual(['Count: 0']);
      expect(ReactNoop.getChildren()).toEqual([span('Count: 0')]);
      ReactNoop.flushPassiveEffects();
      expect(ReactNoop.clearYields()).toEqual(['Did create [0]']);

      ReactNoop.render(<Counter count={1} />);
      expect(ReactNoop.flush()).toEqual(['Count: 1']);
      expect(ReactNoop.getChildren()).toEqual([span('Count: 1')]);
      ReactNoop.flushPassiveEffects();
      expect(ReactNoop.clearYields()).toEqual([
        'Did destroy [0]',
        'Did create [1]',
      ]);
    });

    it('unmounts on deletion', () => {
      function Counter(props) {
        useEffect(() => {
          ReactNoop.yield(`Did create [${props.count}]`);
          return () => {
            ReactNoop.yield(`Did destroy [${props.count}]`);
          };
        });
        return <Text text={'Count: ' + props.count} />;
      }
      ReactNoop.render(<Counter count={0} />);
      expect(ReactNoop.flush()).toEqual(['Count: 0']);
      expect(ReactNoop.getChildren()).toEqual([span('Count: 0')]);
      ReactNoop.flushPassiveEffects();
      expect(ReactNoop.clearYields()).toEqual(['Did create [0]']);

      ReactNoop.render(null);
      expect(ReactNoop.flush()).toEqual(['Did destroy [0]']);
      expect(ReactNoop.getChildren()).toEqual([]);
    });

    it('unmounts on deletion after skipped effect', () => {
      function Counter(props) {
        useEffect(() => {
          ReactNoop.yield(`Did create [${props.count}]`);
          return () => {
            ReactNoop.yield(`Did destroy [${props.count}]`);
          };
        }, []);
        return <Text text={'Count: ' + props.count} />;
      }
      ReactNoop.render(<Counter count={0} />);
      expect(ReactNoop.flush()).toEqual(['Count: 0']);
      expect(ReactNoop.getChildren()).toEqual([span('Count: 0')]);
      ReactNoop.flushPassiveEffects();
      expect(ReactNoop.clearYields()).toEqual(['Did create [0]']);

      ReactNoop.render(<Counter count={1} />);
      expect(ReactNoop.flush()).toEqual(['Count: 1']);
      expect(ReactNoop.getChildren()).toEqual([span('Count: 1')]);
      ReactNoop.flushPassiveEffects();
      expect(ReactNoop.clearYields()).toEqual(null);

      ReactNoop.render(null);
      expect(ReactNoop.flush()).toEqual(['Did destroy [0]']);
      expect(ReactNoop.getChildren()).toEqual([]);
    });

    it('always fires effects if no dependencies are provided', () => {
      function effect() {
        ReactNoop.yield(`Did create`);
        return () => {
          ReactNoop.yield(`Did destroy`);
        };
      }
      function Counter(props) {
        useEffect(effect);
        return <Text text={'Count: ' + props.count} />;
      }
      ReactNoop.render(<Counter count={0} />);
      expect(ReactNoop.flush()).toEqual(['Count: 0']);
      expect(ReactNoop.getChildren()).toEqual([span('Count: 0')]);
      ReactNoop.flushPassiveEffects();
      expect(ReactNoop.clearYields()).toEqual(['Did create']);

      ReactNoop.render(<Counter count={1} />);
      expect(ReactNoop.flush()).toEqual(['Count: 1']);
      expect(ReactNoop.getChildren()).toEqual([span('Count: 1')]);
      ReactNoop.flushPassiveEffects();
      expect(ReactNoop.clearYields()).toEqual(['Did destroy', 'Did create']);

      ReactNoop.render(null);
      expect(ReactNoop.flush()).toEqual(['Did destroy']);
      expect(ReactNoop.getChildren()).toEqual([]);
    });

    it('skips effect if inputs have not changed', () => {
      function Counter(props) {
        const text = `${props.label}: ${props.count}`;
        useEffect(
          () => {
            ReactNoop.yield(`Did create [${text}]`);
            return () => {
              ReactNoop.yield(`Did destroy [${text}]`);
            };
          },
          [props.label, props.count],
        );
        return <Text text={text} />;
      }
      ReactNoop.render(<Counter label="Count" count={0} />);
      expect(ReactNoop.flush()).toEqual(['Count: 0']);
      ReactNoop.flushPassiveEffects();
      expect(ReactNoop.clearYields()).toEqual(['Did create [Count: 0]']);
      expect(ReactNoop.getChildren()).toEqual([span('Count: 0')]);

      ReactNoop.render(<Counter label="Count" count={1} />);
      // Count changed
      expect(ReactNoop.flush()).toEqual(['Count: 1']);
      expect(ReactNoop.getChildren()).toEqual([span('Count: 1')]);
      ReactNoop.flushPassiveEffects();
      expect(ReactNoop.clearYields()).toEqual([
        'Did destroy [Count: 0]',
        'Did create [Count: 1]',
      ]);

      ReactNoop.render(<Counter label="Count" count={1} />);
      // Nothing changed, so no effect should have fired
      expect(ReactNoop.flush()).toEqual(['Count: 1']);
      ReactNoop.flushPassiveEffects();
      expect(ReactNoop.clearYields()).toEqual(null);
      expect(ReactNoop.getChildren()).toEqual([span('Count: 1')]);

      ReactNoop.render(<Counter label="Total" count={1} />);
      // Label changed
      expect(ReactNoop.flush()).toEqual(['Total: 1']);
      expect(ReactNoop.getChildren()).toEqual([span('Total: 1')]);
      ReactNoop.flushPassiveEffects();
      expect(ReactNoop.clearYields()).toEqual([
        'Did destroy [Count: 1]',
        'Did create [Total: 1]',
      ]);
    });

    it('multiple effects', () => {
      function Counter(props) {
        useEffect(() => {
          ReactNoop.yield(`Did commit 1 [${props.count}]`);
        });
        useEffect(() => {
          ReactNoop.yield(`Did commit 2 [${props.count}]`);
        });
        return <Text text={'Count: ' + props.count} />;
      }
      ReactNoop.render(<Counter count={0} />);
      expect(ReactNoop.flush()).toEqual(['Count: 0']);
      expect(ReactNoop.getChildren()).toEqual([span('Count: 0')]);
      ReactNoop.flushPassiveEffects();
      expect(ReactNoop.clearYields()).toEqual([
        'Did commit 1 [0]',
        'Did commit 2 [0]',
      ]);

      ReactNoop.render(<Counter count={1} />);
      expect(ReactNoop.flush()).toEqual(['Count: 1']);
      expect(ReactNoop.getChildren()).toEqual([span('Count: 1')]);
      ReactNoop.flushPassiveEffects();
      expect(ReactNoop.clearYields()).toEqual([
        'Did commit 1 [1]',
        'Did commit 2 [1]',
      ]);
    });

    it('unmounts all previous effects before creating any new ones', () => {
      function Counter(props) {
        useEffect(() => {
          ReactNoop.yield(`Mount A [${props.count}]`);
          return () => {
            ReactNoop.yield(`Unmount A [${props.count}]`);
          };
        });
        useEffect(() => {
          ReactNoop.yield(`Mount B [${props.count}]`);
          return () => {
            ReactNoop.yield(`Unmount B [${props.count}]`);
          };
        });
        return <Text text={'Count: ' + props.count} />;
      }
      ReactNoop.render(<Counter count={0} />);
      expect(ReactNoop.flush()).toEqual(['Count: 0']);
      expect(ReactNoop.getChildren()).toEqual([span('Count: 0')]);
      ReactNoop.flushPassiveEffects();
      expect(ReactNoop.clearYields()).toEqual(['Mount A [0]', 'Mount B [0]']);

      ReactNoop.render(<Counter count={1} />);
      expect(ReactNoop.flush()).toEqual(['Count: 1']);
      expect(ReactNoop.getChildren()).toEqual([span('Count: 1')]);
      ReactNoop.flushPassiveEffects();
      expect(ReactNoop.clearYields()).toEqual([
        'Unmount A [0]',
        'Unmount B [0]',
        'Mount A [1]',
        'Mount B [1]',
      ]);
    });

    it('handles errors on mount', () => {
      function Counter(props) {
        useEffect(() => {
          ReactNoop.yield(`Mount A [${props.count}]`);
          return () => {
            ReactNoop.yield(`Unmount A [${props.count}]`);
          };
        });
        useEffect(() => {
          ReactNoop.yield('Oops!');
          throw new Error('Oops!');
          // eslint-disable-next-line no-unreachable
          ReactNoop.yield(`Mount B [${props.count}]`);
          return () => {
            ReactNoop.yield(`Unmount B [${props.count}]`);
          };
        });
        return <Text text={'Count: ' + props.count} />;
      }
      ReactNoop.render(<Counter count={0} />);
      expect(ReactNoop.flush()).toEqual(['Count: 0']);
      expect(ReactNoop.getChildren()).toEqual([span('Count: 0')]);
      expect(() => ReactNoop.flushPassiveEffects()).toThrow('Oops');
      expect(ReactNoop.clearYields()).toEqual([
        'Mount A [0]',
        'Oops!',
        // Clean up effect A. There's no effect B to clean-up, because it
        // never mounted.
        'Unmount A [0]',
      ]);
      expect(ReactNoop.getChildren()).toEqual([]);
    });

    it('handles errors on update', () => {
      function Counter(props) {
        useEffect(() => {
          ReactNoop.yield(`Mount A [${props.count}]`);
          return () => {
            ReactNoop.yield(`Unmount A [${props.count}]`);
          };
        });
        useEffect(() => {
          if (props.count === 1) {
            ReactNoop.yield('Oops!');
            throw new Error('Oops!');
          }
          ReactNoop.yield(`Mount B [${props.count}]`);
          return () => {
            ReactNoop.yield(`Unmount B [${props.count}]`);
          };
        });
        return <Text text={'Count: ' + props.count} />;
      }
      ReactNoop.render(<Counter count={0} />);
      expect(ReactNoop.flush()).toEqual(['Count: 0']);
      expect(ReactNoop.getChildren()).toEqual([span('Count: 0')]);
      ReactNoop.flushPassiveEffects();
      expect(ReactNoop.clearYields()).toEqual(['Mount A [0]', 'Mount B [0]']);

      // This update will trigger an errror
      ReactNoop.render(<Counter count={1} />);
      expect(ReactNoop.flush()).toEqual(['Count: 1']);
      expect(ReactNoop.getChildren()).toEqual([span('Count: 1')]);
      expect(() => ReactNoop.flushPassiveEffects()).toThrow('Oops');
      expect(ReactNoop.clearYields()).toEqual([
        'Unmount A [0]',
        'Unmount B [0]',
        'Mount A [1]',
        'Oops!',
        // Clean up effect A. There's no effect B to clean-up, because it
        // never mounted.
        'Unmount A [1]',
      ]);
      expect(ReactNoop.getChildren()).toEqual([]);
    });

    it('handles errors on unmount', () => {
      function Counter(props) {
        useEffect(() => {
          ReactNoop.yield(`Mount A [${props.count}]`);
          return () => {
            ReactNoop.yield('Oops!');
            throw new Error('Oops!');
            // eslint-disable-next-line no-unreachable
            ReactNoop.yield(`Unmount A [${props.count}]`);
          };
        });
        useEffect(() => {
          ReactNoop.yield(`Mount B [${props.count}]`);
          return () => {
            ReactNoop.yield(`Unmount B [${props.count}]`);
          };
        });
        return <Text text={'Count: ' + props.count} />;
      }
      ReactNoop.render(<Counter count={0} />);
      expect(ReactNoop.flush()).toEqual(['Count: 0']);
      expect(ReactNoop.getChildren()).toEqual([span('Count: 0')]);
      ReactNoop.flushPassiveEffects();
      expect(ReactNoop.clearYields()).toEqual(['Mount A [0]', 'Mount B [0]']);

      // This update will trigger an errror
      ReactNoop.render(<Counter count={1} />);
      expect(ReactNoop.flush()).toEqual(['Count: 1']);
      expect(ReactNoop.getChildren()).toEqual([span('Count: 1')]);
      expect(() => ReactNoop.flushPassiveEffects()).toThrow('Oops');
      expect(ReactNoop.clearYields()).toEqual([
        'Oops!',
        // B unmounts even though an error was thrown in the previous effect
        'Unmount B [0]',
      ]);
      expect(ReactNoop.getChildren()).toEqual([]);
    });

    it('works with memo', () => {
      function Counter({count}) {
        useLayoutEffect(() => {
          ReactNoop.yield('Mount: ' + count);
          return () => ReactNoop.yield('Unmount: ' + count);
        });
        return <Text text={'Count: ' + count} />;
      }
      Counter = memo(Counter);

      ReactNoop.render(<Counter count={0} />);
      expect(ReactNoop.flush()).toEqual(['Count: 0', 'Mount: 0']);
      expect(ReactNoop.getChildren()).toEqual([span('Count: 0')]);

      ReactNoop.render(<Counter count={1} />);
      expect(ReactNoop.flush()).toEqual(['Count: 1', 'Unmount: 0', 'Mount: 1']);
      expect(ReactNoop.getChildren()).toEqual([span('Count: 1')]);

      ReactNoop.render(null);
      expect(ReactNoop.flush()).toEqual(['Unmount: 1']);
      expect(ReactNoop.getChildren()).toEqual([]);
    });
  });

  describe('useLayoutEffect', () => {
    it('fires layout effects after the host has been mutated', () => {
      function getCommittedText() {
        const children = ReactNoop.getChildren();
        if (children === null) {
          return null;
        }
        return children[0].prop;
      }

      function Counter(props) {
        useLayoutEffect(() => {
          ReactNoop.yield(`Current: ${getCommittedText()}`);
        });
        return <Text text={props.count} />;
      }

      ReactNoop.render(<Counter count={0} />);
      expect(ReactNoop.flush()).toEqual([0, 'Current: 0']);
      expect(ReactNoop.getChildren()).toEqual([span(0)]);

      ReactNoop.render(<Counter count={1} />);
      expect(ReactNoop.flush()).toEqual([1, 'Current: 1']);
      expect(ReactNoop.getChildren()).toEqual([span(1)]);
    });

    it('force flushes passive effects before firing new layout effects', () => {
      let committedText = '(empty)';

      function Counter(props) {
        useLayoutEffect(() => {
          // Normally this would go in a mutation effect, but this test
          // intentionally omits a mutation effect.
          committedText = props.count + '';

          ReactNoop.yield(`Mount layout [current: ${committedText}]`);
          return () => {
            ReactNoop.yield(`Unmount layout [current: ${committedText}]`);
          };
        });
        useEffect(() => {
          ReactNoop.yield(`Mount normal [current: ${committedText}]`);
          return () => {
            ReactNoop.yield(`Unmount normal [current: ${committedText}]`);
          };
        });
        return null;
      }

      ReactNoop.render(<Counter count={0} />);
      expect(ReactNoop.flush()).toEqual(['Mount layout [current: 0]']);
      expect(committedText).toEqual('0');

      ReactNoop.render(<Counter count={1} />);
      expect(ReactNoop.flush()).toEqual([
        'Mount normal [current: 0]',
        'Unmount layout [current: 0]',
        'Mount layout [current: 1]',
      ]);
      expect(committedText).toEqual('1');

      ReactNoop.flushPassiveEffects();
      expect(ReactNoop.clearYields()).toEqual([
        'Unmount normal [current: 1]',
        'Mount normal [current: 1]',
      ]);
    });
  });

  describe('useCallback', () => {
    it('memoizes callback by comparing inputs', () => {
      class IncrementButton extends React.PureComponent {
        increment = () => {
          this.props.increment();
        };
        render() {
          return <Text text="Increment" />;
        }
      }

      function Counter({incrementBy}) {
        const [count, updateCount] = useState(0);
        const increment = useCallback(() => updateCount(c => c + incrementBy), [
          incrementBy,
        ]);
        return (
          <React.Fragment>
            <IncrementButton increment={increment} ref={button} />
            <Text text={'Count: ' + count} />
          </React.Fragment>
        );
      }

      const button = React.createRef(null);
      ReactNoop.render(<Counter incrementBy={1} />);
      expect(ReactNoop.flush()).toEqual(['Increment', 'Count: 0']);
      expect(ReactNoop.getChildren()).toEqual([
        span('Increment'),
        span('Count: 0'),
      ]);

      act(button.current.increment);
      expect(ReactNoop.flush()).toEqual([
        // Button should not re-render, because its props haven't changed
        // 'Increment',
        'Count: 1',
      ]);
      expect(ReactNoop.getChildren()).toEqual([
        span('Increment'),
        span('Count: 1'),
      ]);

      // Increase the increment amount
      ReactNoop.render(<Counter incrementBy={10} />);
      expect(ReactNoop.flush()).toEqual([
        // Inputs did change this time
        'Increment',
        'Count: 1',
      ]);
      expect(ReactNoop.getChildren()).toEqual([
        span('Increment'),
        span('Count: 1'),
      ]);

      // Callback should have updated
      act(button.current.increment);
      expect(ReactNoop.flush()).toEqual(['Count: 11']);
      expect(ReactNoop.getChildren()).toEqual([
        span('Increment'),
        span('Count: 11'),
      ]);
    });
  });

  describe('useMemo', () => {
    it('memoizes value by comparing to previous inputs', () => {
      function CapitalizedText(props) {
        const text = props.text;
        const capitalizedText = useMemo(
          () => {
            ReactNoop.yield(`Capitalize '${text}'`);
            return text.toUpperCase();
          },
          [text],
        );
        return <Text text={capitalizedText} />;
      }

      ReactNoop.render(<CapitalizedText text="hello" />);
      expect(ReactNoop.flush()).toEqual(["Capitalize 'hello'", 'HELLO']);
      expect(ReactNoop.getChildren()).toEqual([span('HELLO')]);

      ReactNoop.render(<CapitalizedText text="hi" />);
      expect(ReactNoop.flush()).toEqual(["Capitalize 'hi'", 'HI']);
      expect(ReactNoop.getChildren()).toEqual([span('HI')]);

      ReactNoop.render(<CapitalizedText text="hi" />);
      expect(ReactNoop.flush()).toEqual(['HI']);
      expect(ReactNoop.getChildren()).toEqual([span('HI')]);

      ReactNoop.render(<CapitalizedText text="goodbye" />);
      expect(ReactNoop.flush()).toEqual(["Capitalize 'goodbye'", 'GOODBYE']);
      expect(ReactNoop.getChildren()).toEqual([span('GOODBYE')]);
    });

    it('always re-computes if no inputs are provided', () => {
      function LazyCompute(props) {
        const computed = useMemo(props.compute);
        return <Text text={computed} />;
      }

      function computeA() {
        ReactNoop.yield('compute A');
        return 'A';
      }

      function computeB() {
        ReactNoop.yield('compute B');
        return 'B';
      }

      ReactNoop.render(<LazyCompute compute={computeA} />);
      expect(ReactNoop.flush()).toEqual(['compute A', 'A']);

      ReactNoop.render(<LazyCompute compute={computeA} />);
      expect(ReactNoop.flush()).toEqual(['compute A', 'A']);

      ReactNoop.render(<LazyCompute compute={computeA} />);
      expect(ReactNoop.flush()).toEqual(['compute A', 'A']);

      ReactNoop.render(<LazyCompute compute={computeB} />);
      expect(ReactNoop.flush()).toEqual(['compute B', 'B']);
    });

    it('should not invoke memoized function during re-renders unless inputs change', () => {
      function LazyCompute(props) {
        const computed = useMemo(() => props.compute(props.input), [
          props.input,
        ]);
        const [count, setCount] = useState(0);
        if (count < 3) {
          setCount(count + 1);
        }
        return <Text text={computed} />;
      }

      function compute(val) {
        ReactNoop.yield('compute ' + val);
        return val;
      }

      ReactNoop.render(<LazyCompute compute={compute} input="A" />);
      expect(ReactNoop.flush()).toEqual(['compute A', 'A']);

      ReactNoop.render(<LazyCompute compute={compute} input="A" />);
      expect(ReactNoop.flush()).toEqual(['A']);

      ReactNoop.render(<LazyCompute compute={compute} input="B" />);
      expect(ReactNoop.flush()).toEqual(['compute B', 'B']);
    });
  });

  describe('useRef', () => {
    it('creates a ref object initialized with the provided value', () => {
      jest.useFakeTimers();

      function useDebouncedCallback(callback, ms, inputs) {
        const timeoutID = useRef(-1);
        useEffect(() => {
          return function unmount() {
            clearTimeout(timeoutID.current);
          };
        }, []);
        const debouncedCallback = useCallback(
          (...args) => {
            clearTimeout(timeoutID.current);
            timeoutID.current = setTimeout(callback, ms, ...args);
          },
          [callback, ms],
        );
        return useCallback(debouncedCallback, inputs);
      }

      let ping;
      function App() {
        ping = useDebouncedCallback(
          value => {
            ReactNoop.yield('ping: ' + value);
          },
          100,
          [],
        );
        return null;
      }

      ReactNoop.render(<App />);
      expect(ReactNoop.flush()).toEqual([]);

      ping(1);
      ping(2);
      ping(3);

      expect(ReactNoop.flush()).toEqual([]);

      jest.advanceTimersByTime(100);

      expect(ReactNoop.flush()).toEqual(['ping: 3']);

      ping(4);
      jest.advanceTimersByTime(20);
      ping(5);
      ping(6);
      jest.advanceTimersByTime(80);

      expect(ReactNoop.flush()).toEqual([]);

      jest.advanceTimersByTime(20);
      expect(ReactNoop.flush()).toEqual(['ping: 6']);
    });

    it('should return the same ref during re-renders', () => {
      function Counter() {
        const ref = useRef('val');
        const [count, setCount] = useState(0);
        const [firstRef] = useState(ref);

        if (firstRef !== ref) {
          throw new Error('should never change');
        }

        if (count < 3) {
          setCount(count + 1);
        }

        return <Text text={ref.current} />;
      }

      ReactNoop.render(<Counter />);
      expect(ReactNoop.flush()).toEqual(['val']);

      ReactNoop.render(<Counter />);
      expect(ReactNoop.flush()).toEqual(['val']);
    });
  });

  describe('progressive enhancement (not supported)', () => {
    it('mount additional state', () => {
      let updateA;
      let updateB;
      // let updateC;

      function App(props) {
        const [A, _updateA] = useState(0);
        const [B, _updateB] = useState(0);
        updateA = _updateA;
        updateB = _updateB;

        let C;
        if (props.loadC) {
          useState(0);
        } else {
          C = '[not loaded]';
        }

        return <Text text={`A: ${A}, B: ${B}, C: ${C}`} />;
      }

      ReactNoop.render(<App loadC={false} />);
      expect(ReactNoop.flush()).toEqual(['A: 0, B: 0, C: [not loaded]']);
      expect(ReactNoop.getChildren()).toEqual([
        span('A: 0, B: 0, C: [not loaded]'),
      ]);

      act(() => {
        updateA(2);
        updateB(3);
      });

      expect(ReactNoop.flush()).toEqual(['A: 2, B: 3, C: [not loaded]']);
      expect(ReactNoop.getChildren()).toEqual([
        span('A: 2, B: 3, C: [not loaded]'),
      ]);

      ReactNoop.render(<App loadC={true} />);
      expect(() => {
        expect(ReactNoop.flush()).toEqual(['A: 2, B: 3, C: 0']);
      }).toThrow('Rendered more hooks than during the previous render');

      // Uncomment if/when we support this again
      // expect(ReactNoop.getChildren()).toEqual([span('A: 2, B: 3, C: 0')]);

      // updateC(4);
      // expect(ReactNoop.flush()).toEqual(['A: 2, B: 3, C: 4']);
      // expect(ReactNoop.getChildren()).toEqual([span('A: 2, B: 3, C: 4')]);
    });

    it('unmount state', () => {
      let updateA;
      let updateB;
      let updateC;

      function App(props) {
        const [A, _updateA] = useState(0);
        const [B, _updateB] = useState(0);
        updateA = _updateA;
        updateB = _updateB;

        let C;
        if (props.loadC) {
          const [_C, _updateC] = useState(0);
          C = _C;
          updateC = _updateC;
        } else {
          C = '[not loaded]';
        }

        return <Text text={`A: ${A}, B: ${B}, C: ${C}`} />;
      }

      ReactNoop.render(<App loadC={true} />);
      expect(ReactNoop.flush()).toEqual(['A: 0, B: 0, C: 0']);
      expect(ReactNoop.getChildren()).toEqual([span('A: 0, B: 0, C: 0')]);
      act(() => {
        updateA(2);
        updateB(3);
        updateC(4);
      });
      expect(ReactNoop.flush()).toEqual(['A: 2, B: 3, C: 4']);
      expect(ReactNoop.getChildren()).toEqual([span('A: 2, B: 3, C: 4')]);
      ReactNoop.render(<App loadC={false} />);
      expect(() => ReactNoop.flush()).toThrow(
        'Rendered fewer hooks than expected. This may be caused by an ' +
          'accidental early return statement.',
      );
    });

    it('unmount effects', () => {
      function App(props) {
        useEffect(() => {
          ReactNoop.yield('Mount A');
          return () => {
            ReactNoop.yield('Unmount A');
          };
        }, []);

        if (props.showMore) {
          useEffect(() => {
            ReactNoop.yield('Mount B');
            return () => {
              ReactNoop.yield('Unmount B');
            };
          }, []);
        }

        return null;
      }

      ReactNoop.render(<App showMore={false} />);
      expect(ReactNoop.flush()).toEqual([]);
      ReactNoop.flushPassiveEffects();
      expect(ReactNoop.clearYields()).toEqual(['Mount A']);

      ReactNoop.render(<App showMore={true} />);
      expect(() => {
        expect(ReactNoop.flush()).toEqual([]);
      }).toThrow('Rendered more hooks than during the previous render');

      // Uncomment if/when we support this again
      // ReactNoop.flushPassiveEffects();
      // expect(ReactNoop.clearYields()).toEqual(['Mount B']);

      // ReactNoop.render(<App showMore={false} />);
      // expect(() => ReactNoop.flush()).toThrow(
      //   'Rendered fewer hooks than expected. This may be caused by an ' +
      //     'accidental early return statement.',
      // );
    });
  });
});<|MERGE_RESOLUTION|>--- conflicted
+++ resolved
@@ -761,22 +761,14 @@
       ReactNoop.render(<Counter count={0} />);
       expect(ReactNoop.flush()).toEqual(['Count: (empty)']);
       expect(ReactNoop.getChildren()).toEqual([span('Count: (empty)')]);
-<<<<<<< HEAD
-      act(flushPassiveEffects);
-=======
-      ReactNoop.flushPassiveEffects();
->>>>>>> fb3f7bfd
+      ReactNoop.flushPassiveEffects();
       expect(ReactNoop.clearYields()).toEqual(['Schedule update [0]']);
       expect(ReactNoop.flush()).toEqual(['Count: 0']);
 
       ReactNoop.render(<Counter count={1} />);
       expect(ReactNoop.flush()).toEqual(['Count: 0']);
       expect(ReactNoop.getChildren()).toEqual([span('Count: 0')]);
-<<<<<<< HEAD
-      act(flushPassiveEffects);
-=======
-      ReactNoop.flushPassiveEffects();
->>>>>>> fb3f7bfd
+      ReactNoop.flushPassiveEffects();
       expect(ReactNoop.clearYields()).toEqual(['Schedule update [1]']);
       expect(ReactNoop.flush()).toEqual(['Count: 1']);
     });
@@ -805,11 +797,7 @@
       expect(ReactNoop.flush()).toEqual([]);
       expect(ReactNoop.getChildren()).toEqual([span('Count: 0')]);
 
-<<<<<<< HEAD
-      act(flushPassiveEffects);
-=======
-      ReactNoop.flushPassiveEffects();
->>>>>>> fb3f7bfd
+      ReactNoop.flushPassiveEffects();
       expect(ReactNoop.flush()).toEqual(['Schedule update [1]', 'Count: 1']);
       expect(ReactNoop.getChildren()).toEqual([span('Count: 1')]);
     });
@@ -912,11 +900,7 @@
         expect(ReactNoop.flush()).toEqual(['Count: (empty)']);
         expect(ReactNoop.getChildren()).toEqual([span('Count: (empty)')]);
         // Now fire the effects
-<<<<<<< HEAD
-        act(flushPassiveEffects);
-=======
         ReactNoop.flushPassiveEffects();
->>>>>>> fb3f7bfd
         // There were multiple updates, but there should only be a
         // single render
         expect(ReactNoop.clearYields()).toEqual(['Count: 0']);
