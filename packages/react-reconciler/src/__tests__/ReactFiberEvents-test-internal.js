--- conflicted
+++ resolved
@@ -28,12 +28,8 @@
 
 function createReactEventComponent() {
   return {
-<<<<<<< HEAD
-    $$typeof: Symbol.for('react.event_component'),
+    $$typeof: ReactSymbols.REACT_EVENT_COMPONENT_TYPE,
     displayName: 'TestEventComponent',
-=======
-    $$typeof: ReactSymbols.REACT_EVENT_COMPONENT_TYPE,
->>>>>>> 6a1e6b2f
     props: null,
     responder: noOpResponder,
   };
