/**
 * Copyright (c) Facebook, Inc. and its affiliates.
 *
 * This source code is licensed under the MIT license found in the
 * LICENSE file in the root directory of this source tree.
 *
 * @emails react-core
 */

'use strict';

let React;
let ReactNoop;
let Scheduler;
let ReactFeatureFlags;
let EventComponent;
let ReactTestRenderer;
let ReactDOM;
let ReactDOMServer;
let ReactTestUtils;
let EventTarget;
let ReactEvents;

const noOpResponder = {
  targetEventTypes: [],
  handleEvent() {},
};

function createReactEventComponent() {
  return {
    $$typeof: Symbol.for('react.event_component'),
    props: null,
    responder: noOpResponder,
  };
}

function init() {
  jest.resetModules();
  ReactFeatureFlags = require('shared/ReactFeatureFlags');
  ReactFeatureFlags.enableEventAPI = true;
  React = require('react');
  Scheduler = require('scheduler');
  ReactEvents = require('react-events');
}

function initNoopRenderer() {
  init();
  ReactNoop = require('react-noop-renderer');
}

function initTestRenderer() {
  init();
  ReactTestRenderer = require('react-test-renderer');
}

function initReactDOM() {
  init();
  ReactDOM = require('react-dom');
  ReactTestUtils = require('react-dom/test-utils');
}

function initReactDOMServer() {
  init();
  ReactDOMServer = require('react-dom/server');
}

// This is a new feature in Fiber so I put it in its own test file. It could
// probably move to one of the other test files once it is official.
describe('ReactFiberEvents', () => {
  describe('NoopRenderer', () => {
    beforeEach(() => {
      initNoopRenderer();
      EventComponent = createReactEventComponent();
      EventTarget = ReactEvents.TouchHitTarget;
    });

    it('should render a simple event component with a single child', () => {
      const Test = () => (
        <EventComponent>
          <div>Hello world</div>
        </EventComponent>
      );

      ReactNoop.render(<Test />);
      expect(Scheduler).toFlushWithoutYielding();
      expect(ReactNoop).toMatchRenderedOutput(<div>Hello world</div>);
    });

    it('should warn when an event component has a direct text child', () => {
      const Test = () => <EventComponent>Hello world</EventComponent>;

      expect(() => {
        ReactNoop.render(<Test />);
        expect(Scheduler).toFlushWithoutYielding();
      }).toWarnDev(
        'Warning: validateDOMNesting: React event components cannot have text DOM nodes as children. ' +
          'Wrap the child text "Hello world" in an element.',
      );
    });

    it('should warn when an event component has a direct text child #2', () => {
      const ChildWrapper = () => 'Hello world';
      const Test = () => (
        <EventComponent>
          <ChildWrapper />
        </EventComponent>
      );

      expect(() => {
        ReactNoop.render(<Test />);
        expect(Scheduler).toFlushWithoutYielding();
      }).toWarnDev(
        'Warning: validateDOMNesting: React event components cannot have text DOM nodes as children. ' +
          'Wrap the child text "Hello world" in an element.',
      );
    });

    it('should render a simple event component with a single event target', () => {
      const Test = () => (
        <EventComponent>
          <EventTarget>
            <div>Hello world</div>
          </EventTarget>
        </EventComponent>
      );

      ReactNoop.render(<Test />);
      expect(Scheduler).toFlushWithoutYielding();
      expect(ReactNoop).toMatchRenderedOutput(<div>Hello world</div>);
    });

    it('should warn when an event target has a direct text child', () => {
      const Test = () => (
        <EventComponent>
          <EventTarget>Hello world</EventTarget>
        </EventComponent>
      );

      expect(() => {
        ReactNoop.render(<Test />);
        expect(Scheduler).toFlushWithoutYielding();
      }).toWarnDev([
        'Warning: validateDOMNesting: React event targets cannot have text DOM nodes as children. ' +
          'Wrap the child text "Hello world" in an element.',
        'Warning: <TouchHitTarget> must have a single DOM element as a child. Found no children.',
      ]);
    });

    it('should warn when an event target has a direct text child #2', () => {
      const ChildWrapper = () => 'Hello world';
      const Test = () => (
        <EventComponent>
          <EventTarget>
            <ChildWrapper />
          </EventTarget>
        </EventComponent>
      );

      expect(() => {
        ReactNoop.render(<Test />);
        expect(Scheduler).toFlushWithoutYielding();
      }).toWarnDev([
        'Warning: validateDOMNesting: React event targets cannot have text DOM nodes as children. ' +
          'Wrap the child text "Hello world" in an element.',
        'Warning: <TouchHitTarget> must have a single DOM element as a child. Found no children.',
      ]);
    });

    it('should warn when an event target has more than one child', () => {
      const Test = () => (
        <EventComponent>
          <EventTarget>
            <span>Child 1</span>
            <span>Child 2</span>
          </EventTarget>
        </EventComponent>
      );

      expect(() => {
        ReactNoop.render(<Test />);
        expect(Scheduler).toFlushWithoutYielding();
      }).toWarnDev(
        'Warning: <TouchHitTarget> must only have a single DOM element as a child. Found many children.',
      );
    });

    it('should warn if an event target is not a direct child of an event component', () => {
      const Test = () => (
        <EventComponent>
          <div>
            <EventTarget>
              <span>Child 1</span>
            </EventTarget>
          </div>
        </EventComponent>
      );

      expect(() => {
        ReactNoop.render(<Test />);
        expect(Scheduler).toFlushWithoutYielding();
      }).toWarnDev(
        'Warning: validateDOMNesting: React event targets must be direct children of event components.',
      );
    });

<<<<<<< HEAD
    it('should handle event components correctly with error boundaries', () => {
      function ErrorComponent() {
        throw new Error('Failed!');
      }

      const Test = () => (
        <EventComponent>
          <EventTarget>
            <span>
              <ErrorComponent />
            </span>
          </EventTarget>
        </EventComponent>
      );

      class Wrapper extends React.Component {
        state = {
          error: null,
        };

        componentDidCatch(error) {
          this.setState({
            error,
          });
        }

        render() {
          if (this.state.error) {
            return 'Worked!';
          }
          return <Test />;
        }
      }

      ReactNoop.render(<Wrapper />);
      expect(Scheduler).toFlushWithoutYielding();
      expect(ReactNoop).toMatchRenderedOutput('Worked!');
    });

    it('should handle re-renders where there is a bail-out in a parent', () => {
      let _updateCounter;

      function Child() {
        const [counter, updateCounter] = React.useState(0);

        _updateCounter = updateCounter;

        return (
          <div>
            <span>Child - {counter}</span>
          </div>
        );
      }

      const Parent = () => (
        <EventComponent>
          <EventTarget>
            <div>
              <Child />
            </div>
=======
    it('should warn if an event target has an event component as a child', () => {
      const Test = () => (
        <EventComponent>
          <EventTarget>
            <EventComponent>
              <span>Child 1</span>
            </EventComponent>
>>>>>>> 9444a547
          </EventTarget>
        </EventComponent>
      );

<<<<<<< HEAD
      ReactNoop.render(<Parent />);
      expect(Scheduler).toFlushWithoutYielding();
      expect(ReactNoop).toMatchRenderedOutput(
        <div>
          <div>
            <span>Child - 0</span>
          </div>
        </div>,
      );

      ReactNoop.act(() => {
        _updateCounter(counter => counter + 1);
      });
      expect(Scheduler).toFlushWithoutYielding();

      expect(ReactNoop).toMatchRenderedOutput(
        <div>
          <div>
            <span>Child - 1</span>
          </div>
        </div>,
      );
    });

    it('should handle errors in re-renders where there is a bail-out in a parent', () => {
      let _updateCounter;

      function Child() {
        const [counter, updateCounter] = React.useState(0);

        _updateCounter = updateCounter;

        if (counter === 1) {
          return null;
        }

        return (
          <div>
            <span>Child - {counter}</span>
          </div>
        );
      }

      const Parent = () => (
        <EventComponent>
          <EventTarget>
            <Child />
          </EventTarget>
        </EventComponent>
      );

      ReactNoop.render(<Parent />);
      expect(Scheduler).toFlushWithoutYielding();
      expect(ReactNoop).toMatchRenderedOutput(
        <div>
          <span>Child - 0</span>
        </div>,
      );

      expect(() => {
        ReactNoop.act(() => {
          _updateCounter(counter => counter + 1);
        });
        expect(Scheduler).toFlushWithoutYielding();
      }).toWarnDev(
        'Warning: <TouchHitTarget> must have a single DOM element as a child. Found no children.',
=======
      expect(() => {
        ReactNoop.render(<Test />);
        expect(Scheduler).toFlushWithoutYielding();
      }).toWarnDev(
        'Warning: validateDOMNesting: React event targets must not have event components as children.',
>>>>>>> 9444a547
      );
    });
  });

  describe('TestRenderer', () => {
    beforeEach(() => {
      initTestRenderer();
      EventComponent = createReactEventComponent();
      EventTarget = ReactEvents.TouchHitTarget;
    });

    it('should render a simple event component with a single child', () => {
      const Test = () => (
        <EventComponent>
          <div>Hello world</div>
        </EventComponent>
      );

      const root = ReactTestRenderer.create(null);
      root.update(<Test />);
      expect(Scheduler).toFlushWithoutYielding();
      expect(root).toMatchRenderedOutput(<div>Hello world</div>);
    });

    it('should warn when an event component has a direct text child', () => {
      const Test = () => <EventComponent>Hello world</EventComponent>;

      const root = ReactTestRenderer.create(null);
      expect(() => {
        root.update(<Test />);
        expect(Scheduler).toFlushWithoutYielding();
      }).toWarnDev(
        'Warning: validateDOMNesting: React event components cannot have text DOM nodes as children. ' +
          'Wrap the child text "Hello world" in an element.',
      );
    });

    it('should warn when an event component has a direct text child #2', () => {
      const ChildWrapper = () => 'Hello world';
      const Test = () => (
        <EventComponent>
          <ChildWrapper />
        </EventComponent>
      );

      const root = ReactTestRenderer.create(null);
      expect(() => {
        root.update(<Test />);
        expect(Scheduler).toFlushWithoutYielding();
      }).toWarnDev(
        'Warning: validateDOMNesting: React event components cannot have text DOM nodes as children. ' +
          'Wrap the child text "Hello world" in an element.',
      );
    });

    it('should render a simple event component with a single event target', () => {
      const Test = () => (
        <EventComponent>
          <EventTarget>
            <div>Hello world</div>
          </EventTarget>
        </EventComponent>
      );

      const root = ReactTestRenderer.create(null);
      root.update(<Test />);
      expect(Scheduler).toFlushWithoutYielding();
      expect(root).toMatchRenderedOutput(<div>Hello world</div>);

      const Test2 = () => (
        <EventComponent>
          <EventTarget>
            <span>I am now a span</span>
          </EventTarget>
        </EventComponent>
      );

      root.update(<Test2 />);
      expect(Scheduler).toFlushWithoutYielding();
      expect(root).toMatchRenderedOutput(<span>I am now a span</span>);
    });

    it('should warn when an event target has a direct text child', () => {
      const Test = () => (
        <EventComponent>
          <EventTarget>Hello world</EventTarget>
        </EventComponent>
      );

      const root = ReactTestRenderer.create(null);
      expect(() => {
        root.update(<Test />);
        expect(Scheduler).toFlushWithoutYielding();
      }).toWarnDev([
        'Warning: validateDOMNesting: React event targets cannot have text DOM nodes as children. ' +
          'Wrap the child text "Hello world" in an element.',
        'Warning: <TouchHitTarget> must have a single DOM element as a child. Found no children.',
      ]);
    });

    it('should warn when an event target has a direct text child #2', () => {
      const ChildWrapper = () => 'Hello world';
      const Test = () => (
        <EventComponent>
          <EventTarget>
            <ChildWrapper />
          </EventTarget>
        </EventComponent>
      );

      const root = ReactTestRenderer.create(null);
      expect(() => {
        root.update(<Test />);
        expect(Scheduler).toFlushWithoutYielding();
      }).toWarnDev([
        'Warning: validateDOMNesting: React event targets cannot have text DOM nodes as children. ' +
          'Wrap the child text "Hello world" in an element.',
        'Warning: <TouchHitTarget> must have a single DOM element as a child. Found no children.',
      ]);
    });

    it('should warn when an event target has more than one child', () => {
      const Test = () => (
        <EventComponent>
          <EventTarget>
            <span>Child 1</span>
            <span>Child 2</span>
          </EventTarget>
        </EventComponent>
      );

      const root = ReactTestRenderer.create(null);
      expect(() => {
        root.update(<Test />);
        expect(Scheduler).toFlushWithoutYielding();
      }).toWarnDev(
        'Warning: <TouchHitTarget> must only have a single DOM element as a child. Found many children.',
      );
      // This should not fire a warning, as this is now valid.
      const Test2 = () => (
        <EventComponent>
          <EventTarget>
            <span>Child 1</span>
          </EventTarget>
        </EventComponent>
      );
      root.update(<Test2 />);
      expect(Scheduler).toFlushWithoutYielding();
      expect(root).toMatchRenderedOutput(<span>Child 1</span>);
    });

    it('should warn if an event target is not a direct child of an event component', () => {
      const Test = () => (
        <EventComponent>
          <div>
            <EventTarget>
              <span>Child 1</span>
            </EventTarget>
          </div>
        </EventComponent>
      );

      const root = ReactTestRenderer.create(null);
      expect(() => {
        root.update(<Test />);
        expect(Scheduler).toFlushWithoutYielding();
      }).toWarnDev(
        'Warning: validateDOMNesting: React event targets must be direct children of event components.',
      );
    });

<<<<<<< HEAD
    it('should handle event components correctly with error boundaries', () => {
      function ErrorComponent() {
        throw new Error('Failed!');
      }

      const Test = () => (
        <EventComponent>
          <EventTarget>
            <span>
              <ErrorComponent />
            </span>
=======
    it('should warn if an event target has an event component as a child', () => {
      const Test = () => (
        <EventComponent>
          <EventTarget>
            <EventComponent>
              <span>Child 1</span>
            </EventComponent>
>>>>>>> 9444a547
          </EventTarget>
        </EventComponent>
      );

<<<<<<< HEAD
      class Wrapper extends React.Component {
        state = {
          error: null,
        };

        componentDidCatch(error) {
          this.setState({
            error,
          });
        }

        render() {
          if (this.state.error) {
            return 'Worked!';
          }
          return <Test />;
        }
      }

      const root = ReactTestRenderer.create(null);
      root.update(<Wrapper />);
      expect(Scheduler).toFlushWithoutYielding();
      expect(root).toMatchRenderedOutput('Worked!');
    });

    it('should handle re-renders where there is a bail-out in a parent', () => {
      let _updateCounter;

      function Child() {
        const [counter, updateCounter] = React.useState(0);

        _updateCounter = updateCounter;

        return (
          <div>
            <span>Child - {counter}</span>
          </div>
        );
      }

      const Parent = () => (
        <EventComponent>
          <EventTarget>
            <div>
              <Child />
            </div>
          </EventTarget>
        </EventComponent>
      );

      const root = ReactTestRenderer.create(null);
      root.update(<Parent />);
      expect(Scheduler).toFlushWithoutYielding();
      expect(root).toMatchRenderedOutput(
        <div>
          <div>
            <span>Child - 0</span>
          </div>
        </div>,
      );

      ReactTestRenderer.act(() => {
        _updateCounter(counter => counter + 1);
      });

      expect(root).toMatchRenderedOutput(
        <div>
          <div>
            <span>Child - 1</span>
          </div>
        </div>,
      );
    });

    it('should handle errors in re-renders where there is a bail-out in a parent', () => {
      let _updateCounter;

      function Child() {
        const [counter, updateCounter] = React.useState(0);

        _updateCounter = updateCounter;

        if (counter === 1) {
          return null;
        }

        return (
          <div>
            <span>Child - {counter}</span>
          </div>
        );
      }

      const Parent = () => (
        <EventComponent>
          <EventTarget>
            <Child />
          </EventTarget>
        </EventComponent>
      );

      const root = ReactTestRenderer.create(null);
      root.update(<Parent />);
      expect(Scheduler).toFlushWithoutYielding();
      expect(root).toMatchRenderedOutput(
        <div>
          <span>Child - 0</span>
        </div>,
      );

      expect(() => {
        ReactTestRenderer.act(() => {
          _updateCounter(counter => counter + 1);
        });
      }).toWarnDev(
        'Warning: <TouchHitTarget> must have a single DOM element as a child. Found no children.',
=======
      const root = ReactTestRenderer.create(null);
      expect(() => {
        root.update(<Test />);
        expect(Scheduler).toFlushWithoutYielding();
      }).toWarnDev(
        'Warning: validateDOMNesting: React event targets must not have event components as children.',
>>>>>>> 9444a547
      );
    });
  });

  describe('ReactDOM', () => {
    beforeEach(() => {
      initReactDOM();
      EventComponent = createReactEventComponent();
      EventTarget = ReactEvents.TouchHitTarget;
    });

    it('should render a simple event component with a single child', () => {
      const Test = () => (
        <EventComponent>
          <div>Hello world</div>
        </EventComponent>
      );
      const container = document.createElement('div');
      ReactDOM.render(<Test />, container);
      expect(Scheduler).toFlushWithoutYielding();
      expect(container.innerHTML).toBe('<div>Hello world</div>');
    });

    it('should warn when an event component has a direct text child', () => {
      const Test = () => <EventComponent>Hello world</EventComponent>;

      expect(() => {
        const container = document.createElement('div');
        ReactDOM.render(<Test />, container);
        expect(Scheduler).toFlushWithoutYielding();
      }).toWarnDev(
        'Warning: validateDOMNesting: React event components cannot have text DOM nodes as children. ' +
          'Wrap the child text "Hello world" in an element.',
      );
    });

    it('should warn when an event component has a direct text child #2', () => {
      const ChildWrapper = () => 'Hello world';
      const Test = () => (
        <EventComponent>
          <ChildWrapper />
        </EventComponent>
      );

      expect(() => {
        const container = document.createElement('div');
        ReactDOM.render(<Test />, container);
        expect(Scheduler).toFlushWithoutYielding();
      }).toWarnDev(
        'Warning: validateDOMNesting: React event components cannot have text DOM nodes as children. ' +
          'Wrap the child text "Hello world" in an element.',
      );
    });

    it('should render a simple event component with a single event target', () => {
      const Test = () => (
        <EventComponent>
          <EventTarget>
            <div>Hello world</div>
          </EventTarget>
        </EventComponent>
      );

      const container = document.createElement('div');
      ReactDOM.render(<Test />, container);
      expect(Scheduler).toFlushWithoutYielding();
      expect(container.innerHTML).toBe('<div>Hello world</div>');

      const Test2 = () => (
        <EventComponent>
          <EventTarget>
            <span>I am now a span</span>
          </EventTarget>
        </EventComponent>
      );

      ReactDOM.render(<Test2 />, container);
      expect(Scheduler).toFlushWithoutYielding();
      expect(container.innerHTML).toBe('<span>I am now a span</span>');
    });

    it('should warn when an event target has a direct text child', () => {
      const Test = () => (
        <EventComponent>
          <EventTarget>Hello world</EventTarget>
        </EventComponent>
      );

      expect(() => {
        const container = document.createElement('div');
        ReactDOM.render(<Test />, container);
        expect(Scheduler).toFlushWithoutYielding();
      }).toWarnDev([
        'Warning: validateDOMNesting: React event targets cannot have text DOM nodes as children. ' +
          'Wrap the child text "Hello world" in an element.',
        'Warning: <TouchHitTarget> must have a single DOM element as a child. Found no children.',
      ]);
    });

    it('should warn when an event target has a direct text child #2', () => {
      const ChildWrapper = () => 'Hello world';
      const Test = () => (
        <EventComponent>
          <EventTarget>
            <ChildWrapper />
          </EventTarget>
        </EventComponent>
      );

      expect(() => {
        const container = document.createElement('div');
        ReactDOM.render(<Test />, container);
        expect(Scheduler).toFlushWithoutYielding();
      }).toWarnDev([
        'Warning: validateDOMNesting: React event targets cannot have text DOM nodes as children. ' +
          'Wrap the child text "Hello world" in an element.',
        'Warning: <TouchHitTarget> must have a single DOM element as a child. Found no children.',
      ]);
    });

    it('should warn when an event target has more than one child', () => {
      const Test = () => (
        <EventComponent>
          <EventTarget>
            <span>Child 1</span>
            <span>Child 2</span>
          </EventTarget>
        </EventComponent>
      );

      const container = document.createElement('div');
      expect(() => {
        ReactDOM.render(<Test />, container);
        expect(Scheduler).toFlushWithoutYielding();
      }).toWarnDev(
        'Warning: <TouchHitTarget> must only have a single DOM element as a child. Found many children.',
      );
      // This should not fire a warning, as this is now valid.
      const Test2 = () => (
        <EventComponent>
          <EventTarget>
            <span>Child 1</span>
          </EventTarget>
        </EventComponent>
      );
      ReactDOM.render(<Test2 />, container);
      expect(Scheduler).toFlushWithoutYielding();
      expect(container.innerHTML).toBe('<span>Child 1</span>');
    });

    it('should warn if an event target is not a direct child of an event component', () => {
      const Test = () => (
        <EventComponent>
          <div>
            <EventTarget>
              <span>Child 1</span>
            </EventTarget>
          </div>
        </EventComponent>
      );

      expect(() => {
        const container = document.createElement('div');
        ReactDOM.render(<Test />, container);
        expect(Scheduler).toFlushWithoutYielding();
      }).toWarnDev(
        'Warning: validateDOMNesting: React event targets must be direct children of event components.',
      );
    });

<<<<<<< HEAD
    it('should handle event components correctly with error boundaries', () => {
      function ErrorComponent() {
        throw new Error('Failed!');
      }

      const Test = () => (
        <EventComponent>
          <EventTarget>
            <span>
              <ErrorComponent />
            </span>
          </EventTarget>
        </EventComponent>
      );

      class Wrapper extends React.Component {
        state = {
          error: null,
        };

        componentDidCatch(error) {
          this.setState({
            error,
          });
        }

        render() {
          if (this.state.error) {
            return 'Worked!';
          }
          return <Test />;
        }
      }

      const container = document.createElement('div');
      ReactDOM.render(<Wrapper />, container);
      expect(Scheduler).toFlushWithoutYielding();
      expect(container.innerHTML).toBe('Worked!');
    });

    it('should handle re-renders where there is a bail-out in a parent', () => {
      let _updateCounter;

      function Child() {
        const [counter, updateCounter] = React.useState(0);

        _updateCounter = updateCounter;

        return (
          <div>
            <span>Child - {counter}</span>
          </div>
        );
      }

      const Parent = () => (
        <EventComponent>
          <EventTarget>
            <div>
              <Child />
            </div>
          </EventTarget>
        </EventComponent>
      );

      const container = document.createElement('div');
      ReactDOM.render(<Parent />, container);
      expect(container.innerHTML).toBe(
        '<div><div><span>Child - 0</span></div></div>',
      );

      ReactTestUtils.act(() => {
        _updateCounter(counter => counter + 1);
      });

      expect(container.innerHTML).toBe(
        '<div><div><span>Child - 1</span></div></div>',
      );
    });

    it('should handle errors in re-renders where there is a bail-out in a parent', () => {
      let _updateCounter;

      function Child() {
        const [counter, updateCounter] = React.useState(0);

        _updateCounter = updateCounter;

        if (counter === 1) {
          return null;
        }

        return (
          <div>
            <span>Child - {counter}</span>
          </div>
        );
      }

      const Parent = () => (
        <EventComponent>
          <EventTarget>
            <Child />
=======
    it('should warn if an event target has an event component as a child', () => {
      const Test = () => (
        <EventComponent>
          <EventTarget>
            <EventComponent>
              <span>Child 1</span>
            </EventComponent>
>>>>>>> 9444a547
          </EventTarget>
        </EventComponent>
      );

<<<<<<< HEAD
      const container = document.createElement('div');
      ReactDOM.render(<Parent />, container);
      expect(container.innerHTML).toBe('<div><span>Child - 0</span></div>');

      expect(() => {
        ReactTestUtils.act(() => {
          _updateCounter(counter => counter + 1);
        });
        expect(Scheduler).toFlushWithoutYielding();
      }).toWarnDev(
        'Warning: <TouchHitTarget> must have a single DOM element as a child. Found no children.',
=======
      expect(() => {
        const container = document.createElement('div');
        ReactDOM.render(<Test />, container);
        expect(Scheduler).toFlushWithoutYielding();
      }).toWarnDev(
        'Warning: validateDOMNesting: React event targets must not have event components as children.',
>>>>>>> 9444a547
      );
    });
  });

  describe('ReactDOMServer', () => {
    beforeEach(() => {
      initReactDOMServer();
      EventComponent = createReactEventComponent();
      EventTarget = ReactEvents.TouchHitTarget;
    });

    it('should render a simple event component with a single child', () => {
      const Test = () => (
        <EventComponent>
          <div>Hello world</div>
        </EventComponent>
      );
      const output = ReactDOMServer.renderToString(<Test />);
      expect(output).toBe('<div>Hello world</div>');
    });

    it('should render a simple event component with a single event target', () => {
      const Test = () => (
        <EventComponent>
          <EventTarget>
            <div>Hello world</div>
          </EventTarget>
        </EventComponent>
      );

      let output = ReactDOMServer.renderToString(<Test />);
      expect(output).toBe('<div>Hello world</div>');

      const Test2 = () => (
        <EventComponent>
          <EventTarget>
            <span>I am now a span</span>
          </EventTarget>
        </EventComponent>
      );

      output = ReactDOMServer.renderToString(<Test2 />);
      expect(output).toBe('<span>I am now a span</span>');
    });
  });
});<|MERGE_RESOLUTION|>--- conflicted
+++ resolved
@@ -203,7 +203,25 @@
       );
     });
 
-<<<<<<< HEAD
+    it('should warn if an event target has an event component as a child', () => {
+      const Test = () => (
+        <EventComponent>
+          <EventTarget>
+            <EventComponent>
+              <span>Child 1</span>
+            </EventComponent>
+          </EventTarget>
+        </EventComponent>
+      );
+
+      expect(() => {
+        ReactNoop.render(<Test />);
+        expect(Scheduler).toFlushWithoutYielding();
+      }).toWarnDev(
+        'Warning: validateDOMNesting: React event targets must not have event components as children.',
+      );
+    });
+
     it('should handle event components correctly with error boundaries', () => {
       function ErrorComponent() {
         throw new Error('Failed!');
@@ -264,20 +282,10 @@
             <div>
               <Child />
             </div>
-=======
-    it('should warn if an event target has an event component as a child', () => {
-      const Test = () => (
-        <EventComponent>
-          <EventTarget>
-            <EventComponent>
-              <span>Child 1</span>
-            </EventComponent>
->>>>>>> 9444a547
-          </EventTarget>
-        </EventComponent>
-      );
-
-<<<<<<< HEAD
+          </EventTarget>
+        </EventComponent>
+      );
+
       ReactNoop.render(<Parent />);
       expect(Scheduler).toFlushWithoutYielding();
       expect(ReactNoop).toMatchRenderedOutput(
@@ -344,13 +352,6 @@
         expect(Scheduler).toFlushWithoutYielding();
       }).toWarnDev(
         'Warning: <TouchHitTarget> must have a single DOM element as a child. Found no children.',
-=======
-      expect(() => {
-        ReactNoop.render(<Test />);
-        expect(Scheduler).toFlushWithoutYielding();
-      }).toWarnDev(
-        'Warning: validateDOMNesting: React event targets must not have event components as children.',
->>>>>>> 9444a547
       );
     });
   });
@@ -522,7 +523,26 @@
       );
     });
 
-<<<<<<< HEAD
+    it('should warn if an event target has an event component as a child', () => {
+      const Test = () => (
+        <EventComponent>
+          <EventTarget>
+            <EventComponent>
+              <span>Child 1</span>
+            </EventComponent>
+          </EventTarget>
+        </EventComponent>
+      );
+
+      const root = ReactTestRenderer.create(null);
+      expect(() => {
+        root.update(<Test />);
+        expect(Scheduler).toFlushWithoutYielding();
+      }).toWarnDev(
+        'Warning: validateDOMNesting: React event targets must not have event components as children.',
+      );
+    });
+
     it('should handle event components correctly with error boundaries', () => {
       function ErrorComponent() {
         throw new Error('Failed!');
@@ -534,20 +554,10 @@
             <span>
               <ErrorComponent />
             </span>
-=======
-    it('should warn if an event target has an event component as a child', () => {
-      const Test = () => (
-        <EventComponent>
-          <EventTarget>
-            <EventComponent>
-              <span>Child 1</span>
-            </EventComponent>
->>>>>>> 9444a547
-          </EventTarget>
-        </EventComponent>
-      );
-
-<<<<<<< HEAD
+          </EventTarget>
+        </EventComponent>
+      );
+
       class Wrapper extends React.Component {
         state = {
           error: null,
@@ -664,14 +674,6 @@
         });
       }).toWarnDev(
         'Warning: <TouchHitTarget> must have a single DOM element as a child. Found no children.',
-=======
-      const root = ReactTestRenderer.create(null);
-      expect(() => {
-        root.update(<Test />);
-        expect(Scheduler).toFlushWithoutYielding();
-      }).toWarnDev(
-        'Warning: validateDOMNesting: React event targets must not have event components as children.',
->>>>>>> 9444a547
       );
     });
   });
@@ -842,7 +844,26 @@
       );
     });
 
-<<<<<<< HEAD
+    it('should warn if an event target has an event component as a child', () => {
+      const Test = () => (
+        <EventComponent>
+          <EventTarget>
+            <EventComponent>
+              <span>Child 1</span>
+            </EventComponent>
+          </EventTarget>
+        </EventComponent>
+      );
+
+      expect(() => {
+        const container = document.createElement('div');
+        ReactDOM.render(<Test />, container);
+        expect(Scheduler).toFlushWithoutYielding();
+      }).toWarnDev(
+        'Warning: validateDOMNesting: React event targets must not have event components as children.',
+      );
+    });
+
     it('should handle event components correctly with error boundaries', () => {
       function ErrorComponent() {
         throw new Error('Failed!');
@@ -946,20 +967,10 @@
         <EventComponent>
           <EventTarget>
             <Child />
-=======
-    it('should warn if an event target has an event component as a child', () => {
-      const Test = () => (
-        <EventComponent>
-          <EventTarget>
-            <EventComponent>
-              <span>Child 1</span>
-            </EventComponent>
->>>>>>> 9444a547
-          </EventTarget>
-        </EventComponent>
-      );
-
-<<<<<<< HEAD
+          </EventTarget>
+        </EventComponent>
+      );
+
       const container = document.createElement('div');
       ReactDOM.render(<Parent />, container);
       expect(container.innerHTML).toBe('<div><span>Child - 0</span></div>');
@@ -971,14 +982,6 @@
         expect(Scheduler).toFlushWithoutYielding();
       }).toWarnDev(
         'Warning: <TouchHitTarget> must have a single DOM element as a child. Found no children.',
-=======
-      expect(() => {
-        const container = document.createElement('div');
-        ReactDOM.render(<Test />, container);
-        expect(Scheduler).toFlushWithoutYielding();
-      }).toWarnDev(
-        'Warning: validateDOMNesting: React event targets must not have event components as children.',
->>>>>>> 9444a547
       );
     });
   });
