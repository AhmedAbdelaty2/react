--- conflicted
+++ resolved
@@ -1627,13 +1627,7 @@
 
       const LIMIT = 100;
       for (let i = 0; i < LIMIT; i++) {
-<<<<<<< HEAD
-        const seed = Math.random()
-          .toString(36)
-          .slice(2, 7);
-=======
         const seed = Math.random().toString(36).slice(2, 7);
->>>>>>> 13d0225c
         const actions = randomActions(5);
         try {
           simulate(seed, actions);
