--- conflicted
+++ resolved
@@ -841,7 +841,6 @@
     );
   });
 
-<<<<<<< HEAD
   it('double-invokes components with Hooks in Strict Mode', () => {
     ReactFeatureFlags.debugRenderPhaseSideEffectsForStrictMode = true;
 
@@ -1060,7 +1059,8 @@
       </StrictMode>,
     );
     expect(useMemoCount).toBe(__DEV__ ? 2 : 1); // Has Hooks
-=======
+  });
+
   it('warns on using differently ordered hooks on subsequent renders', () => {
     const {useState, useReducer} = React;
     function useCustomHook() {
@@ -1125,6 +1125,5 @@
         '1. useReducer         useState\n' +
         '   ^^^^^^^^^^^^^^^^^^^^^^^^^^^^^^^',
     ]);
->>>>>>> 99443922
   });
 });