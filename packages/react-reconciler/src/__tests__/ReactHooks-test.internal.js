--- conflicted
+++ resolved
@@ -518,7 +518,85 @@
     expect(root.toJSON()).toMatchSnapshot();
   });
 
-<<<<<<< HEAD
+  it("throws when calling hooks inside .memo's compare function", () => {
+    const {useState} = React;
+    function App() {
+      useState(0);
+      return null;
+    }
+    const MemoApp = React.memo(App, () => {
+      useState(0);
+      return false;
+    });
+
+    const root = ReactTestRenderer.create(<MemoApp />);
+    // trying to render again should trigger comparison and throw
+    expect(() => root.update(<MemoApp />)).toThrow(
+      'Hooks can only be called inside the body of a function component',
+    );
+    // the next round, it does a fresh mount, so should render
+    expect(() => root.update(<MemoApp />)).not.toThrow(
+      'Hooks can only be called inside the body of a function component',
+    );
+    // and then again, fail
+    expect(() => root.update(<MemoApp />)).toThrow(
+      'Hooks can only be called inside the body of a function component',
+    );
+  });
+
+  it('throws when calling hooks inside useMemo', () => {
+    const {useMemo, useState} = React;
+    function App() {
+      useMemo(() => {
+        useState(0);
+        return 1;
+      });
+      return null;
+    }
+
+    function Simple() {
+      const [value] = useState(123);
+      return value;
+    }
+    let root = ReactTestRenderer.create(null);
+    expect(() => root.update(<App />)).toThrow(
+      'Hooks can only be called inside the body of a function component',
+    );
+
+    // we want to assure that no hook machinery has broken
+    // so we render a fresh component with a hook just to be sure
+    root.update(<Simple />);
+    expect(root.toJSON()).toEqual('123');
+  });
+
+  it('throws when calling hooks inside useReducer', () => {
+    const {useReducer, useRef} = React;
+    function App() {
+      const [value, dispatch] = useReducer((state, action) => {
+        useRef(0);
+        return state;
+      }, 0);
+      dispatch('foo');
+      return value;
+    }
+    expect(() => ReactTestRenderer.create(<App />)).toThrow(
+      'Hooks can only be called inside the body of a function component',
+    );
+  });
+
+  it("throws when calling hooks inside useState's initialize function", () => {
+    const {useState, useRef} = React;
+    function App() {
+      useState(() => {
+        useRef(0);
+        return 0;
+      });
+    }
+    expect(() => ReactTestRenderer.create(<App />)).toThrow(
+      'Hooks can only be called inside the body of a function component',
+    );
+  });
+
   it('warns on using differently ordered hooks on subsequent renders', () => {
     const {useState, useReducer} = React;
     function App(props) {
@@ -551,84 +629,5 @@
         'order on every render. Learn more about the rules of hooks here: ' +
         'https://reactjs.org/docs/hooks-rules.html',
     ]);
-=======
-  it("throws when calling hooks inside .memo's compare function", () => {
-    const {useState} = React;
-    function App() {
-      useState(0);
-      return null;
-    }
-    const MemoApp = React.memo(App, () => {
-      useState(0);
-      return false;
-    });
-
-    const root = ReactTestRenderer.create(<MemoApp />);
-    // trying to render again should trigger comparison and throw
-    expect(() => root.update(<MemoApp />)).toThrow(
-      'Hooks can only be called inside the body of a function component',
-    );
-    // the next round, it does a fresh mount, so should render
-    expect(() => root.update(<MemoApp />)).not.toThrow(
-      'Hooks can only be called inside the body of a function component',
-    );
-    // and then again, fail
-    expect(() => root.update(<MemoApp />)).toThrow(
-      'Hooks can only be called inside the body of a function component',
-    );
-  });
-
-  it('throws when calling hooks inside useMemo', () => {
-    const {useMemo, useState} = React;
-    function App() {
-      useMemo(() => {
-        useState(0);
-        return 1;
-      });
-      return null;
-    }
-
-    function Simple() {
-      const [value] = useState(123);
-      return value;
-    }
-    let root = ReactTestRenderer.create(null);
-    expect(() => root.update(<App />)).toThrow(
-      'Hooks can only be called inside the body of a function component',
-    );
-
-    // we want to assure that no hook machinery has broken
-    // so we render a fresh component with a hook just to be sure
-    root.update(<Simple />);
-    expect(root.toJSON()).toEqual('123');
-  });
-
-  it('throws when calling hooks inside useReducer', () => {
-    const {useReducer, useRef} = React;
-    function App() {
-      const [value, dispatch] = useReducer((state, action) => {
-        useRef(0);
-        return state;
-      }, 0);
-      dispatch('foo');
-      return value;
-    }
-    expect(() => ReactTestRenderer.create(<App />)).toThrow(
-      'Hooks can only be called inside the body of a function component',
-    );
-  });
-
-  it("throws when calling hooks inside useState's initialize function", () => {
-    const {useState, useRef} = React;
-    function App() {
-      useState(() => {
-        useRef(0);
-        return 0;
-      });
-    }
-    expect(() => ReactTestRenderer.create(<App />)).toThrow(
-      'Hooks can only be called inside the body of a function component',
-    );
->>>>>>> 4f332885
   });
 });