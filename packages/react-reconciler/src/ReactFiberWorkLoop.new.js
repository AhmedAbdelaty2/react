--- conflicted
+++ resolved
@@ -541,16 +541,6 @@
   } else {
     while (node !== null) {
       alternate = node.alternate;
-<<<<<<< HEAD
-      if (node.childExpirationTime < expirationTime) {
-        node.childExpirationTime = expirationTime;
-      }
-      if (
-        alternate !== null &&
-        alternate.childExpirationTime < expirationTime
-      ) {
-        alternate.childExpirationTime = expirationTime;
-=======
       if (__DEV__) {
         if (
           alternate === null &&
@@ -562,7 +552,6 @@
       node.childLanes = mergeLanes(node.childLanes, lane);
       if (alternate !== null) {
         alternate.childLanes = mergeLanes(alternate.childLanes, lane);
->>>>>>> c390ab36
       }
       if (node.return === null && node.tag === HostRoot) {
         root = node.stateNode;
