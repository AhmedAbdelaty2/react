/**
 * Copyright (c) Meta Platforms, Inc. and affiliates.
 *
 * This source code is licensed under the MIT license found in the
 * LICENSE file in the root directory of this source tree.
 *
 * @flow
 */

import {REACT_STRICT_MODE_TYPE} from 'shared/ReactSymbols';

import type {Wakeable, Thenable} from 'shared/ReactTypes';
import type {Fiber, FiberRoot} from './ReactInternalTypes';
import type {Lanes, Lane} from './ReactFiberLane';
import type {SuspenseState} from './ReactFiberSuspenseComponent';
import type {FunctionComponentUpdateQueue} from './ReactFiberHooks';
import type {EventPriority} from './ReactEventPriorities';
import type {
  PendingTransitionCallbacks,
  PendingBoundaries,
  Transition,
  TransitionAbort,
} from './ReactFiberTracingMarkerComponent';
import type {OffscreenInstance} from './ReactFiberOffscreenComponent';
import type {RenderTaskFn} from './ReactFiberRootScheduler';

import {
  replayFailedUnitOfWorkWithInvokeGuardedCallback,
  enableCreateEventHandleAPI,
  enableProfilerTimer,
  enableProfilerCommitHooks,
  enableProfilerNestedUpdatePhase,
  enableProfilerNestedUpdateScheduledHook,
  enableDebugTracing,
  enableSchedulingProfiler,
  disableSchedulerTimeoutInWorkLoop,
  enableUpdaterTracking,
  enableCache,
  enableTransitionTracing,
  useModernStrictMode,
  revertRemovalOfSiblingPrerendering,
  disableLegacyContext,
} from 'shared/ReactFeatureFlags';
import ReactSharedInternals from 'shared/ReactSharedInternals';
import is from 'shared/objectIs';

import {
  // Aliased because `act` will override and push to an internal queue
  scheduleCallback as Scheduler_scheduleCallback,
  shouldYield,
  requestPaint,
  now,
  NormalPriority as NormalSchedulerPriority,
  IdlePriority as IdleSchedulerPriority,
} from './Scheduler';
import {
  logCommitStarted,
  logCommitStopped,
  logLayoutEffectsStarted,
  logLayoutEffectsStopped,
  logPassiveEffectsStarted,
  logPassiveEffectsStopped,
  logRenderStarted,
  logRenderStopped,
} from './DebugTracing';

import {
  resetAfterCommit,
  scheduleTimeout,
  cancelTimeout,
  noTimeout,
  afterActiveInstanceBlur,
  getCurrentEventPriority,
  errorHydratingContainer,
  prepareRendererToRender,
  resetRendererAfterRender,
  startSuspendingCommit,
  waitForCommitToBeReady,
  preloadInstance,
} from './ReactFiberConfig';

import {
  createWorkInProgress,
  assignFiberPropertiesInDEV,
  resetWorkInProgress,
} from './ReactFiber';
import {isRootDehydrated} from './ReactFiberShellHydration';
import {didSuspendOrErrorWhileHydratingDEV} from './ReactFiberHydrationContext';
import {
  NoMode,
  ProfileMode,
  ConcurrentMode,
  StrictLegacyMode,
  StrictEffectsMode,
} from './ReactTypeOfMode';
import {
  HostRoot,
  IndeterminateComponent,
  ClassComponent,
  SuspenseComponent,
  SuspenseListComponent,
  OffscreenComponent,
  FunctionComponent,
  ForwardRef,
  MemoComponent,
  SimpleMemoComponent,
  Profiler,
  HostComponent,
  HostHoistable,
  HostSingleton,
} from './ReactWorkTags';
import {ConcurrentRoot, LegacyRoot} from './ReactRootTags';
import type {Flags} from './ReactFiberFlags';
import {
  NoFlags,
  Incomplete,
  StoreConsistency,
  HostEffectMask,
  ForceClientRender,
  BeforeMutationMask,
  MutationMask,
  LayoutMask,
  PassiveMask,
  PlacementDEV,
  Visibility,
  MountPassiveDev,
  MountLayoutDev,
} from './ReactFiberFlags';
import {
  NoLanes,
  NoLane,
  SyncLane,
  NoTimestamp,
  claimNextTransitionLane,
  claimNextRetryLane,
  includesSyncLane,
  isSubsetOfLanes,
  mergeLanes,
  removeLanes,
  pickArbitraryLane,
  includesNonIdleWork,
  includesOnlyRetries,
  includesOnlyTransitions,
  includesBlockingLane,
  includesExpiredLane,
  getNextLanes,
  getLanesToRetrySynchronouslyOnError,
  markRootUpdated,
  markRootSuspended as markRootSuspended_dontCallThisOneDirectly,
  markRootPinged,
  markRootEntangled,
  markRootFinished,
  addFiberToLanesMap,
  movePendingFibersToMemoized,
  addTransitionToLanesMap,
  getTransitionsForLanes,
  includesOnlyNonUrgentLanes,
  includesSomeLane,
  OffscreenLane,
} from './ReactFiberLane';
import {
  DiscreteEventPriority,
  DefaultEventPriority,
  getCurrentUpdatePriority,
  setCurrentUpdatePriority,
  lowerEventPriority,
  lanesToEventPriority,
} from './ReactEventPriorities';
import {requestCurrentTransition, NoTransition} from './ReactFiberTransition';
import {
  SelectiveHydrationException,
  beginWork as originalBeginWork,
  replayFunctionComponent,
} from './ReactFiberBeginWork';
import {completeWork} from './ReactFiberCompleteWork';
import {unwindWork, unwindInterruptedWork} from './ReactFiberUnwindWork';
import {
  throwException,
  createRootErrorUpdate,
  createClassErrorUpdate,
} from './ReactFiberThrow';
import {
  commitBeforeMutationEffects,
  commitLayoutEffects,
  commitMutationEffects,
  commitPassiveEffectDurations,
  commitPassiveMountEffects,
  commitPassiveUnmountEffects,
  disappearLayoutEffects,
  reconnectPassiveEffects,
  reappearLayoutEffects,
  disconnectPassiveEffect,
  reportUncaughtErrorInDEV,
  invokeLayoutEffectMountInDEV,
  invokePassiveEffectMountInDEV,
  invokeLayoutEffectUnmountInDEV,
  invokePassiveEffectUnmountInDEV,
  accumulateSuspenseyCommit,
} from './ReactFiberCommitWork';
import {enqueueUpdate} from './ReactFiberClassUpdateQueue';
import {resetContextDependencies} from './ReactFiberNewContext';
import {
  resetHooksAfterThrow,
  resetHooksOnUnwind,
  ContextOnlyDispatcher,
} from './ReactFiberHooks';
import {DefaultCacheDispatcher} from './ReactFiberCache';
import {
  createCapturedValueAtFiber,
  type CapturedValue,
} from './ReactCapturedValue';
import {
  enqueueConcurrentRenderForLane,
  finishQueueingConcurrentUpdates,
  getConcurrentlyUpdatedLanes,
} from './ReactFiberConcurrentUpdates';

import {
  markNestedUpdateScheduled,
  recordCommitTime,
  resetNestedUpdateFlag,
  startProfilerTimer,
  stopProfilerTimerIfRunningAndRecordDelta,
  syncNestedUpdateFlag,
} from './ReactProfilerTimer';

// DEV stuff
import getComponentNameFromFiber from 'react-reconciler/src/getComponentNameFromFiber';
import ReactStrictModeWarnings from './ReactStrictModeWarnings';
import {
  isRendering as ReactCurrentDebugFiberIsRenderingInDEV,
  current as ReactCurrentFiberCurrent,
  resetCurrentFiber as resetCurrentDebugFiberInDEV,
  setCurrentFiber as setCurrentDebugFiberInDEV,
} from './ReactCurrentFiber';
import {
  invokeGuardedCallback,
  hasCaughtError,
  clearCaughtError,
} from 'shared/ReactErrorUtils';
import {
  isDevToolsPresent,
  markCommitStarted,
  markCommitStopped,
  markComponentRenderStopped,
  markComponentSuspended,
  markComponentErrored,
  markLayoutEffectsStarted,
  markLayoutEffectsStopped,
  markPassiveEffectsStarted,
  markPassiveEffectsStopped,
  markRenderStarted,
  markRenderYielded,
  markRenderStopped,
  onCommitRoot as onCommitRootDevTools,
  onPostCommitRoot as onPostCommitRootDevTools,
} from './ReactFiberDevToolsHook';
import {onCommitRoot as onCommitRootTestSelector} from './ReactTestSelectors';
import {releaseCache} from './ReactFiberCacheComponent';
import {
  isLegacyActEnvironment,
  isConcurrentActEnvironment,
} from './ReactFiberAct';
import {processTransitionCallbacks} from './ReactFiberTracingMarkerComponent';
import {
  SuspenseException,
  SuspenseyCommitException,
  getSuspendedThenable,
  isThenableResolved,
} from './ReactFiberThenable';
import {schedulePostPaintCallback} from './ReactPostPaintCallback';
import {
  getSuspenseHandler,
  getShellBoundary,
} from './ReactFiberSuspenseContext';
import {resolveDefaultProps} from './ReactFiberLazyComponent';
import {resetChildReconcilerOnUnwind} from './ReactChildFiber';
import {
  ensureRootIsScheduled,
  flushSyncWorkOnAllRoots,
  flushSyncWorkOnLegacyRootsOnly,
  getContinuationForRoot,
} from './ReactFiberRootScheduler';
import {getMaskedContext, getUnmaskedContext} from './ReactFiberContext';

const PossiblyWeakMap = typeof WeakMap === 'function' ? WeakMap : Map;

const {
  ReactCurrentDispatcher,
  ReactCurrentCache,
  ReactCurrentOwner,
  ReactCurrentBatchConfig,
  ReactCurrentActQueue,
} = ReactSharedInternals;

type ExecutionContext = number;

export const NoContext = /*             */ 0b000;
const BatchedContext = /*               */ 0b001;
export const RenderContext = /*         */ 0b010;
export const CommitContext = /*         */ 0b100;

type RootExitStatus = 0 | 1 | 2 | 3 | 4 | 5 | 6;
const RootInProgress = 0;
const RootFatalErrored = 1;
const RootErrored = 2;
const RootSuspended = 3;
const RootSuspendedWithDelay = 4;
const RootCompleted = 5;
const RootDidNotComplete = 6;

// Describes where we are in the React execution stack
let executionContext: ExecutionContext = NoContext;
// The root we're working on
let workInProgressRoot: FiberRoot | null = null;
// The fiber we're working on
let workInProgress: Fiber | null = null;
// The lanes we're rendering
let workInProgressRootRenderLanes: Lanes = NoLanes;

opaque type SuspendedReason = 0 | 1 | 2 | 3 | 4 | 5 | 6 | 7 | 8;
const NotSuspended: SuspendedReason = 0;
const SuspendedOnError: SuspendedReason = 1;
const SuspendedOnData: SuspendedReason = 2;
const SuspendedOnImmediate: SuspendedReason = 3;
const SuspendedOnInstance: SuspendedReason = 4;
const SuspendedOnInstanceAndReadyToContinue: SuspendedReason = 5;
const SuspendedOnDeprecatedThrowPromise: SuspendedReason = 6;
const SuspendedAndReadyToContinue: SuspendedReason = 7;
const SuspendedOnHydration: SuspendedReason = 8;

// When this is true, the work-in-progress fiber just suspended (or errored) and
// we've yet to unwind the stack. In some cases, we may yield to the main thread
// after this happens. If the fiber is pinged before we resume, we can retry
// immediately instead of unwinding the stack.
let workInProgressSuspendedReason: SuspendedReason = NotSuspended;
let workInProgressThrownValue: mixed = null;

// Whether a ping listener was attached during this render. This is slightly
// different that whether something suspended, because we don't add multiple
// listeners to a promise we've already seen (per root and lane).
let workInProgressRootDidAttachPingListener: boolean = false;

// A contextual version of workInProgressRootRenderLanes. It is a superset of
// the lanes that we started working on at the root. When we enter a subtree
// that is currently hidden, we add the lanes that would have committed if
// the hidden tree hadn't been deferred. This is modified by the
// HiddenContext module.
//
// Most things in the work loop should deal with workInProgressRootRenderLanes.
// Most things in begin/complete phases should deal with renderLanes.
export let renderLanes: Lanes = NoLanes;

// Whether to root completed, errored, suspended, etc.
let workInProgressRootExitStatus: RootExitStatus = RootInProgress;
// A fatal error, if one is thrown
let workInProgressRootFatalError: mixed = null;
// The work left over by components that were visited during this render. Only
// includes unprocessed updates, not work in bailed out children.
let workInProgressRootSkippedLanes: Lanes = NoLanes;
// Lanes that were updated (in an interleaved event) during this render.
let workInProgressRootInterleavedUpdatedLanes: Lanes = NoLanes;
// Lanes that were updated during the render phase (*not* an interleaved event).
let workInProgressRootRenderPhaseUpdatedLanes: Lanes = NoLanes;
// Lanes that were pinged (in an interleaved event) during this render.
let workInProgressRootPingedLanes: Lanes = NoLanes;
// Errors that are thrown during the render phase.
let workInProgressRootConcurrentErrors: Array<CapturedValue<mixed>> | null =
  null;
// These are errors that we recovered from without surfacing them to the UI.
// We will log them once the tree commits.
let workInProgressRootRecoverableErrors: Array<CapturedValue<mixed>> | null =
  null;

// The most recent time we committed a fallback. This lets us ensure a train
// model where we don't commit new loading states in too quick succession.
let globalMostRecentFallbackTime: number = 0;
const FALLBACK_THROTTLE_MS: number = 500;

// The absolute time for when we should start giving up on rendering
// more and prefer CPU suspense heuristics instead.
let workInProgressRootRenderTargetTime: number = Infinity;
// How long a render is supposed to take before we start following CPU
// suspense heuristics and opt out of rendering more content.
const RENDER_TIMEOUT_MS = 500;

let workInProgressTransitions: Array<Transition> | null = null;
export function getWorkInProgressTransitions(): null | Array<Transition> {
  return workInProgressTransitions;
}

let currentPendingTransitionCallbacks: PendingTransitionCallbacks | null = null;
let currentEndTime: number | null = null;

export function addTransitionStartCallbackToPendingTransition(
  transition: Transition,
) {
  if (enableTransitionTracing) {
    if (currentPendingTransitionCallbacks === null) {
      currentPendingTransitionCallbacks = {
        transitionStart: [],
        transitionProgress: null,
        transitionComplete: null,
        markerProgress: null,
        markerIncomplete: null,
        markerComplete: null,
      };
    }

    if (currentPendingTransitionCallbacks.transitionStart === null) {
      currentPendingTransitionCallbacks.transitionStart =
        ([]: Array<Transition>);
    }

    currentPendingTransitionCallbacks.transitionStart.push(transition);
  }
}

export function addMarkerProgressCallbackToPendingTransition(
  markerName: string,
  transitions: Set<Transition>,
  pendingBoundaries: PendingBoundaries,
) {
  if (enableTransitionTracing) {
    if (currentPendingTransitionCallbacks === null) {
      currentPendingTransitionCallbacks = ({
        transitionStart: null,
        transitionProgress: null,
        transitionComplete: null,
        markerProgress: new Map(),
        markerIncomplete: null,
        markerComplete: null,
      }: PendingTransitionCallbacks);
    }

    if (currentPendingTransitionCallbacks.markerProgress === null) {
      currentPendingTransitionCallbacks.markerProgress = new Map();
    }

    currentPendingTransitionCallbacks.markerProgress.set(markerName, {
      pendingBoundaries,
      transitions,
    });
  }
}

export function addMarkerIncompleteCallbackToPendingTransition(
  markerName: string,
  transitions: Set<Transition>,
  aborts: Array<TransitionAbort>,
) {
  if (enableTransitionTracing) {
    if (currentPendingTransitionCallbacks === null) {
      currentPendingTransitionCallbacks = {
        transitionStart: null,
        transitionProgress: null,
        transitionComplete: null,
        markerProgress: null,
        markerIncomplete: new Map(),
        markerComplete: null,
      };
    }

    if (currentPendingTransitionCallbacks.markerIncomplete === null) {
      currentPendingTransitionCallbacks.markerIncomplete = new Map();
    }

    currentPendingTransitionCallbacks.markerIncomplete.set(markerName, {
      transitions,
      aborts,
    });
  }
}

export function addMarkerCompleteCallbackToPendingTransition(
  markerName: string,
  transitions: Set<Transition>,
) {
  if (enableTransitionTracing) {
    if (currentPendingTransitionCallbacks === null) {
      currentPendingTransitionCallbacks = {
        transitionStart: null,
        transitionProgress: null,
        transitionComplete: null,
        markerProgress: null,
        markerIncomplete: null,
        markerComplete: new Map(),
      };
    }

    if (currentPendingTransitionCallbacks.markerComplete === null) {
      currentPendingTransitionCallbacks.markerComplete = new Map();
    }

    currentPendingTransitionCallbacks.markerComplete.set(
      markerName,
      transitions,
    );
  }
}

export function addTransitionProgressCallbackToPendingTransition(
  transition: Transition,
  boundaries: PendingBoundaries,
) {
  if (enableTransitionTracing) {
    if (currentPendingTransitionCallbacks === null) {
      currentPendingTransitionCallbacks = {
        transitionStart: null,
        transitionProgress: new Map(),
        transitionComplete: null,
        markerProgress: null,
        markerIncomplete: null,
        markerComplete: null,
      };
    }

    if (currentPendingTransitionCallbacks.transitionProgress === null) {
      currentPendingTransitionCallbacks.transitionProgress = new Map();
    }

    currentPendingTransitionCallbacks.transitionProgress.set(
      transition,
      boundaries,
    );
  }
}

export function addTransitionCompleteCallbackToPendingTransition(
  transition: Transition,
) {
  if (enableTransitionTracing) {
    if (currentPendingTransitionCallbacks === null) {
      currentPendingTransitionCallbacks = {
        transitionStart: null,
        transitionProgress: null,
        transitionComplete: [],
        markerProgress: null,
        markerIncomplete: null,
        markerComplete: null,
      };
    }

    if (currentPendingTransitionCallbacks.transitionComplete === null) {
      currentPendingTransitionCallbacks.transitionComplete =
        ([]: Array<Transition>);
    }

    currentPendingTransitionCallbacks.transitionComplete.push(transition);
  }
}

function resetRenderTimer() {
  workInProgressRootRenderTargetTime = now() + RENDER_TIMEOUT_MS;
}

export function getRenderTargetTime(): number {
  return workInProgressRootRenderTargetTime;
}

let hasUncaughtError = false;
let firstUncaughtError = null;
let legacyErrorBoundariesThatAlreadyFailed: Set<mixed> | null = null;

// Only used when enableProfilerNestedUpdateScheduledHook is true;
// to track which root is currently committing layout effects.
let rootCommittingMutationOrLayoutEffects: FiberRoot | null = null;

let rootDoesHavePassiveEffects: boolean = false;
let rootWithPendingPassiveEffects: FiberRoot | null = null;
let pendingPassiveEffectsLanes: Lanes = NoLanes;
let pendingPassiveProfilerEffects: Array<Fiber> = [];
let pendingPassiveEffectsRemainingLanes: Lanes = NoLanes;
let pendingPassiveTransitions: Array<Transition> | null = null;

// Use these to prevent an infinite loop of nested updates
const NESTED_UPDATE_LIMIT = 50;
let nestedUpdateCount: number = 0;
let rootWithNestedUpdates: FiberRoot | null = null;
let isFlushingPassiveEffects = false;
let didScheduleUpdateDuringPassiveEffects = false;

const NESTED_PASSIVE_UPDATE_LIMIT = 50;
let nestedPassiveUpdateCount: number = 0;
let rootWithPassiveNestedUpdates: FiberRoot | null = null;

// If two updates are scheduled within the same event, we should treat their
// event times as simultaneous, even if the actual clock time has advanced
// between the first and second call.
let currentEventTime: number = NoTimestamp;
let currentEventTransitionLane: Lanes = NoLanes;

let isRunningInsertionEffect = false;

export function getWorkInProgressRoot(): FiberRoot | null {
  return workInProgressRoot;
}

export function getWorkInProgressRootRenderLanes(): Lanes {
  return workInProgressRootRenderLanes;
}

export function isWorkLoopSuspendedOnData(): boolean {
  return workInProgressSuspendedReason === SuspendedOnData;
}

export function requestEventTime(): number {
  if ((executionContext & (RenderContext | CommitContext)) !== NoContext) {
    // We're inside React, so it's fine to read the actual time.
    return now();
  }
  // We're not inside React, so we may be in the middle of a browser event.
  if (currentEventTime !== NoTimestamp) {
    // Use the same start time for all updates until we enter React again.
    return currentEventTime;
  }
  // This is the first update since React yielded. Compute a new start time.
  currentEventTime = now();
  return currentEventTime;
}

export function getCurrentTime(): number {
  return now();
}

export function requestUpdateLane(fiber: Fiber): Lane {
  // Special cases
  const mode = fiber.mode;
  if ((mode & ConcurrentMode) === NoMode) {
    return (SyncLane: Lane);
  } else if (
    (executionContext & RenderContext) !== NoContext &&
    workInProgressRootRenderLanes !== NoLanes
  ) {
    // This is a render phase update. These are not officially supported. The
    // old behavior is to give this the same "thread" (lanes) as
    // whatever is currently rendering. So if you call `setState` on a component
    // that happens later in the same render, it will flush. Ideally, we want to
    // remove the special case and treat them as if they came from an
    // interleaved event. Regardless, this pattern is not officially supported.
    // This behavior is only a fallback. The flag only exists until we can roll
    // out the setState warning, since existing code might accidentally rely on
    // the current behavior.
    return pickArbitraryLane(workInProgressRootRenderLanes);
  }

  const isTransition = requestCurrentTransition() !== NoTransition;
  if (isTransition) {
    if (__DEV__ && ReactCurrentBatchConfig.transition !== null) {
      const transition = ReactCurrentBatchConfig.transition;
      if (!transition._updatedFibers) {
        transition._updatedFibers = new Set();
      }

      transition._updatedFibers.add(fiber);
    }
    // The algorithm for assigning an update to a lane should be stable for all
    // updates at the same priority within the same event. To do this, the
    // inputs to the algorithm must be the same.
    //
    // The trick we use is to cache the first of each of these inputs within an
    // event. Then reset the cached values once we can be sure the event is
    // over. Our heuristic for that is whenever we enter a concurrent work loop.
    if (currentEventTransitionLane === NoLane) {
      // All transitions within the same event are assigned the same lane.
      currentEventTransitionLane = claimNextTransitionLane();
    }
    return currentEventTransitionLane;
  }

  // Updates originating inside certain React methods, like flushSync, have
  // their priority set by tracking it with a context variable.
  //
  // The opaque type returned by the host config is internally a lane, so we can
  // use that directly.
  // TODO: Move this type conversion to the event priority module.
  const updateLane: Lane = (getCurrentUpdatePriority(): any);
  if (updateLane !== NoLane) {
    return updateLane;
  }

  // This update originated outside React. Ask the host environment for an
  // appropriate priority, based on the type of event.
  //
  // The opaque type returned by the host config is internally a lane, so we can
  // use that directly.
  // TODO: Move this type conversion to the event priority module.
  const eventLane: Lane = (getCurrentEventPriority(): any);
  return eventLane;
}

function requestRetryLane(fiber: Fiber) {
  // This is a fork of `requestUpdateLane` designed specifically for Suspense
  // "retries" — a special update that attempts to flip a Suspense boundary
  // from its placeholder state to its primary/resolved state.

  // Special cases
  const mode = fiber.mode;
  if ((mode & ConcurrentMode) === NoMode) {
    return (SyncLane: Lane);
  }

  return claimNextRetryLane();
}

export function scheduleUpdateOnFiber(
  root: FiberRoot,
  fiber: Fiber,
  lane: Lane,
  eventTime: number,
) {
  if (__DEV__) {
    if (isRunningInsertionEffect) {
      console.error('useInsertionEffect must not schedule updates.');
    }
  }

  if (__DEV__) {
    if (isFlushingPassiveEffects) {
      didScheduleUpdateDuringPassiveEffects = true;
    }
  }

  // Check if the work loop is currently suspended and waiting for data to
  // finish loading.
  if (
    // Suspended render phase
    (root === workInProgressRoot &&
      workInProgressSuspendedReason === SuspendedOnData) ||
    // Suspended commit phase
    root.cancelPendingCommit !== null
  ) {
    // The incoming update might unblock the current render. Interrupt the
    // current attempt and restart from the top.
    prepareFreshStack(root, NoLanes);
    markRootSuspended(root, workInProgressRootRenderLanes);
  }

  // Mark that the root has a pending update.
  markRootUpdated(root, lane, eventTime);

  if (
    (executionContext & RenderContext) !== NoLanes &&
    root === workInProgressRoot
  ) {
    // This update was dispatched during the render phase. This is a mistake
    // if the update originates from user space (with the exception of local
    // hook updates, which are handled differently and don't reach this
    // function), but there are some internal React features that use this as
    // an implementation detail, like selective hydration.
    warnAboutRenderPhaseUpdatesInDEV(fiber);

    // Track lanes that were updated during the render phase
    workInProgressRootRenderPhaseUpdatedLanes = mergeLanes(
      workInProgressRootRenderPhaseUpdatedLanes,
      lane,
    );
  } else {
    // This is a normal update, scheduled from outside the render phase. For
    // example, during an input event.
    if (enableUpdaterTracking) {
      if (isDevToolsPresent) {
        addFiberToLanesMap(root, fiber, lane);
      }
    }

    warnIfUpdatesNotWrappedWithActDEV(fiber);

    if (enableProfilerTimer && enableProfilerNestedUpdateScheduledHook) {
      if (
        (executionContext & CommitContext) !== NoContext &&
        root === rootCommittingMutationOrLayoutEffects
      ) {
        if (fiber.mode & ProfileMode) {
          let current: null | Fiber = fiber;
          while (current !== null) {
            if (current.tag === Profiler) {
              const {id, onNestedUpdateScheduled} = current.memoizedProps;
              if (typeof onNestedUpdateScheduled === 'function') {
                onNestedUpdateScheduled(id);
              }
            }
            current = current.return;
          }
        }
      }
    }

    if (enableTransitionTracing) {
      const transition = ReactCurrentBatchConfig.transition;
      if (transition !== null && transition.name != null) {
        if (transition.startTime === -1) {
          transition.startTime = now();
        }

        addTransitionToLanesMap(root, transition, lane);
      }
    }

    if (root === workInProgressRoot) {
      // Received an update to a tree that's in the middle of rendering. Mark
      // that there was an interleaved update work on this root.
      if ((executionContext & RenderContext) === NoContext) {
        workInProgressRootInterleavedUpdatedLanes = mergeLanes(
          workInProgressRootInterleavedUpdatedLanes,
          lane,
        );
      }
      if (workInProgressRootExitStatus === RootSuspendedWithDelay) {
        // The root already suspended with a delay, which means this render
        // definitely won't finish. Since we have a new update, let's mark it as
        // suspended now, right before marking the incoming update. This has the
        // effect of interrupting the current render and switching to the update.
        // TODO: Make sure this doesn't override pings that happen while we've
        // already started rendering.
        markRootSuspended(root, workInProgressRootRenderLanes);
      }
    }

    ensureRootIsScheduled(root);
    if (
      lane === SyncLane &&
      executionContext === NoContext &&
      (fiber.mode & ConcurrentMode) === NoMode
    ) {
      if (__DEV__ && ReactCurrentActQueue.isBatchingLegacy) {
        // Treat `act` as if it's inside `batchedUpdates`, even in legacy mode.
      } else {
        // Flush the synchronous work now, unless we're already working or inside
        // a batch. This is intentionally inside scheduleUpdateOnFiber instead of
        // scheduleCallbackForFiber to preserve the ability to schedule a callback
        // without immediately flushing it. We only do this for user-initiated
        // updates, to preserve historical behavior of legacy mode.
        resetRenderTimer();
        flushSyncWorkOnLegacyRootsOnly();
      }
    }
  }
}

export function scheduleInitialHydrationOnRoot(
  root: FiberRoot,
  lane: Lane,
  eventTime: number,
) {
  // This is a special fork of scheduleUpdateOnFiber that is only used to
  // schedule the initial hydration of a root that has just been created. Most
  // of the stuff in scheduleUpdateOnFiber can be skipped.
  //
  // The main reason for this separate path, though, is to distinguish the
  // initial children from subsequent updates. In fully client-rendered roots
  // (createRoot instead of hydrateRoot), all top-level renders are modeled as
  // updates, but hydration roots are special because the initial render must
  // match what was rendered on the server.
  const current = root.current;
  current.lanes = lane;
  markRootUpdated(root, lane, eventTime);
  ensureRootIsScheduled(root);
}

export function isUnsafeClassRenderPhaseUpdate(fiber: Fiber): boolean {
  // Check if this is a render phase update. Only called by class components,
  // which special (deprecated) behavior for UNSAFE_componentWillReceive props.
  return (executionContext & RenderContext) !== NoContext;
}

// This is the entry point for every concurrent task, i.e. anything that
// goes through Scheduler.
export function performConcurrentWorkOnRoot(
  root: FiberRoot,
  didTimeout: boolean,
): RenderTaskFn | null {
  if (enableProfilerTimer && enableProfilerNestedUpdatePhase) {
    resetNestedUpdateFlag();
  }

  // Since we know we're in a React event, we can clear the current
  // event time. The next update will compute a new event time.
  currentEventTime = NoTimestamp;
  currentEventTransitionLane = NoLanes;

  if ((executionContext & (RenderContext | CommitContext)) !== NoContext) {
    throw new Error('Should not already be working.');
  }

  // Flush any pending passive effects before deciding which lanes to work on,
  // in case they schedule additional work.
  const originalCallbackNode = root.callbackNode;
  const didFlushPassiveEffects = flushPassiveEffects();
  if (didFlushPassiveEffects) {
    // Something in the passive effect phase may have canceled the current task.
    // Check if the task node for this root was changed.
    if (root.callbackNode !== originalCallbackNode) {
      // The current task was canceled. Exit. We don't need to call
      // `ensureRootIsScheduled` because the check above implies either that
      // there's a new task, or that there's no remaining work on this root.
      return null;
    } else {
      // Current task was not canceled. Continue.
    }
  }

  // Determine the next lanes to work on, using the fields stored
  // on the root.
  // TODO: This was already computed in the caller. Pass it as an argument.
  let lanes = getNextLanes(
    root,
    root === workInProgressRoot ? workInProgressRootRenderLanes : NoLanes,
  );
  if (lanes === NoLanes) {
    // Defensive coding. This is never expected to happen.
    return null;
  }

  // We disable time-slicing in some cases: if the work has been CPU-bound
  // for too long ("expired" work, to prevent starvation), or we're in
  // sync-updates-by-default mode.
  // TODO: We only check `didTimeout` defensively, to account for a Scheduler
  // bug we're still investigating. Once the bug in Scheduler is fixed,
  // we can remove this, since we track expiration ourselves.
  const shouldTimeSlice =
    !includesBlockingLane(root, lanes) &&
    !includesExpiredLane(root, lanes) &&
    (disableSchedulerTimeoutInWorkLoop || !didTimeout);
  let exitStatus = shouldTimeSlice
    ? renderRootConcurrent(root, lanes)
    : renderRootSync(root, lanes);
  if (exitStatus !== RootInProgress) {
    if (exitStatus === RootErrored) {
      // If something threw an error, try rendering one more time. We'll
      // render synchronously to block concurrent data mutations, and we'll
      // includes all pending updates are included. If it still fails after
      // the second attempt, we'll give up and commit the resulting tree.
      const originallyAttemptedLanes = lanes;
      const errorRetryLanes = getLanesToRetrySynchronouslyOnError(
        root,
        originallyAttemptedLanes,
      );
      if (errorRetryLanes !== NoLanes) {
        lanes = errorRetryLanes;
        exitStatus = recoverFromConcurrentError(
          root,
          originallyAttemptedLanes,
          errorRetryLanes,
        );
      }
    }
    if (exitStatus === RootFatalErrored) {
      const fatalError = workInProgressRootFatalError;
      prepareFreshStack(root, NoLanes);
      markRootSuspended(root, lanes);
      ensureRootIsScheduled(root);
      throw fatalError;
    }

    if (exitStatus === RootDidNotComplete) {
      // The render unwound without completing the tree. This happens in special
      // cases where need to exit the current render without producing a
      // consistent tree or committing.
      markRootSuspended(root, lanes);
    } else {
      // The render completed.

      // Check if this render may have yielded to a concurrent event, and if so,
      // confirm that any newly rendered stores are consistent.
      // TODO: It's possible that even a concurrent render may never have yielded
      // to the main thread, if it was fast enough, or if it expired. We could
      // skip the consistency check in that case, too.
      const renderWasConcurrent = !includesBlockingLane(root, lanes);
      const finishedWork: Fiber = (root.current.alternate: any);
      if (
        renderWasConcurrent &&
        !isRenderConsistentWithExternalStores(finishedWork)
      ) {
        // A store was mutated in an interleaved event. Render again,
        // synchronously, to block further mutations.
        exitStatus = renderRootSync(root, lanes);

        // We need to check again if something threw
        if (exitStatus === RootErrored) {
          const originallyAttemptedLanes = lanes;
          const errorRetryLanes = getLanesToRetrySynchronouslyOnError(
            root,
            originallyAttemptedLanes,
          );
          if (errorRetryLanes !== NoLanes) {
            lanes = errorRetryLanes;
            exitStatus = recoverFromConcurrentError(
              root,
              originallyAttemptedLanes,
              errorRetryLanes,
            );
            // We assume the tree is now consistent because we didn't yield to any
            // concurrent events.
          }
        }
        if (exitStatus === RootFatalErrored) {
          const fatalError = workInProgressRootFatalError;
          prepareFreshStack(root, NoLanes);
          markRootSuspended(root, lanes);
          ensureRootIsScheduled(root);
          throw fatalError;
        }

        // FIXME: Need to check for RootDidNotComplete again. The factoring here
        // isn't ideal.
      }

      // We now have a consistent tree. The next step is either to commit it,
      // or, if something suspended, wait to commit it after a timeout.
      root.finishedWork = finishedWork;
      root.finishedLanes = lanes;
      finishConcurrentRender(root, exitStatus, finishedWork, lanes);
    }
  }

  ensureRootIsScheduled(root);
  return getContinuationForRoot(root, originalCallbackNode);
}

function recoverFromConcurrentError(
  root: FiberRoot,
  originallyAttemptedLanes: Lanes,
  errorRetryLanes: Lanes,
) {
  // If an error occurred during hydration, discard server response and fall
  // back to client side render.

  // Before rendering again, save the errors from the previous attempt.
  const errorsFromFirstAttempt = workInProgressRootConcurrentErrors;

  const wasRootDehydrated = isRootDehydrated(root);
  if (wasRootDehydrated) {
    // The shell failed to hydrate. Set a flag to force a client rendering
    // during the next attempt. To do this, we call prepareFreshStack now
    // to create the root work-in-progress fiber. This is a bit weird in terms
    // of factoring, because it relies on renderRootSync not calling
    // prepareFreshStack again in the call below, which happens because the
    // root and lanes haven't changed.
    //
    // TODO: I think what we should do is set ForceClientRender inside
    // throwException, like we do for nested Suspense boundaries. The reason
    // it's here instead is so we can switch to the synchronous work loop, too.
    // Something to consider for a future refactor.
    const rootWorkInProgress = prepareFreshStack(root, errorRetryLanes);
    rootWorkInProgress.flags |= ForceClientRender;
    if (__DEV__) {
      errorHydratingContainer(root.containerInfo);
    }
  }

  const exitStatus = renderRootSync(root, errorRetryLanes);
  if (exitStatus !== RootErrored) {
    // Successfully finished rendering on retry

    if (workInProgressRootDidAttachPingListener && !wasRootDehydrated) {
      // During the synchronous render, we attached additional ping listeners.
      // This is highly suggestive of an uncached promise (though it's not the
      // only reason this would happen). If it was an uncached promise, then
      // it may have masked a downstream error from ocurring without actually
      // fixing it. Example:
      //
      //    use(Promise.resolve('uncached'))
      //    throw new Error('Oops!')
      //
      // When this happens, there's a conflict between blocking potential
      // concurrent data races and unwrapping uncached promise values. We
      // have to choose one or the other. Because the data race recovery is
      // a last ditch effort, we'll disable it.
      root.errorRecoveryDisabledLanes = mergeLanes(
        root.errorRecoveryDisabledLanes,
        originallyAttemptedLanes,
      );

      // Mark the current render as suspended and force it to restart. Once
      // these lanes finish successfully, we'll re-enable the error recovery
      // mechanism for subsequent updates.
      workInProgressRootInterleavedUpdatedLanes |= originallyAttemptedLanes;
      return RootSuspendedWithDelay;
    }

    // The errors from the failed first attempt have been recovered. Add
    // them to the collection of recoverable errors. We'll log them in the
    // commit phase.
    const errorsFromSecondAttempt = workInProgressRootRecoverableErrors;
    workInProgressRootRecoverableErrors = errorsFromFirstAttempt;
    // The errors from the second attempt should be queued after the errors
    // from the first attempt, to preserve the causal sequence.
    if (errorsFromSecondAttempt !== null) {
      queueRecoverableErrors(errorsFromSecondAttempt);
    }
  } else {
    // The UI failed to recover.
  }
  return exitStatus;
}

export function queueRecoverableErrors(errors: Array<CapturedValue<mixed>>) {
  if (workInProgressRootRecoverableErrors === null) {
    workInProgressRootRecoverableErrors = errors;
  } else {
    // $FlowFixMe[method-unbinding]
    workInProgressRootRecoverableErrors.push.apply(
      workInProgressRootRecoverableErrors,
      errors,
    );
  }
}

function finishConcurrentRender(
  root: FiberRoot,
  exitStatus: RootExitStatus,
  finishedWork: Fiber,
  lanes: Lanes,
) {
  switch (exitStatus) {
    case RootInProgress:
    case RootFatalErrored: {
      throw new Error('Root did not complete. This is a bug in React.');
    }
    case RootErrored: {
      // We should have already attempted to retry this tree. If we reached
      // this point, it errored again. Commit it.
      commitRootWhenReady(root, finishedWork, lanes);
      break;
    }
    case RootSuspended: {
      markRootSuspended(root, lanes);

      // We have an acceptable loading state. We need to figure out if we
      // should immediately commit it or wait a bit.

      if (
        includesOnlyRetries(lanes) &&
        // do not delay if we're inside an act() scope
        !shouldForceFlushFallbacksInDEV()
      ) {
        // This render only included retries, no updates. Throttle committing
        // retries so that we don't show too many loading states too quickly.
        const msUntilTimeout =
          globalMostRecentFallbackTime + FALLBACK_THROTTLE_MS - now();
        // Don't bother with a very short suspense time.
        if (msUntilTimeout > 10) {
          const nextLanes = getNextLanes(root, NoLanes);
          if (nextLanes !== NoLanes) {
            // There's additional work on this root.
            break;
          }

          // The render is suspended, it hasn't timed out, and there's no
          // lower priority work to do. Instead of committing the fallback
          // immediately, wait for more data to arrive.
          root.timeoutHandle = scheduleTimeout(
            commitRootWhenReady.bind(null, root, finishedWork, lanes),
            msUntilTimeout,
          );
          break;
        }
      }
      // The work expired. Commit immediately.
      commitRootWhenReady(root, finishedWork, lanes);
      break;
    }
    case RootSuspendedWithDelay: {
      markRootSuspended(root, lanes);

      if (includesOnlyTransitions(lanes)) {
        // This is a transition, so we should exit without committing a
        // placeholder and without scheduling a timeout. Delay indefinitely
        // until we receive more data.
        break;
      }

<<<<<<< HEAD
      if (!shouldForceFlushFallbacksInDEV()) {
        // This is not a transition, but we did trigger an avoided state.
        // Schedule a placeholder to display after a short delay, using the Just
        // Noticeable Difference.
        // TODO: Is the JND optimization worth the added complexity? If this is
        // the only reason we track the event time, then probably not.
        // Consider removing.

        const mostRecentEventTime = getMostRecentEventTime(root, lanes);
        const eventTimeMs = mostRecentEventTime;
        const timeElapsedMs = now() - eventTimeMs;
        const msUntilTimeout = jnd(timeElapsedMs) - timeElapsedMs;

        // Don't bother with a very short suspense time.
        if (msUntilTimeout > 10) {
          // Instead of committing the fallback immediately, wait for more data
          // to arrive.
          root.timeoutHandle = scheduleTimeout(
            commitRootWhenReady.bind(null, root, finishedWork, lanes),
            msUntilTimeout,
          );
          break;
        }
      }

=======
>>>>>>> 0b931f90
      // Commit the placeholder.
      commitRootWhenReady(root, finishedWork, lanes);
      break;
    }
    case RootCompleted: {
      // The work completed.
      commitRootWhenReady(root, finishedWork, lanes);
      break;
    }
    default: {
      throw new Error('Unknown root exit status.');
    }
  }
}

function commitRootWhenReady(
  root: FiberRoot,
  finishedWork: Fiber,
  lanes: Lanes,
) {
  if (includesOnlyNonUrgentLanes(lanes)) {
    // Before committing, ask the renderer whether the host tree is ready.
    // If it's not, we'll wait until it notifies us.
    startSuspendingCommit();
    // This will walk the completed fiber tree and attach listeners to all
    // the suspensey resources. The renderer is responsible for accumulating
    // all the load events. This all happens in a single synchronous
    // transaction, so it track state in its own module scope.
    accumulateSuspenseyCommit(finishedWork);
    // At the end, ask the renderer if it's ready to commit, or if we should
    // suspend. If it's not ready, it will return a callback to subscribe to
    // a ready event.
    const schedulePendingCommit = waitForCommitToBeReady();
    if (schedulePendingCommit !== null) {
      // NOTE: waitForCommitToBeReady returns a subscribe function so that we
      // only allocate a function if the commit isn't ready yet. The other
      // pattern would be to always pass a callback to waitForCommitToBeReady.

      // Not yet ready to commit. Delay the commit until the renderer notifies
      // us that it's ready. This will be canceled if we start work on the
      // root again.
      root.cancelPendingCommit = schedulePendingCommit(
        commitRoot.bind(
          null,
          root,
          workInProgressRootRecoverableErrors,
          workInProgressTransitions,
        ),
      );
      return;
    }
  }
  // Otherwise, commit immediately.
  commitRoot(
    root,
    workInProgressRootRecoverableErrors,
    workInProgressTransitions,
  );
}

function isRenderConsistentWithExternalStores(finishedWork: Fiber): boolean {
  // Search the rendered tree for external store reads, and check whether the
  // stores were mutated in a concurrent event. Intentionally using an iterative
  // loop instead of recursion so we can exit early.
  let node: Fiber = finishedWork;
  while (true) {
    if (node.flags & StoreConsistency) {
      const updateQueue: FunctionComponentUpdateQueue | null =
        (node.updateQueue: any);
      if (updateQueue !== null) {
        const checks = updateQueue.stores;
        if (checks !== null) {
          for (let i = 0; i < checks.length; i++) {
            const check = checks[i];
            const getSnapshot = check.getSnapshot;
            const renderedValue = check.value;
            try {
              if (!is(getSnapshot(), renderedValue)) {
                // Found an inconsistent store.
                return false;
              }
            } catch (error) {
              // If `getSnapshot` throws, return `false`. This will schedule
              // a re-render, and the error will be rethrown during render.
              return false;
            }
          }
        }
      }
    }
    const child = node.child;
    if (node.subtreeFlags & StoreConsistency && child !== null) {
      child.return = node;
      node = child;
      continue;
    }
    if (node === finishedWork) {
      return true;
    }
    while (node.sibling === null) {
      if (node.return === null || node.return === finishedWork) {
        return true;
      }
      node = node.return;
    }
    node.sibling.return = node.return;
    node = node.sibling;
  }
  // Flow doesn't know this is unreachable, but eslint does
  // eslint-disable-next-line no-unreachable
  return true;
}

function markRootSuspended(root: FiberRoot, suspendedLanes: Lanes) {
  // When suspending, we should always exclude lanes that were pinged or (more
  // rarely, since we try to avoid it) updated during the render phase.
  // TODO: Lol maybe there's a better way to factor this besides this
  // obnoxiously named function :)
  suspendedLanes = removeLanes(suspendedLanes, workInProgressRootPingedLanes);
  suspendedLanes = removeLanes(
    suspendedLanes,
    workInProgressRootInterleavedUpdatedLanes,
  );
  markRootSuspended_dontCallThisOneDirectly(root, suspendedLanes);
}

// This is the entry point for synchronous tasks that don't go
// through Scheduler
export function performSyncWorkOnRoot(root: FiberRoot): null {
  if (enableProfilerTimer && enableProfilerNestedUpdatePhase) {
    syncNestedUpdateFlag();
  }

  if ((executionContext & (RenderContext | CommitContext)) !== NoContext) {
    throw new Error('Should not already be working.');
  }

  flushPassiveEffects();

  // TODO: This was already computed in the caller. Pass it as an argument.
  let lanes = getNextLanes(root, NoLanes);
  if (!includesSyncLane(lanes)) {
    // There's no remaining sync work left.
    ensureRootIsScheduled(root);
    return null;
  }

  let exitStatus = renderRootSync(root, lanes);
  if (root.tag !== LegacyRoot && exitStatus === RootErrored) {
    // If something threw an error, try rendering one more time. We'll render
    // synchronously to block concurrent data mutations, and we'll includes
    // all pending updates are included. If it still fails after the second
    // attempt, we'll give up and commit the resulting tree.
    const originallyAttemptedLanes = lanes;
    const errorRetryLanes = getLanesToRetrySynchronouslyOnError(
      root,
      originallyAttemptedLanes,
    );
    if (errorRetryLanes !== NoLanes) {
      lanes = errorRetryLanes;
      exitStatus = recoverFromConcurrentError(
        root,
        originallyAttemptedLanes,
        errorRetryLanes,
      );
    }
  }

  if (exitStatus === RootFatalErrored) {
    const fatalError = workInProgressRootFatalError;
    prepareFreshStack(root, NoLanes);
    markRootSuspended(root, lanes);
    ensureRootIsScheduled(root);
    throw fatalError;
  }

  if (exitStatus === RootDidNotComplete) {
    // The render unwound without completing the tree. This happens in special
    // cases where need to exit the current render without producing a
    // consistent tree or committing.
    markRootSuspended(root, lanes);
    ensureRootIsScheduled(root);
    return null;
  }

  // We now have a consistent tree. Because this is a sync render, we
  // will commit it even if something suspended.
  const finishedWork: Fiber = (root.current.alternate: any);
  root.finishedWork = finishedWork;
  root.finishedLanes = lanes;
  commitRoot(
    root,
    workInProgressRootRecoverableErrors,
    workInProgressTransitions,
  );

  // Before exiting, make sure there's a callback scheduled for the next
  // pending level.
  ensureRootIsScheduled(root);

  return null;
}

export function flushRoot(root: FiberRoot, lanes: Lanes) {
  if (lanes !== NoLanes) {
    markRootEntangled(root, mergeLanes(lanes, SyncLane));
    ensureRootIsScheduled(root);
    if ((executionContext & (RenderContext | CommitContext)) === NoContext) {
      resetRenderTimer();
      // TODO: For historical reasons this flushes all sync work across all
      // roots. It shouldn't really matter either way, but we could change this
      // to only flush the given root.
      flushSyncWorkOnAllRoots();
    }
  }
}

export function getExecutionContext(): ExecutionContext {
  return executionContext;
}

export function deferredUpdates<A>(fn: () => A): A {
  const previousPriority = getCurrentUpdatePriority();
  const prevTransition = ReactCurrentBatchConfig.transition;

  try {
    ReactCurrentBatchConfig.transition = null;
    setCurrentUpdatePriority(DefaultEventPriority);
    return fn();
  } finally {
    setCurrentUpdatePriority(previousPriority);
    ReactCurrentBatchConfig.transition = prevTransition;
  }
}

export function batchedUpdates<A, R>(fn: A => R, a: A): R {
  const prevExecutionContext = executionContext;
  executionContext |= BatchedContext;
  try {
    return fn(a);
  } finally {
    executionContext = prevExecutionContext;
    // If there were legacy sync updates, flush them at the end of the outer
    // most batchedUpdates-like method.
    if (
      executionContext === NoContext &&
      // Treat `act` as if it's inside `batchedUpdates`, even in legacy mode.
      !(__DEV__ && ReactCurrentActQueue.isBatchingLegacy)
    ) {
      resetRenderTimer();
      flushSyncWorkOnLegacyRootsOnly();
    }
  }
}

export function discreteUpdates<A, B, C, D, R>(
  fn: (A, B, C, D) => R,
  a: A,
  b: B,
  c: C,
  d: D,
): R {
  const previousPriority = getCurrentUpdatePriority();
  const prevTransition = ReactCurrentBatchConfig.transition;
  try {
    ReactCurrentBatchConfig.transition = null;
    setCurrentUpdatePriority(DiscreteEventPriority);
    return fn(a, b, c, d);
  } finally {
    setCurrentUpdatePriority(previousPriority);
    ReactCurrentBatchConfig.transition = prevTransition;
    if (executionContext === NoContext) {
      resetRenderTimer();
    }
  }
}

// Overload the definition to the two valid signatures.
// Warning, this opts-out of checking the function body.
// eslint-disable-next-line no-unused-vars
declare function flushSync<R>(fn: () => R): R;
// eslint-disable-next-line no-redeclare
declare function flushSync(void): void;
// eslint-disable-next-line no-redeclare
export function flushSync<R>(fn: (() => R) | void): R | void {
  // In legacy mode, we flush pending passive effects at the beginning of the
  // next event, not at the end of the previous one.
  if (
    rootWithPendingPassiveEffects !== null &&
    rootWithPendingPassiveEffects.tag === LegacyRoot &&
    (executionContext & (RenderContext | CommitContext)) === NoContext
  ) {
    flushPassiveEffects();
  }

  const prevExecutionContext = executionContext;
  executionContext |= BatchedContext;

  const prevTransition = ReactCurrentBatchConfig.transition;
  const previousPriority = getCurrentUpdatePriority();

  try {
    ReactCurrentBatchConfig.transition = null;
    setCurrentUpdatePriority(DiscreteEventPriority);
    if (fn) {
      return fn();
    } else {
      return undefined;
    }
  } finally {
    setCurrentUpdatePriority(previousPriority);
    ReactCurrentBatchConfig.transition = prevTransition;

    executionContext = prevExecutionContext;
    // Flush the immediate callbacks that were scheduled during this batch.
    // Note that this will happen even if batchedUpdates is higher up
    // the stack.
    if ((executionContext & (RenderContext | CommitContext)) === NoContext) {
      flushSyncWorkOnAllRoots();
    }
  }
}

export function isAlreadyRendering(): boolean {
  // Used by the renderer to print a warning if certain APIs are called from
  // the wrong context.
  return (
    __DEV__ &&
    (executionContext & (RenderContext | CommitContext)) !== NoContext
  );
}

export function isInvalidExecutionContextForEventFunction(): boolean {
  // Used to throw if certain APIs are called from the wrong context.
  return (executionContext & RenderContext) !== NoContext;
}

// This is called by the HiddenContext module when we enter or leave a
// hidden subtree. The stack logic is managed there because that's the only
// place that ever modifies it. Which module it lives in doesn't matter for
// performance because this function will get inlined regardless
export function setRenderLanes(subtreeRenderLanes: Lanes) {
  renderLanes = subtreeRenderLanes;
}

export function getRenderLanes(): Lanes {
  return renderLanes;
}

function resetWorkInProgressStack() {
  if (workInProgress === null) return;
  let interruptedWork;
  if (workInProgressSuspendedReason === NotSuspended) {
    // Normal case. Work-in-progress hasn't started yet. Unwind all
    // its parents.
    interruptedWork = workInProgress.return;
  } else {
    // Work-in-progress is in suspended state. Reset the work loop and unwind
    // both the suspended fiber and all its parents.
    resetSuspendedWorkLoopOnUnwind();
    interruptedWork = workInProgress;
  }
  while (interruptedWork !== null) {
    const current = interruptedWork.alternate;
    unwindInterruptedWork(
      current,
      interruptedWork,
      workInProgressRootRenderLanes,
    );
    interruptedWork = interruptedWork.return;
  }
  workInProgress = null;
}

function prepareFreshStack(root: FiberRoot, lanes: Lanes): Fiber {
  root.finishedWork = null;
  root.finishedLanes = NoLanes;

  const timeoutHandle = root.timeoutHandle;
  if (timeoutHandle !== noTimeout) {
    // The root previous suspended and scheduled a timeout to commit a fallback
    // state. Now that we have additional work, cancel the timeout.
    root.timeoutHandle = noTimeout;
    // $FlowFixMe[incompatible-call] Complains noTimeout is not a TimeoutID, despite the check above
    cancelTimeout(timeoutHandle);
  }
  const cancelPendingCommit = root.cancelPendingCommit;
  if (cancelPendingCommit !== null) {
    root.cancelPendingCommit = null;
    cancelPendingCommit();
  }

  resetWorkInProgressStack();
  workInProgressRoot = root;
  const rootWorkInProgress = createWorkInProgress(root.current, null);
  workInProgress = rootWorkInProgress;
  workInProgressRootRenderLanes = renderLanes = lanes;
  workInProgressSuspendedReason = NotSuspended;
  workInProgressThrownValue = null;
  workInProgressRootDidAttachPingListener = false;
  workInProgressRootExitStatus = RootInProgress;
  workInProgressRootFatalError = null;
  workInProgressRootSkippedLanes = NoLanes;
  workInProgressRootInterleavedUpdatedLanes = NoLanes;
  workInProgressRootRenderPhaseUpdatedLanes = NoLanes;
  workInProgressRootPingedLanes = NoLanes;
  workInProgressRootConcurrentErrors = null;
  workInProgressRootRecoverableErrors = null;

  finishQueueingConcurrentUpdates();

  if (__DEV__) {
    ReactStrictModeWarnings.discardPendingWarnings();
  }

  return rootWorkInProgress;
}

function resetSuspendedWorkLoopOnUnwind() {
  // Reset module-level state that was set during the render phase.
  resetContextDependencies();
  resetHooksOnUnwind();
  resetChildReconcilerOnUnwind();
}

function handleThrow(root: FiberRoot, thrownValue: any): void {
  // A component threw an exception. Usually this is because it suspended, but
  // it also includes regular program errors.
  //
  // We're either going to unwind the stack to show a Suspense or error
  // boundary, or we're going to replay the component again. Like after a
  // promise resolves.
  //
  // Until we decide whether we're going to unwind or replay, we should preserve
  // the current state of the work loop without resetting anything.
  //
  // If we do decide to unwind the stack, module-level variables will be reset
  // in resetSuspendedWorkLoopOnUnwind.

  // These should be reset immediately because they're only supposed to be set
  // when React is executing user code.
  resetHooksAfterThrow();
  resetCurrentDebugFiberInDEV();
  ReactCurrentOwner.current = null;

  if (thrownValue === SuspenseException) {
    // This is a special type of exception used for Suspense. For historical
    // reasons, the rest of the Suspense implementation expects the thrown value
    // to be a thenable, because before `use` existed that was the (unstable)
    // API for suspending. This implementation detail can change later, once we
    // deprecate the old API in favor of `use`.
    thrownValue = getSuspendedThenable();
    workInProgressSuspendedReason =
      shouldRemainOnPreviousScreen() &&
      // Check if there are other pending updates that might possibly unblock this
      // component from suspending. This mirrors the check in
      // renderDidSuspendDelayIfPossible. We should attempt to unify them somehow.
      // TODO: Consider unwinding immediately, using the
      // SuspendedOnHydration mechanism.
      !includesNonIdleWork(workInProgressRootSkippedLanes) &&
      !includesNonIdleWork(workInProgressRootInterleavedUpdatedLanes)
        ? // Suspend work loop until data resolves
          SuspendedOnData
        : // Don't suspend work loop, except to check if the data has
          // immediately resolved (i.e. in a microtask). Otherwise, trigger the
          // nearest Suspense fallback.
          SuspendedOnImmediate;
  } else if (thrownValue === SuspenseyCommitException) {
    thrownValue = getSuspendedThenable();
    workInProgressSuspendedReason = SuspendedOnInstance;
  } else if (thrownValue === SelectiveHydrationException) {
    // An update flowed into a dehydrated boundary. Before we can apply the
    // update, we need to finish hydrating. Interrupt the work-in-progress
    // render so we can restart at the hydration lane.
    //
    // The ideal implementation would be able to switch contexts without
    // unwinding the current stack.
    //
    // We could name this something more general but as of now it's the only
    // case where we think this should happen.
    workInProgressSuspendedReason = SuspendedOnHydration;
  } else {
    // This is a regular error.
    const isWakeable =
      thrownValue !== null &&
      typeof thrownValue === 'object' &&
      typeof thrownValue.then === 'function';

    workInProgressSuspendedReason = isWakeable
      ? // A wakeable object was thrown by a legacy Suspense implementation.
        // This has slightly different behavior than suspending with `use`.
        SuspendedOnDeprecatedThrowPromise
      : // This is a regular error. If something earlier in the component already
        // suspended, we must clear the thenable state to unblock the work loop.
        SuspendedOnError;
  }

  workInProgressThrownValue = thrownValue;

  const erroredWork = workInProgress;
  if (erroredWork === null) {
    // This is a fatal error
    workInProgressRootExitStatus = RootFatalErrored;
    workInProgressRootFatalError = thrownValue;
    return;
  }

  if (enableProfilerTimer && erroredWork.mode & ProfileMode) {
    // Record the time spent rendering before an error was thrown. This
    // avoids inaccurate Profiler durations in the case of a
    // suspended render.
    stopProfilerTimerIfRunningAndRecordDelta(erroredWork, true);
  }

  if (enableSchedulingProfiler) {
    markComponentRenderStopped();
    switch (workInProgressSuspendedReason) {
      case SuspendedOnError: {
        markComponentErrored(
          erroredWork,
          thrownValue,
          workInProgressRootRenderLanes,
        );
        break;
      }
      case SuspendedOnData:
      case SuspendedOnImmediate:
      case SuspendedOnDeprecatedThrowPromise:
      case SuspendedAndReadyToContinue: {
        const wakeable: Wakeable = (thrownValue: any);
        markComponentSuspended(
          erroredWork,
          wakeable,
          workInProgressRootRenderLanes,
        );
        break;
      }
      case SuspendedOnInstance: {
        // This is conceptually like a suspend, but it's not associated with
        // a particular wakeable. It's associated with a host resource (e.g.
        // a CSS file or an image) that hasn't loaded yet. DevTools doesn't
        // handle this currently.
        break;
      }
      case SuspendedOnHydration: {
        // This is conceptually like a suspend, but it's not associated with
        // a particular wakeable. DevTools doesn't seem to care about this case,
        // currently. It's similar to if the component were interrupted, which
        // we don't mark with a special function.
        break;
      }
    }
  }
}

export function shouldRemainOnPreviousScreen(): boolean {
  // This is asking whether it's better to suspend the transition and remain
  // on the previous screen, versus showing a fallback as soon as possible. It
  // takes into account both the priority of render and also whether showing a
  // fallback would produce a desirable user experience.

  // TODO: Once `use` has fully replaced the `throw promise` pattern, we should
  // be able to remove the equivalent check in finishConcurrentRender, and rely
  // just on this one.
  if (includesOnlyTransitions(workInProgressRootRenderLanes)) {
    if (getShellBoundary() === null) {
      // We're rendering inside the "shell" of the app. Activating the nearest
      // fallback would cause visible content to disappear. It's better to
      // suspend the transition and remain on the previous screen.
      return true;
    } else {
      // We're rendering content that wasn't part of the previous screen.
      // Rather than block the transition, it's better to show a fallback as
      // soon as possible. The appearance of any nested fallbacks will be
      // throttled to avoid jank.
      return false;
    }
  }

  const handler = getSuspenseHandler();
  if (handler === null) {
    // TODO: We should support suspending in the case where there's no
    // parent Suspense boundary, even outside a transition. Somehow. Otherwise,
    // an uncached promise can fall into an infinite loop.
  } else {
    if (
      includesOnlyRetries(workInProgressRootRenderLanes) ||
      // In this context, an OffscreenLane counts as a Retry
      // TODO: It's become increasingly clear that Retries and Offscreen are
      // deeply connected. They probably can be unified further.
      includesSomeLane(workInProgressRootRenderLanes, OffscreenLane)
    ) {
      // During a retry, we can suspend rendering if the nearest Suspense boundary
      // is the boundary of the "shell", because we're guaranteed not to block
      // any new content from appearing.
      //
      // The reason we must check if this is a retry is because it guarantees
      // that suspending the work loop won't block an actual update, because
      // retries don't "update" anything; they fill in fallbacks that were left
      // behind by a previous transition.
      return handler === getShellBoundary();
    }
  }

  // For all other Lanes besides Transitions and Retries, we should not wait
  // for the data to load.
  return false;
}

function pushDispatcher(container: any) {
  prepareRendererToRender(container);
  const prevDispatcher = ReactCurrentDispatcher.current;
  ReactCurrentDispatcher.current = ContextOnlyDispatcher;
  if (prevDispatcher === null) {
    // The React isomorphic package does not include a default dispatcher.
    // Instead the first renderer will lazily attach one, in order to give
    // nicer error messages.
    return ContextOnlyDispatcher;
  } else {
    return prevDispatcher;
  }
}

function popDispatcher(prevDispatcher: any) {
  resetRendererAfterRender();
  ReactCurrentDispatcher.current = prevDispatcher;
}

function pushCacheDispatcher() {
  if (enableCache) {
    const prevCacheDispatcher = ReactCurrentCache.current;
    ReactCurrentCache.current = DefaultCacheDispatcher;
    return prevCacheDispatcher;
  } else {
    return null;
  }
}

function popCacheDispatcher(prevCacheDispatcher: any) {
  if (enableCache) {
    ReactCurrentCache.current = prevCacheDispatcher;
  }
}

export function markCommitTimeOfFallback() {
  globalMostRecentFallbackTime = now();
}

export function markSkippedUpdateLanes(lane: Lane | Lanes): void {
  workInProgressRootSkippedLanes = mergeLanes(
    lane,
    workInProgressRootSkippedLanes,
  );
}

export function renderDidSuspend(): void {
  if (workInProgressRootExitStatus === RootInProgress) {
    workInProgressRootExitStatus = RootSuspended;
  }
}

export function renderDidSuspendDelayIfPossible(): void {
  workInProgressRootExitStatus = RootSuspendedWithDelay;

  // Check if there are updates that we skipped tree that might have unblocked
  // this render.
  if (
    workInProgressRoot !== null &&
    (includesNonIdleWork(workInProgressRootSkippedLanes) ||
      includesNonIdleWork(workInProgressRootInterleavedUpdatedLanes))
  ) {
    // Mark the current render as suspended so that we switch to working on
    // the updates that were skipped. Usually we only suspend at the end of
    // the render phase.
    // TODO: We should probably always mark the root as suspended immediately
    // (inside this function), since by suspending at the end of the render
    // phase introduces a potential mistake where we suspend lanes that were
    // pinged or updated while we were rendering.
    // TODO: Consider unwinding immediately, using the
    // SuspendedOnHydration mechanism.
    // $FlowFixMe[incompatible-call] need null check workInProgressRoot
    markRootSuspended(workInProgressRoot, workInProgressRootRenderLanes);
  }
}

export function renderDidError(error: CapturedValue<mixed>) {
  if (workInProgressRootExitStatus !== RootSuspendedWithDelay) {
    workInProgressRootExitStatus = RootErrored;
  }
  if (workInProgressRootConcurrentErrors === null) {
    workInProgressRootConcurrentErrors = [error];
  } else {
    workInProgressRootConcurrentErrors.push(error);
  }
}

// Called during render to determine if anything has suspended.
// Returns false if we're not sure.
export function renderHasNotSuspendedYet(): boolean {
  // If something errored or completed, we can't really be sure,
  // so those are false.
  return workInProgressRootExitStatus === RootInProgress;
}

// TODO: Over time, this function and renderRootConcurrent have become more
// and more similar. Not sure it makes sense to maintain forked paths. Consider
// unifying them again.
function renderRootSync(root: FiberRoot, lanes: Lanes) {
  const prevExecutionContext = executionContext;
  executionContext |= RenderContext;
  const prevDispatcher = pushDispatcher(root.containerInfo);
  const prevCacheDispatcher = pushCacheDispatcher();

  // If the root or lanes have changed, throw out the existing stack
  // and prepare a fresh one. Otherwise we'll continue where we left off.
  if (workInProgressRoot !== root || workInProgressRootRenderLanes !== lanes) {
    if (enableUpdaterTracking) {
      if (isDevToolsPresent) {
        const memoizedUpdaters = root.memoizedUpdaters;
        if (memoizedUpdaters.size > 0) {
          restorePendingUpdaters(root, workInProgressRootRenderLanes);
          memoizedUpdaters.clear();
        }

        // At this point, move Fibers that scheduled the upcoming work from the Map to the Set.
        // If we bailout on this work, we'll move them back (like above).
        // It's important to move them now in case the work spawns more work at the same priority with different updaters.
        // That way we can keep the current update and future updates separate.
        movePendingFibersToMemoized(root, lanes);
      }
    }

    workInProgressTransitions = getTransitionsForLanes(root, lanes);
    prepareFreshStack(root, lanes);
  }

  if (__DEV__) {
    if (enableDebugTracing) {
      logRenderStarted(lanes);
    }
  }

  if (enableSchedulingProfiler) {
    markRenderStarted(lanes);
  }

  outer: do {
    try {
      if (
        workInProgressSuspendedReason !== NotSuspended &&
        workInProgress !== null
      ) {
        // The work loop is suspended. During a synchronous render, we don't
        // yield to the main thread. Immediately unwind the stack. This will
        // trigger either a fallback or an error boundary.
        // TODO: For discrete and "default" updates (anything that's not
        // flushSync), we want to wait for the microtasks the flush before
        // unwinding. Will probably implement this using renderRootConcurrent,
        // or merge renderRootSync and renderRootConcurrent into the same
        // function and fork the behavior some other way.
        const unitOfWork = workInProgress;
        const thrownValue = workInProgressThrownValue;
        switch (workInProgressSuspendedReason) {
          case SuspendedOnHydration: {
            // Selective hydration. An update flowed into a dehydrated tree.
            // Interrupt the current render so the work loop can switch to the
            // hydration lane.
            resetWorkInProgressStack();
            workInProgressRootExitStatus = RootDidNotComplete;
            break outer;
          }
          default: {
            // Unwind then continue with the normal work loop.
            workInProgressSuspendedReason = NotSuspended;
            workInProgressThrownValue = null;
            throwAndUnwindWorkLoop(unitOfWork, thrownValue);
            break;
          }
        }
      }
      workLoopSync();
      break;
    } catch (thrownValue) {
      handleThrow(root, thrownValue);
    }
  } while (true);
  resetContextDependencies();

  executionContext = prevExecutionContext;
  popDispatcher(prevDispatcher);
  popCacheDispatcher(prevCacheDispatcher);

  if (workInProgress !== null) {
    // This is a sync render, so we should have finished the whole tree.
    throw new Error(
      'Cannot commit an incomplete root. This error is likely caused by a ' +
        'bug in React. Please file an issue.',
    );
  }

  if (__DEV__) {
    if (enableDebugTracing) {
      logRenderStopped();
    }
  }

  if (enableSchedulingProfiler) {
    markRenderStopped();
  }

  // Set this to null to indicate there's no in-progress render.
  workInProgressRoot = null;
  workInProgressRootRenderLanes = NoLanes;

  // It's safe to process the queue now that the render phase is complete.
  finishQueueingConcurrentUpdates();

  return workInProgressRootExitStatus;
}

// The work loop is an extremely hot path. Tell Closure not to inline it.
/** @noinline */
function workLoopSync() {
  // Perform work without checking if we need to yield between fiber.
  while (workInProgress !== null) {
    performUnitOfWork(workInProgress);
  }
}

function renderRootConcurrent(root: FiberRoot, lanes: Lanes) {
  const prevExecutionContext = executionContext;
  executionContext |= RenderContext;
  const prevDispatcher = pushDispatcher(root.containerInfo);
  const prevCacheDispatcher = pushCacheDispatcher();

  // If the root or lanes have changed, throw out the existing stack
  // and prepare a fresh one. Otherwise we'll continue where we left off.
  if (workInProgressRoot !== root || workInProgressRootRenderLanes !== lanes) {
    if (enableUpdaterTracking) {
      if (isDevToolsPresent) {
        const memoizedUpdaters = root.memoizedUpdaters;
        if (memoizedUpdaters.size > 0) {
          restorePendingUpdaters(root, workInProgressRootRenderLanes);
          memoizedUpdaters.clear();
        }

        // At this point, move Fibers that scheduled the upcoming work from the Map to the Set.
        // If we bailout on this work, we'll move them back (like above).
        // It's important to move them now in case the work spawns more work at the same priority with different updaters.
        // That way we can keep the current update and future updates separate.
        movePendingFibersToMemoized(root, lanes);
      }
    }

    workInProgressTransitions = getTransitionsForLanes(root, lanes);
    resetRenderTimer();
    prepareFreshStack(root, lanes);
  }

  if (__DEV__) {
    if (enableDebugTracing) {
      logRenderStarted(lanes);
    }
  }

  if (enableSchedulingProfiler) {
    markRenderStarted(lanes);
  }

  outer: do {
    try {
      if (
        workInProgressSuspendedReason !== NotSuspended &&
        workInProgress !== null
      ) {
        // The work loop is suspended. We need to either unwind the stack or
        // replay the suspended component.
        const unitOfWork = workInProgress;
        const thrownValue = workInProgressThrownValue;
        resumeOrUnwind: switch (workInProgressSuspendedReason) {
          case SuspendedOnError: {
            // Unwind then continue with the normal work loop.
            workInProgressSuspendedReason = NotSuspended;
            workInProgressThrownValue = null;
            throwAndUnwindWorkLoop(unitOfWork, thrownValue);
            break;
          }
          case SuspendedOnData: {
            const thenable: Thenable<mixed> = (thrownValue: any);
            if (isThenableResolved(thenable)) {
              // The data resolved. Try rendering the component again.
              workInProgressSuspendedReason = NotSuspended;
              workInProgressThrownValue = null;
              replaySuspendedUnitOfWork(unitOfWork);
              break;
            }
            // The work loop is suspended on data. We should wait for it to
            // resolve before continuing to render.
            // TODO: Handle the case where the promise resolves synchronously.
            // Usually this is handled when we instrument the promise to add a
            // `status` field, but if the promise already has a status, we won't
            // have added a listener until right here.
            const onResolution = () => {
              // Check if the root is still suspended on this promise.
              if (
                workInProgressSuspendedReason === SuspendedOnData &&
                workInProgressRoot === root
              ) {
                // Mark the root as ready to continue rendering.
                workInProgressSuspendedReason = SuspendedAndReadyToContinue;
              }
              // Ensure the root is scheduled. We should do this even if we're
              // currently working on a different root, so that we resume
              // rendering later.
              ensureRootIsScheduled(root);
            };
            thenable.then(onResolution, onResolution);
            break outer;
          }
          case SuspendedOnImmediate: {
            // If this fiber just suspended, it's possible the data is already
            // cached. Yield to the main thread to give it a chance to ping. If
            // it does, we can retry immediately without unwinding the stack.
            workInProgressSuspendedReason = SuspendedAndReadyToContinue;
            break outer;
          }
          case SuspendedOnInstance: {
            workInProgressSuspendedReason =
              SuspendedOnInstanceAndReadyToContinue;
            break outer;
          }
          case SuspendedAndReadyToContinue: {
            const thenable: Thenable<mixed> = (thrownValue: any);
            if (isThenableResolved(thenable)) {
              // The data resolved. Try rendering the component again.
              workInProgressSuspendedReason = NotSuspended;
              workInProgressThrownValue = null;
              replaySuspendedUnitOfWork(unitOfWork);
            } else {
              // Otherwise, unwind then continue with the normal work loop.
              workInProgressSuspendedReason = NotSuspended;
              workInProgressThrownValue = null;
              throwAndUnwindWorkLoop(unitOfWork, thrownValue);
            }
            break;
          }
          case SuspendedOnInstanceAndReadyToContinue: {
            switch (workInProgress.tag) {
              case HostComponent:
              case HostHoistable:
              case HostSingleton: {
                // Before unwinding the stack, check one more time if the
                // instance is ready. It may have loaded when React yielded to
                // the main thread.

                // Assigning this to a constant so Flow knows the binding won't
                // be mutated by `preloadInstance`.
                const hostFiber = workInProgress;
                const type = hostFiber.type;
                const props = hostFiber.pendingProps;
                const isReady = preloadInstance(type, props);
                if (isReady) {
                  // The data resolved. Resume the work loop as if nothing
                  // suspended. Unlike when a user component suspends, we don't
                  // have to replay anything because the host fiber
                  // already completed.
                  workInProgressSuspendedReason = NotSuspended;
                  workInProgressThrownValue = null;
                  const sibling = hostFiber.sibling;
                  if (sibling !== null) {
                    workInProgress = sibling;
                  } else {
                    const returnFiber = hostFiber.return;
                    if (returnFiber !== null) {
                      workInProgress = returnFiber;
                      completeUnitOfWork(returnFiber);
                    } else {
                      workInProgress = null;
                    }
                  }
                  break resumeOrUnwind;
                }
                break;
              }
              default: {
                // This will fail gracefully but it's not correct, so log a
                // warning in dev.
                if (__DEV__) {
                  console.error(
                    'Unexpected type of fiber triggered a suspensey commit. ' +
                      'This is a bug in React.',
                  );
                }
                break;
              }
            }
            // Otherwise, unwind then continue with the normal work loop.
            workInProgressSuspendedReason = NotSuspended;
            workInProgressThrownValue = null;
            throwAndUnwindWorkLoop(unitOfWork, thrownValue);
            break;
          }
          case SuspendedOnDeprecatedThrowPromise: {
            // Suspended by an old implementation that uses the `throw promise`
            // pattern. The newer replaying behavior can cause subtle issues
            // like infinite ping loops. So we maintain the old behavior and
            // always unwind.
            workInProgressSuspendedReason = NotSuspended;
            workInProgressThrownValue = null;
            throwAndUnwindWorkLoop(unitOfWork, thrownValue);
            break;
          }
          case SuspendedOnHydration: {
            // Selective hydration. An update flowed into a dehydrated tree.
            // Interrupt the current render so the work loop can switch to the
            // hydration lane.
            resetWorkInProgressStack();
            workInProgressRootExitStatus = RootDidNotComplete;
            break outer;
          }
          default: {
            throw new Error(
              'Unexpected SuspendedReason. This is a bug in React.',
            );
          }
        }
      }

      if (__DEV__ && ReactCurrentActQueue.current !== null) {
        // `act` special case: If we're inside an `act` scope, don't consult
        // `shouldYield`. Always keep working until the render is complete.
        // This is not just an optimization: in a unit test environment, we
        // can't trust the result of `shouldYield`, because the host I/O is
        // likely mocked.
        workLoopSync();
      } else {
        workLoopConcurrent();
      }
      break;
    } catch (thrownValue) {
      handleThrow(root, thrownValue);
    }
  } while (true);
  resetContextDependencies();

  popDispatcher(prevDispatcher);
  popCacheDispatcher(prevCacheDispatcher);
  executionContext = prevExecutionContext;

  if (__DEV__) {
    if (enableDebugTracing) {
      logRenderStopped();
    }
  }

  // Check if the tree has completed.
  if (workInProgress !== null) {
    // Still work remaining.
    if (enableSchedulingProfiler) {
      markRenderYielded();
    }
    return RootInProgress;
  } else {
    // Completed the tree.
    if (enableSchedulingProfiler) {
      markRenderStopped();
    }

    // Set this to null to indicate there's no in-progress render.
    workInProgressRoot = null;
    workInProgressRootRenderLanes = NoLanes;

    // It's safe to process the queue now that the render phase is complete.
    finishQueueingConcurrentUpdates();

    // Return the final exit status.
    return workInProgressRootExitStatus;
  }
}

/** @noinline */
function workLoopConcurrent() {
  // Perform work until Scheduler asks us to yield
  while (workInProgress !== null && !shouldYield()) {
    // $FlowFixMe[incompatible-call] found when upgrading Flow
    performUnitOfWork(workInProgress);
  }
}

function performUnitOfWork(unitOfWork: Fiber): void {
  // The current, flushed, state of this fiber is the alternate. Ideally
  // nothing should rely on this, but relying on it here means that we don't
  // need an additional field on the work in progress.
  const current = unitOfWork.alternate;
  setCurrentDebugFiberInDEV(unitOfWork);

  let next;
  if (enableProfilerTimer && (unitOfWork.mode & ProfileMode) !== NoMode) {
    startProfilerTimer(unitOfWork);
    next = beginWork(current, unitOfWork, renderLanes);
    stopProfilerTimerIfRunningAndRecordDelta(unitOfWork, true);
  } else {
    next = beginWork(current, unitOfWork, renderLanes);
  }

  resetCurrentDebugFiberInDEV();
  unitOfWork.memoizedProps = unitOfWork.pendingProps;
  if (next === null) {
    // If this doesn't spawn new work, complete the current work.
    completeUnitOfWork(unitOfWork);
  } else {
    workInProgress = next;
  }

  ReactCurrentOwner.current = null;
}

function replaySuspendedUnitOfWork(unitOfWork: Fiber): void {
  // This is a fork of performUnitOfWork specifcally for replaying a fiber that
  // just suspended.
  //
  const current = unitOfWork.alternate;
  setCurrentDebugFiberInDEV(unitOfWork);

  let next;
  setCurrentDebugFiberInDEV(unitOfWork);
  const isProfilingMode =
    enableProfilerTimer && (unitOfWork.mode & ProfileMode) !== NoMode;
  if (isProfilingMode) {
    startProfilerTimer(unitOfWork);
  }
  switch (unitOfWork.tag) {
    case IndeterminateComponent: {
      // Because it suspended with `use`, we can assume it's a
      // function component.
      unitOfWork.tag = FunctionComponent;
      // Fallthrough to the next branch.
    }
    case SimpleMemoComponent:
    case FunctionComponent: {
      // Resolve `defaultProps`. This logic is copied from `beginWork`.
      // TODO: Consider moving this switch statement into that module. Also,
      // could maybe use this as an opportunity to say `use` doesn't work with
      // `defaultProps` :)
      const Component = unitOfWork.type;
      const unresolvedProps = unitOfWork.pendingProps;
      const resolvedProps =
        unitOfWork.elementType === Component
          ? unresolvedProps
          : resolveDefaultProps(Component, unresolvedProps);
      let context: any;
      if (!disableLegacyContext) {
        const unmaskedContext = getUnmaskedContext(unitOfWork, Component, true);
        context = getMaskedContext(unitOfWork, unmaskedContext);
      }
      next = replayFunctionComponent(
        current,
        unitOfWork,
        resolvedProps,
        Component,
        context,
        workInProgressRootRenderLanes,
      );
      break;
    }
    case ForwardRef: {
      // Resolve `defaultProps`. This logic is copied from `beginWork`.
      // TODO: Consider moving this switch statement into that module. Also,
      // could maybe use this as an opportunity to say `use` doesn't work with
      // `defaultProps` :)
      const Component = unitOfWork.type.render;
      const unresolvedProps = unitOfWork.pendingProps;
      const resolvedProps =
        unitOfWork.elementType === Component
          ? unresolvedProps
          : resolveDefaultProps(Component, unresolvedProps);

      next = replayFunctionComponent(
        current,
        unitOfWork,
        resolvedProps,
        Component,
        unitOfWork.ref,
        workInProgressRootRenderLanes,
      );
      break;
    }
    default: {
      // Other types besides function components are reset completely before
      // being replayed. Currently this only happens when a Usable type is
      // reconciled — the reconciler will suspend.
      //
      // We reset the fiber back to its original state; however, this isn't
      // a full "unwind" because we're going to reuse the promises that were
      // reconciled previously. So it's intentional that we don't call
      // resetSuspendedWorkLoopOnUnwind here.
      unwindInterruptedWork(current, unitOfWork, workInProgressRootRenderLanes);
      unitOfWork = workInProgress = resetWorkInProgress(
        unitOfWork,
        renderLanes,
      );
      next = beginWork(current, unitOfWork, renderLanes);
      break;
    }
  }
  if (isProfilingMode) {
    stopProfilerTimerIfRunningAndRecordDelta(unitOfWork, true);
  }

  // The begin phase finished successfully without suspending. Return to the
  // normal work loop.

  resetCurrentDebugFiberInDEV();
  unitOfWork.memoizedProps = unitOfWork.pendingProps;
  if (next === null) {
    // If this doesn't spawn new work, complete the current work.
    completeUnitOfWork(unitOfWork);
  } else {
    workInProgress = next;
  }

  ReactCurrentOwner.current = null;
}

function throwAndUnwindWorkLoop(unitOfWork: Fiber, thrownValue: mixed) {
  // This is a fork of performUnitOfWork specifcally for unwinding a fiber
  // that threw an exception.
  //
  // Return to the normal work loop. This will unwind the stack, and potentially
  // result in showing a fallback.
  resetSuspendedWorkLoopOnUnwind();

  const returnFiber = unitOfWork.return;
  if (returnFiber === null || workInProgressRoot === null) {
    // Expected to be working on a non-root fiber. This is a fatal error
    // because there's no ancestor that can handle it; the root is
    // supposed to capture all errors that weren't caught by an error
    // boundary.
    workInProgressRootExitStatus = RootFatalErrored;
    workInProgressRootFatalError = thrownValue;
    // Set `workInProgress` to null. This represents advancing to the next
    // sibling, or the parent if there are no siblings. But since the root
    // has no siblings nor a parent, we set it to null. Usually this is
    // handled by `completeUnitOfWork` or `unwindWork`, but since we're
    // intentionally not calling those, we need set it here.
    // TODO: Consider calling `unwindWork` to pop the contexts.
    workInProgress = null;
    return;
  }

  try {
    // Find and mark the nearest Suspense or error boundary that can handle
    // this "exception".
    throwException(
      workInProgressRoot,
      returnFiber,
      unitOfWork,
      thrownValue,
      workInProgressRootRenderLanes,
    );
  } catch (error) {
    // We had trouble processing the error. An example of this happening is
    // when accessing the `componentDidCatch` property of an error boundary
    // throws an error. A weird edge case. There's a regression test for this.
    // To prevent an infinite loop, bubble the error up to the next parent.
    workInProgress = returnFiber;
    throw error;
  }

  if (unitOfWork.flags & Incomplete) {
    // Unwind the stack until we reach the nearest boundary.
    unwindUnitOfWork(unitOfWork);
  } else {
    // Although the fiber suspended, we're intentionally going to commit it in
    // an inconsistent state. We can do this safely in cases where we know the
    // inconsistent tree will be hidden.
    //
    // This currently only applies to Legacy Suspense implementation, but we may
    // port a version of this to concurrent roots, too, when performing a
    // synchronous render. Because that will allow us to mutate the tree as we
    // go instead of buffering mutations until the end. Though it's unclear if
    // this particular path is how that would be implemented.
    completeUnitOfWork(unitOfWork);
  }
}

function completeUnitOfWork(unitOfWork: Fiber): void {
  // Attempt to complete the current unit of work, then move to the next
  // sibling. If there are no more siblings, return to the parent fiber.
  let completedWork: Fiber = unitOfWork;
  do {
    if (revertRemovalOfSiblingPrerendering) {
      if ((completedWork.flags & Incomplete) !== NoFlags) {
        // This fiber did not complete, because one of its children did not
        // complete. Switch to unwinding the stack instead of completing it.
        //
        // The reason "unwind" and "complete" is interleaved is because when
        // something suspends, we continue rendering the siblings even though
        // they will be replaced by a fallback.
        // TODO: Disable sibling prerendering, then remove this branch.
        unwindUnitOfWork(completedWork);
        return;
      }
    } else {
      if (__DEV__) {
        if ((completedWork.flags & Incomplete) !== NoFlags) {
          // NOTE: If we re-enable sibling prerendering in some cases, this branch
          // is where we would switch to the unwinding path.
          console.error(
            'Internal React error: Expected this fiber to be complete, but ' +
              "it isn't. It should have been unwound. This is a bug in React.",
          );
        }
      }
    }

    // The current, flushed, state of this fiber is the alternate. Ideally
    // nothing should rely on this, but relying on it here means that we don't
    // need an additional field on the work in progress.
    const current = completedWork.alternate;
    const returnFiber = completedWork.return;

    setCurrentDebugFiberInDEV(completedWork);
    let next;
    if (!enableProfilerTimer || (completedWork.mode & ProfileMode) === NoMode) {
      next = completeWork(current, completedWork, renderLanes);
    } else {
      startProfilerTimer(completedWork);
      next = completeWork(current, completedWork, renderLanes);
      // Update render duration assuming we didn't error.
      stopProfilerTimerIfRunningAndRecordDelta(completedWork, false);
    }
    resetCurrentDebugFiberInDEV();

    if (next !== null) {
      // Completing this fiber spawned new work. Work on that next.
      workInProgress = next;
      return;
    }

    const siblingFiber = completedWork.sibling;
    if (siblingFiber !== null) {
      // If there is more work to do in this returnFiber, do that next.
      workInProgress = siblingFiber;
      return;
    }
    // Otherwise, return to the parent
    // $FlowFixMe[incompatible-type] we bail out when we get a null
    completedWork = returnFiber;
    // Update the next thing we're working on in case something throws.
    workInProgress = completedWork;
  } while (completedWork !== null);

  // We've reached the root.
  if (workInProgressRootExitStatus === RootInProgress) {
    workInProgressRootExitStatus = RootCompleted;
  }
}

function unwindUnitOfWork(unitOfWork: Fiber): void {
  let incompleteWork: Fiber = unitOfWork;
  do {
    // The current, flushed, state of this fiber is the alternate. Ideally
    // nothing should rely on this, but relying on it here means that we don't
    // need an additional field on the work in progress.
    const current = incompleteWork.alternate;

    // This fiber did not complete because something threw. Pop values off
    // the stack without entering the complete phase. If this is a boundary,
    // capture values if possible.
    const next = unwindWork(current, incompleteWork, renderLanes);

    // Because this fiber did not complete, don't reset its lanes.

    if (next !== null) {
      // Found a boundary that can handle this exception. Re-renter the
      // begin phase. This branch will return us to the normal work loop.
      //
      // Since we're restarting, remove anything that is not a host effect
      // from the effect tag.
      next.flags &= HostEffectMask;
      workInProgress = next;
      return;
    }

    // Keep unwinding until we reach either a boundary or the root.

    if (enableProfilerTimer && (incompleteWork.mode & ProfileMode) !== NoMode) {
      // Record the render duration for the fiber that errored.
      stopProfilerTimerIfRunningAndRecordDelta(incompleteWork, false);

      // Include the time spent working on failed children before continuing.
      let actualDuration = incompleteWork.actualDuration;
      let child = incompleteWork.child;
      while (child !== null) {
        // $FlowFixMe[unsafe-addition] addition with possible null/undefined value
        actualDuration += child.actualDuration;
        child = child.sibling;
      }
      incompleteWork.actualDuration = actualDuration;
    }

    // TODO: Once we stop prerendering siblings, instead of resetting the parent
    // of the node being unwound, we should be able to reset node itself as we
    // unwind the stack. Saves an additional null check.
    const returnFiber = incompleteWork.return;
    if (returnFiber !== null) {
      // Mark the parent fiber as incomplete and clear its subtree flags.
      // TODO: Once we stop prerendering siblings, we may be able to get rid of
      // the Incomplete flag because unwinding to the nearest boundary will
      // happen synchronously.
      returnFiber.flags |= Incomplete;
      returnFiber.subtreeFlags = NoFlags;
      returnFiber.deletions = null;
    }

    if (revertRemovalOfSiblingPrerendering) {
      // If there are siblings, work on them now even though they're going to be
      // replaced by a fallback. We're "prerendering" them. Historically our
      // rationale for this behavior has been to initiate any lazy data requests
      // in the siblings, and also to warm up the CPU cache.
      // TODO: Don't prerender siblings. With `use`, we suspend the work loop
      // until the data has resolved, anyway.
      const siblingFiber = incompleteWork.sibling;
      if (siblingFiber !== null) {
        // This branch will return us to the normal work loop.
        workInProgress = siblingFiber;
        return;
      }
    } else {
      // NOTE: If we re-enable sibling prerendering in some cases, this branch
      // is where we would switch to the normal completion path: check if a
      // sibling exists, and if so, begin work on it.
    }

    // Otherwise, return to the parent
    // $FlowFixMe[incompatible-type] we bail out when we get a null
    incompleteWork = returnFiber;
    // Update the next thing we're working on in case something throws.
    workInProgress = incompleteWork;
  } while (incompleteWork !== null);

  // We've unwound all the way to the root.
  workInProgressRootExitStatus = RootDidNotComplete;
  workInProgress = null;
}

function commitRoot(
  root: FiberRoot,
  recoverableErrors: null | Array<CapturedValue<mixed>>,
  transitions: Array<Transition> | null,
) {
  // TODO: This no longer makes any sense. We already wrap the mutation and
  // layout phases. Should be able to remove.
  const previousUpdateLanePriority = getCurrentUpdatePriority();
  const prevTransition = ReactCurrentBatchConfig.transition;

  try {
    ReactCurrentBatchConfig.transition = null;
    setCurrentUpdatePriority(DiscreteEventPriority);
    commitRootImpl(
      root,
      recoverableErrors,
      transitions,
      previousUpdateLanePriority,
    );
  } finally {
    ReactCurrentBatchConfig.transition = prevTransition;
    setCurrentUpdatePriority(previousUpdateLanePriority);
  }

  return null;
}

function commitRootImpl(
  root: FiberRoot,
  recoverableErrors: null | Array<CapturedValue<mixed>>,
  transitions: Array<Transition> | null,
  renderPriorityLevel: EventPriority,
) {
  do {
    // `flushPassiveEffects` will call `flushSyncUpdateQueue` at the end, which
    // means `flushPassiveEffects` will sometimes result in additional
    // passive effects. So we need to keep flushing in a loop until there are
    // no more pending effects.
    // TODO: Might be better if `flushPassiveEffects` did not automatically
    // flush synchronous work at the end, to avoid factoring hazards like this.
    flushPassiveEffects();
  } while (rootWithPendingPassiveEffects !== null);
  flushRenderPhaseStrictModeWarningsInDEV();

  if ((executionContext & (RenderContext | CommitContext)) !== NoContext) {
    throw new Error('Should not already be working.');
  }

  const finishedWork = root.finishedWork;
  const lanes = root.finishedLanes;

  if (__DEV__) {
    if (enableDebugTracing) {
      logCommitStarted(lanes);
    }
  }

  if (enableSchedulingProfiler) {
    markCommitStarted(lanes);
  }

  if (finishedWork === null) {
    if (__DEV__) {
      if (enableDebugTracing) {
        logCommitStopped();
      }
    }

    if (enableSchedulingProfiler) {
      markCommitStopped();
    }

    return null;
  } else {
    if (__DEV__) {
      if (lanes === NoLanes) {
        console.error(
          'root.finishedLanes should not be empty during a commit. This is a ' +
            'bug in React.',
        );
      }
    }
  }
  root.finishedWork = null;
  root.finishedLanes = NoLanes;

  if (finishedWork === root.current) {
    throw new Error(
      'Cannot commit the same tree as before. This error is likely caused by ' +
        'a bug in React. Please file an issue.',
    );
  }

  // commitRoot never returns a continuation; it always finishes synchronously.
  // So we can clear these now to allow a new callback to be scheduled.
  root.callbackNode = null;
  root.callbackPriority = NoLane;
  root.cancelPendingCommit = null;

  // Check which lanes no longer have any work scheduled on them, and mark
  // those as finished.
  let remainingLanes = mergeLanes(finishedWork.lanes, finishedWork.childLanes);

  // Make sure to account for lanes that were updated by a concurrent event
  // during the render phase; don't mark them as finished.
  const concurrentlyUpdatedLanes = getConcurrentlyUpdatedLanes();
  remainingLanes = mergeLanes(remainingLanes, concurrentlyUpdatedLanes);

  markRootFinished(root, remainingLanes);

  if (root === workInProgressRoot) {
    // We can reset these now that they are finished.
    workInProgressRoot = null;
    workInProgress = null;
    workInProgressRootRenderLanes = NoLanes;
  } else {
    // This indicates that the last root we worked on is not the same one that
    // we're committing now. This most commonly happens when a suspended root
    // times out.
  }

  // If there are pending passive effects, schedule a callback to process them.
  // Do this as early as possible, so it is queued before anything else that
  // might get scheduled in the commit phase. (See #16714.)
  // TODO: Delete all other places that schedule the passive effect callback
  // They're redundant.
  if (
    (finishedWork.subtreeFlags & PassiveMask) !== NoFlags ||
    (finishedWork.flags & PassiveMask) !== NoFlags
  ) {
    if (!rootDoesHavePassiveEffects) {
      rootDoesHavePassiveEffects = true;
      pendingPassiveEffectsRemainingLanes = remainingLanes;
      // workInProgressTransitions might be overwritten, so we want
      // to store it in pendingPassiveTransitions until they get processed
      // We need to pass this through as an argument to commitRoot
      // because workInProgressTransitions might have changed between
      // the previous render and commit if we throttle the commit
      // with setTimeout
      pendingPassiveTransitions = transitions;
      scheduleCallback(NormalSchedulerPriority, () => {
        flushPassiveEffects();
        // This render triggered passive effects: release the root cache pool
        // *after* passive effects fire to avoid freeing a cache pool that may
        // be referenced by a node in the tree (HostRoot, Cache boundary etc)
        return null;
      });
    }
  }

  // Check if there are any effects in the whole tree.
  // TODO: This is left over from the effect list implementation, where we had
  // to check for the existence of `firstEffect` to satisfy Flow. I think the
  // only other reason this optimization exists is because it affects profiling.
  // Reconsider whether this is necessary.
  const subtreeHasEffects =
    (finishedWork.subtreeFlags &
      (BeforeMutationMask | MutationMask | LayoutMask | PassiveMask)) !==
    NoFlags;
  const rootHasEffect =
    (finishedWork.flags &
      (BeforeMutationMask | MutationMask | LayoutMask | PassiveMask)) !==
    NoFlags;

  if (subtreeHasEffects || rootHasEffect) {
    const prevTransition = ReactCurrentBatchConfig.transition;
    ReactCurrentBatchConfig.transition = null;
    const previousPriority = getCurrentUpdatePriority();
    setCurrentUpdatePriority(DiscreteEventPriority);

    const prevExecutionContext = executionContext;
    executionContext |= CommitContext;

    // Reset this to null before calling lifecycles
    ReactCurrentOwner.current = null;

    // The commit phase is broken into several sub-phases. We do a separate pass
    // of the effect list for each phase: all mutation effects come before all
    // layout effects, and so on.

    // The first phase a "before mutation" phase. We use this phase to read the
    // state of the host tree right before we mutate it. This is where
    // getSnapshotBeforeUpdate is called.
    const shouldFireAfterActiveInstanceBlur = commitBeforeMutationEffects(
      root,
      finishedWork,
    );

    if (enableProfilerTimer) {
      // Mark the current commit time to be shared by all Profilers in this
      // batch. This enables them to be grouped later.
      recordCommitTime();
    }

    if (enableProfilerTimer && enableProfilerNestedUpdateScheduledHook) {
      // Track the root here, rather than in commitLayoutEffects(), because of ref setters.
      // Updates scheduled during ref detachment should also be flagged.
      rootCommittingMutationOrLayoutEffects = root;
    }

    // The next phase is the mutation phase, where we mutate the host tree.
    commitMutationEffects(root, finishedWork, lanes);

    if (enableCreateEventHandleAPI) {
      if (shouldFireAfterActiveInstanceBlur) {
        afterActiveInstanceBlur();
      }
    }
    resetAfterCommit(root.containerInfo);

    // The work-in-progress tree is now the current tree. This must come after
    // the mutation phase, so that the previous tree is still current during
    // componentWillUnmount, but before the layout phase, so that the finished
    // work is current during componentDidMount/Update.
    root.current = finishedWork;

    // The next phase is the layout phase, where we call effects that read
    // the host tree after it's been mutated. The idiomatic use case for this is
    // layout, but class component lifecycles also fire here for legacy reasons.
    if (__DEV__) {
      if (enableDebugTracing) {
        logLayoutEffectsStarted(lanes);
      }
    }
    if (enableSchedulingProfiler) {
      markLayoutEffectsStarted(lanes);
    }
    commitLayoutEffects(finishedWork, root, lanes);
    if (__DEV__) {
      if (enableDebugTracing) {
        logLayoutEffectsStopped();
      }
    }

    if (enableSchedulingProfiler) {
      markLayoutEffectsStopped();
    }

    if (enableProfilerTimer && enableProfilerNestedUpdateScheduledHook) {
      rootCommittingMutationOrLayoutEffects = null;
    }

    // Tell Scheduler to yield at the end of the frame, so the browser has an
    // opportunity to paint.
    requestPaint();

    executionContext = prevExecutionContext;

    // Reset the priority to the previous non-sync value.
    setCurrentUpdatePriority(previousPriority);
    ReactCurrentBatchConfig.transition = prevTransition;
  } else {
    // No effects.
    root.current = finishedWork;
    // Measure these anyway so the flamegraph explicitly shows that there were
    // no effects.
    // TODO: Maybe there's a better way to report this.
    if (enableProfilerTimer) {
      recordCommitTime();
    }
  }

  const rootDidHavePassiveEffects = rootDoesHavePassiveEffects;

  if (rootDoesHavePassiveEffects) {
    // This commit has passive effects. Stash a reference to them. But don't
    // schedule a callback until after flushing layout work.
    rootDoesHavePassiveEffects = false;
    rootWithPendingPassiveEffects = root;
    pendingPassiveEffectsLanes = lanes;
  } else {
    // There were no passive effects, so we can immediately release the cache
    // pool for this render.
    releaseRootPooledCache(root, remainingLanes);
    if (__DEV__) {
      nestedPassiveUpdateCount = 0;
      rootWithPassiveNestedUpdates = null;
    }
  }

  // Read this again, since an effect might have updated it
  remainingLanes = root.pendingLanes;

  // Check if there's remaining work on this root
  // TODO: This is part of the `componentDidCatch` implementation. Its purpose
  // is to detect whether something might have called setState inside
  // `componentDidCatch`. The mechanism is known to be flawed because `setState`
  // inside `componentDidCatch` is itself flawed — that's why we recommend
  // `getDerivedStateFromError` instead. However, it could be improved by
  // checking if remainingLanes includes Sync work, instead of whether there's
  // any work remaining at all (which would also include stuff like Suspense
  // retries or transitions). It's been like this for a while, though, so fixing
  // it probably isn't that urgent.
  if (remainingLanes === NoLanes) {
    // If there's no remaining work, we can clear the set of already failed
    // error boundaries.
    legacyErrorBoundariesThatAlreadyFailed = null;
  }

  if (__DEV__) {
    if (!rootDidHavePassiveEffects) {
      commitDoubleInvokeEffectsInDEV(root, false);
    }
  }

  onCommitRootDevTools(finishedWork.stateNode, renderPriorityLevel);

  if (enableUpdaterTracking) {
    if (isDevToolsPresent) {
      root.memoizedUpdaters.clear();
    }
  }

  if (__DEV__) {
    onCommitRootTestSelector();
  }

  // Always call this before exiting `commitRoot`, to ensure that any
  // additional work on this root is scheduled.
  ensureRootIsScheduled(root);

  if (recoverableErrors !== null) {
    // There were errors during this render, but recovered from them without
    // needing to surface it to the UI. We log them here.
    const onRecoverableError = root.onRecoverableError;
    for (let i = 0; i < recoverableErrors.length; i++) {
      const recoverableError = recoverableErrors[i];
      const errorInfo = makeErrorInfo(
        recoverableError.digest,
        recoverableError.stack,
      );
      onRecoverableError(recoverableError.value, errorInfo);
    }
  }

  if (hasUncaughtError) {
    hasUncaughtError = false;
    const error = firstUncaughtError;
    firstUncaughtError = null;
    throw error;
  }

  // If the passive effects are the result of a discrete render, flush them
  // synchronously at the end of the current task so that the result is
  // immediately observable. Otherwise, we assume that they are not
  // order-dependent and do not need to be observed by external systems, so we
  // can wait until after paint.
  // TODO: We can optimize this by not scheduling the callback earlier. Since we
  // currently schedule the callback in multiple places, will wait until those
  // are consolidated.
  if (includesSyncLane(pendingPassiveEffectsLanes) && root.tag !== LegacyRoot) {
    flushPassiveEffects();
  }

  // Read this again, since a passive effect might have updated it
  remainingLanes = root.pendingLanes;
  if (includesSyncLane(remainingLanes)) {
    if (enableProfilerTimer && enableProfilerNestedUpdatePhase) {
      markNestedUpdateScheduled();
    }

    // Count the number of times the root synchronously re-renders without
    // finishing. If there are too many, it indicates an infinite update loop.
    if (root === rootWithNestedUpdates) {
      nestedUpdateCount++;
    } else {
      nestedUpdateCount = 0;
      rootWithNestedUpdates = root;
    }
  } else {
    nestedUpdateCount = 0;
  }

  // If layout work was scheduled, flush it now.
  flushSyncWorkOnAllRoots();

  if (__DEV__) {
    if (enableDebugTracing) {
      logCommitStopped();
    }
  }

  if (enableSchedulingProfiler) {
    markCommitStopped();
  }

  if (enableTransitionTracing) {
    // We process transitions during passive effects. However, passive effects can be
    // processed synchronously during the commit phase as well as asynchronously after
    // paint. At the end of the commit phase, we schedule a callback that will be called
    // after the next paint. If the transitions have already been processed (passive
    // effect phase happened synchronously), we will schedule a callback to process
    // the transitions. However, if we don't have any pending transition callbacks, this
    // means that the transitions have yet to be processed (passive effects processed after paint)
    // so we will store the end time of paint so that we can process the transitions
    // and then call the callback via the correct end time.
    const prevRootTransitionCallbacks = root.transitionCallbacks;
    if (prevRootTransitionCallbacks !== null) {
      schedulePostPaintCallback(endTime => {
        const prevPendingTransitionCallbacks =
          currentPendingTransitionCallbacks;
        if (prevPendingTransitionCallbacks !== null) {
          currentPendingTransitionCallbacks = null;
          scheduleCallback(IdleSchedulerPriority, () => {
            processTransitionCallbacks(
              prevPendingTransitionCallbacks,
              endTime,
              prevRootTransitionCallbacks,
            );
          });
        } else {
          currentEndTime = endTime;
        }
      });
    }
  }

  return null;
}

function makeErrorInfo(digest: ?string, componentStack: ?string) {
  if (__DEV__) {
    const errorInfo = {
      componentStack,
      digest,
    };
    Object.defineProperty(errorInfo, 'digest', {
      configurable: false,
      enumerable: true,
      get() {
        console.error(
          'You are accessing "digest" from the errorInfo object passed to onRecoverableError.' +
            ' This property is deprecated and will be removed in a future version of React.' +
            ' To access the digest of an Error look for this property on the Error instance itself.',
        );
        return digest;
      },
    });
    return errorInfo;
  } else {
    return {
      digest,
      componentStack,
    };
  }
}

function releaseRootPooledCache(root: FiberRoot, remainingLanes: Lanes) {
  if (enableCache) {
    const pooledCacheLanes = (root.pooledCacheLanes &= remainingLanes);
    if (pooledCacheLanes === NoLanes) {
      // None of the remaining work relies on the cache pool. Clear it so
      // subsequent requests get a new cache
      const pooledCache = root.pooledCache;
      if (pooledCache != null) {
        root.pooledCache = null;
        releaseCache(pooledCache);
      }
    }
  }
}

export function flushPassiveEffects(): boolean {
  // Returns whether passive effects were flushed.
  // TODO: Combine this check with the one in flushPassiveEFfectsImpl. We should
  // probably just combine the two functions. I believe they were only separate
  // in the first place because we used to wrap it with
  // `Scheduler.runWithPriority`, which accepts a function. But now we track the
  // priority within React itself, so we can mutate the variable directly.
  if (rootWithPendingPassiveEffects !== null) {
    // Cache the root since rootWithPendingPassiveEffects is cleared in
    // flushPassiveEffectsImpl
    const root = rootWithPendingPassiveEffects;
    // Cache and clear the remaining lanes flag; it must be reset since this
    // method can be called from various places, not always from commitRoot
    // where the remaining lanes are known
    const remainingLanes = pendingPassiveEffectsRemainingLanes;
    pendingPassiveEffectsRemainingLanes = NoLanes;

    const renderPriority = lanesToEventPriority(pendingPassiveEffectsLanes);
    const priority = lowerEventPriority(DefaultEventPriority, renderPriority);
    const prevTransition = ReactCurrentBatchConfig.transition;
    const previousPriority = getCurrentUpdatePriority();

    try {
      ReactCurrentBatchConfig.transition = null;
      setCurrentUpdatePriority(priority);
      return flushPassiveEffectsImpl();
    } finally {
      setCurrentUpdatePriority(previousPriority);
      ReactCurrentBatchConfig.transition = prevTransition;

      // Once passive effects have run for the tree - giving components a
      // chance to retain cache instances they use - release the pooled
      // cache at the root (if there is one)
      releaseRootPooledCache(root, remainingLanes);
    }
  }
  return false;
}

export function enqueuePendingPassiveProfilerEffect(fiber: Fiber): void {
  if (enableProfilerTimer && enableProfilerCommitHooks) {
    pendingPassiveProfilerEffects.push(fiber);
    if (!rootDoesHavePassiveEffects) {
      rootDoesHavePassiveEffects = true;
      scheduleCallback(NormalSchedulerPriority, () => {
        flushPassiveEffects();
        return null;
      });
    }
  }
}

function flushPassiveEffectsImpl() {
  if (rootWithPendingPassiveEffects === null) {
    return false;
  }

  // Cache and clear the transitions flag
  const transitions = pendingPassiveTransitions;
  pendingPassiveTransitions = null;

  const root = rootWithPendingPassiveEffects;
  const lanes = pendingPassiveEffectsLanes;
  rootWithPendingPassiveEffects = null;
  // TODO: This is sometimes out of sync with rootWithPendingPassiveEffects.
  // Figure out why and fix it. It's not causing any known issues (probably
  // because it's only used for profiling), but it's a refactor hazard.
  pendingPassiveEffectsLanes = NoLanes;

  if ((executionContext & (RenderContext | CommitContext)) !== NoContext) {
    throw new Error('Cannot flush passive effects while already rendering.');
  }

  if (__DEV__) {
    isFlushingPassiveEffects = true;
    didScheduleUpdateDuringPassiveEffects = false;

    if (enableDebugTracing) {
      logPassiveEffectsStarted(lanes);
    }
  }

  if (enableSchedulingProfiler) {
    markPassiveEffectsStarted(lanes);
  }

  const prevExecutionContext = executionContext;
  executionContext |= CommitContext;

  commitPassiveUnmountEffects(root.current);
  commitPassiveMountEffects(root, root.current, lanes, transitions);

  // TODO: Move to commitPassiveMountEffects
  if (enableProfilerTimer && enableProfilerCommitHooks) {
    const profilerEffects = pendingPassiveProfilerEffects;
    pendingPassiveProfilerEffects = [];
    for (let i = 0; i < profilerEffects.length; i++) {
      const fiber = ((profilerEffects[i]: any): Fiber);
      commitPassiveEffectDurations(root, fiber);
    }
  }

  if (__DEV__) {
    if (enableDebugTracing) {
      logPassiveEffectsStopped();
    }
  }

  if (enableSchedulingProfiler) {
    markPassiveEffectsStopped();
  }

  if (__DEV__) {
    commitDoubleInvokeEffectsInDEV(root, true);
  }

  executionContext = prevExecutionContext;

  flushSyncWorkOnAllRoots();

  if (enableTransitionTracing) {
    const prevPendingTransitionCallbacks = currentPendingTransitionCallbacks;
    const prevRootTransitionCallbacks = root.transitionCallbacks;
    const prevEndTime = currentEndTime;
    if (
      prevPendingTransitionCallbacks !== null &&
      prevRootTransitionCallbacks !== null &&
      prevEndTime !== null
    ) {
      currentPendingTransitionCallbacks = null;
      currentEndTime = null;
      scheduleCallback(IdleSchedulerPriority, () => {
        processTransitionCallbacks(
          prevPendingTransitionCallbacks,
          prevEndTime,
          prevRootTransitionCallbacks,
        );
      });
    }
  }

  if (__DEV__) {
    // If additional passive effects were scheduled, increment a counter. If this
    // exceeds the limit, we'll fire a warning.
    if (didScheduleUpdateDuringPassiveEffects) {
      if (root === rootWithPassiveNestedUpdates) {
        nestedPassiveUpdateCount++;
      } else {
        nestedPassiveUpdateCount = 0;
        rootWithPassiveNestedUpdates = root;
      }
    } else {
      nestedPassiveUpdateCount = 0;
    }
    isFlushingPassiveEffects = false;
    didScheduleUpdateDuringPassiveEffects = false;
  }

  // TODO: Move to commitPassiveMountEffects
  onPostCommitRootDevTools(root);
  if (enableProfilerTimer && enableProfilerCommitHooks) {
    const stateNode = root.current.stateNode;
    stateNode.effectDuration = 0;
    stateNode.passiveEffectDuration = 0;
  }

  return true;
}

export function isAlreadyFailedLegacyErrorBoundary(instance: mixed): boolean {
  return (
    legacyErrorBoundariesThatAlreadyFailed !== null &&
    legacyErrorBoundariesThatAlreadyFailed.has(instance)
  );
}

export function markLegacyErrorBoundaryAsFailed(instance: mixed) {
  if (legacyErrorBoundariesThatAlreadyFailed === null) {
    legacyErrorBoundariesThatAlreadyFailed = new Set([instance]);
  } else {
    legacyErrorBoundariesThatAlreadyFailed.add(instance);
  }
}

function prepareToThrowUncaughtError(error: mixed) {
  if (!hasUncaughtError) {
    hasUncaughtError = true;
    firstUncaughtError = error;
  }
}
export const onUncaughtError = prepareToThrowUncaughtError;

function captureCommitPhaseErrorOnRoot(
  rootFiber: Fiber,
  sourceFiber: Fiber,
  error: mixed,
) {
  const errorInfo = createCapturedValueAtFiber(error, sourceFiber);
  const update = createRootErrorUpdate(rootFiber, errorInfo, (SyncLane: Lane));
  const root = enqueueUpdate(rootFiber, update, (SyncLane: Lane));
  const eventTime = requestEventTime();
  if (root !== null) {
    markRootUpdated(root, SyncLane, eventTime);
    ensureRootIsScheduled(root);
  }
}

export function captureCommitPhaseError(
  sourceFiber: Fiber,
  nearestMountedAncestor: Fiber | null,
  error: mixed,
) {
  if (__DEV__) {
    reportUncaughtErrorInDEV(error);
    setIsRunningInsertionEffect(false);
  }
  if (sourceFiber.tag === HostRoot) {
    // Error was thrown at the root. There is no parent, so the root
    // itself should capture it.
    captureCommitPhaseErrorOnRoot(sourceFiber, sourceFiber, error);
    return;
  }

  let fiber = nearestMountedAncestor;
  while (fiber !== null) {
    if (fiber.tag === HostRoot) {
      captureCommitPhaseErrorOnRoot(fiber, sourceFiber, error);
      return;
    } else if (fiber.tag === ClassComponent) {
      const ctor = fiber.type;
      const instance = fiber.stateNode;
      if (
        typeof ctor.getDerivedStateFromError === 'function' ||
        (typeof instance.componentDidCatch === 'function' &&
          !isAlreadyFailedLegacyErrorBoundary(instance))
      ) {
        const errorInfo = createCapturedValueAtFiber(error, sourceFiber);
        const update = createClassErrorUpdate(
          fiber,
          errorInfo,
          (SyncLane: Lane),
        );
        const root = enqueueUpdate(fiber, update, (SyncLane: Lane));
        const eventTime = requestEventTime();
        if (root !== null) {
          markRootUpdated(root, SyncLane, eventTime);
          ensureRootIsScheduled(root);
        }
        return;
      }
    }
    fiber = fiber.return;
  }

  if (__DEV__) {
    console.error(
      'Internal React error: Attempted to capture a commit phase error ' +
        'inside a detached tree. This indicates a bug in React. Potential ' +
        'causes include deleting the same fiber more than once, committing an ' +
        'already-finished tree, or an inconsistent return pointer.\n\n' +
        'Error message:\n\n%s',
      error,
    );
  }
}

export function attachPingListener(
  root: FiberRoot,
  wakeable: Wakeable,
  lanes: Lanes,
) {
  // Attach a ping listener
  //
  // The data might resolve before we have a chance to commit the fallback. Or,
  // in the case of a refresh, we'll never commit a fallback. So we need to
  // attach a listener now. When it resolves ("pings"), we can decide whether to
  // try rendering the tree again.
  //
  // Only attach a listener if one does not already exist for the lanes
  // we're currently rendering (which acts like a "thread ID" here).
  //
  // We only need to do this in concurrent mode. Legacy Suspense always
  // commits fallbacks synchronously, so there are no pings.
  let pingCache = root.pingCache;
  let threadIDs;
  if (pingCache === null) {
    pingCache = root.pingCache = new PossiblyWeakMap();
    threadIDs = new Set<mixed>();
    pingCache.set(wakeable, threadIDs);
  } else {
    threadIDs = pingCache.get(wakeable);
    if (threadIDs === undefined) {
      threadIDs = new Set();
      pingCache.set(wakeable, threadIDs);
    }
  }
  if (!threadIDs.has(lanes)) {
    workInProgressRootDidAttachPingListener = true;

    // Memoize using the thread ID to prevent redundant listeners.
    threadIDs.add(lanes);
    const ping = pingSuspendedRoot.bind(null, root, wakeable, lanes);
    if (enableUpdaterTracking) {
      if (isDevToolsPresent) {
        // If we have pending work still, restore the original updaters
        restorePendingUpdaters(root, lanes);
      }
    }
    wakeable.then(ping, ping);
  }
}

function pingSuspendedRoot(
  root: FiberRoot,
  wakeable: Wakeable,
  pingedLanes: Lanes,
) {
  const pingCache = root.pingCache;
  if (pingCache !== null) {
    // The wakeable resolved, so we no longer need to memoize, because it will
    // never be thrown again.
    pingCache.delete(wakeable);
  }

  markRootPinged(root, pingedLanes);

  warnIfSuspenseResolutionNotWrappedWithActDEV(root);

  if (
    workInProgressRoot === root &&
    isSubsetOfLanes(workInProgressRootRenderLanes, pingedLanes)
  ) {
    // Received a ping at the same priority level at which we're currently
    // rendering. We might want to restart this render. This should mirror
    // the logic of whether or not a root suspends once it completes.
    // TODO: If we're rendering sync either due to Sync, Batched or expired,
    // we should probably never restart.

    // If we're suspended with delay, or if it's a retry, we'll always suspend
    // so we can always restart.
    if (
      workInProgressRootExitStatus === RootSuspendedWithDelay ||
      (workInProgressRootExitStatus === RootSuspended &&
        includesOnlyRetries(workInProgressRootRenderLanes) &&
        now() - globalMostRecentFallbackTime < FALLBACK_THROTTLE_MS)
    ) {
      // Force a restart from the root by unwinding the stack. Unless this is
      // being called from the render phase, because that would cause a crash.
      if ((executionContext & RenderContext) === NoContext) {
        prepareFreshStack(root, NoLanes);
      } else {
        // TODO: If this does happen during the render phase, we should throw
        // the special internal exception that we use to interrupt the stack for
        // selective hydration. That was temporarily reverted but we once we add
        // it back we can use it here.
      }
    } else {
      // Even though we can't restart right now, we might get an
      // opportunity later. So we mark this render as having a ping.
      workInProgressRootPingedLanes = mergeLanes(
        workInProgressRootPingedLanes,
        pingedLanes,
      );
    }
  }

  ensureRootIsScheduled(root);
}

function retryTimedOutBoundary(boundaryFiber: Fiber, retryLane: Lane) {
  // The boundary fiber (a Suspense component or SuspenseList component)
  // previously was rendered in its fallback state. One of the promises that
  // suspended it has resolved, which means at least part of the tree was
  // likely unblocked. Try rendering again, at a new lanes.
  if (retryLane === NoLane) {
    // TODO: Assign this to `suspenseState.retryLane`? to avoid
    // unnecessary entanglement?
    retryLane = requestRetryLane(boundaryFiber);
  }
  // TODO: Special case idle priority?
  const eventTime = requestEventTime();
  const root = enqueueConcurrentRenderForLane(boundaryFiber, retryLane);
  if (root !== null) {
    markRootUpdated(root, retryLane, eventTime);
    ensureRootIsScheduled(root);
  }
}

export function retryDehydratedSuspenseBoundary(boundaryFiber: Fiber) {
  const suspenseState: null | SuspenseState = boundaryFiber.memoizedState;
  let retryLane = NoLane;
  if (suspenseState !== null) {
    retryLane = suspenseState.retryLane;
  }
  retryTimedOutBoundary(boundaryFiber, retryLane);
}

export function resolveRetryWakeable(boundaryFiber: Fiber, wakeable: Wakeable) {
  let retryLane = NoLane; // Default
  let retryCache: WeakSet<Wakeable> | Set<Wakeable> | null;
  switch (boundaryFiber.tag) {
    case SuspenseComponent:
      retryCache = boundaryFiber.stateNode;
      const suspenseState: null | SuspenseState = boundaryFiber.memoizedState;
      if (suspenseState !== null) {
        retryLane = suspenseState.retryLane;
      }
      break;
    case SuspenseListComponent:
      retryCache = boundaryFiber.stateNode;
      break;
    case OffscreenComponent: {
      const instance: OffscreenInstance = boundaryFiber.stateNode;
      retryCache = instance._retryCache;
      break;
    }
    default:
      throw new Error(
        'Pinged unknown suspense boundary type. ' +
          'This is probably a bug in React.',
      );
  }

  if (retryCache !== null) {
    // The wakeable resolved, so we no longer need to memoize, because it will
    // never be thrown again.
    retryCache.delete(wakeable);
  }

  retryTimedOutBoundary(boundaryFiber, retryLane);
}

export function throwIfInfiniteUpdateLoopDetected() {
  if (nestedUpdateCount > NESTED_UPDATE_LIMIT) {
    nestedUpdateCount = 0;
    nestedPassiveUpdateCount = 0;
    rootWithNestedUpdates = null;
    rootWithPassiveNestedUpdates = null;

    throw new Error(
      'Maximum update depth exceeded. This can happen when a component ' +
        'repeatedly calls setState inside componentWillUpdate or ' +
        'componentDidUpdate. React limits the number of nested updates to ' +
        'prevent infinite loops.',
    );
  }

  if (__DEV__) {
    if (nestedPassiveUpdateCount > NESTED_PASSIVE_UPDATE_LIMIT) {
      nestedPassiveUpdateCount = 0;
      rootWithPassiveNestedUpdates = null;

      console.error(
        'Maximum update depth exceeded. This can happen when a component ' +
          "calls setState inside useEffect, but useEffect either doesn't " +
          'have a dependency array, or one of the dependencies changes on ' +
          'every render.',
      );
    }
  }
}

function flushRenderPhaseStrictModeWarningsInDEV() {
  if (__DEV__) {
    ReactStrictModeWarnings.flushLegacyContextWarning();
    ReactStrictModeWarnings.flushPendingUnsafeLifecycleWarnings();
  }
}

function recursivelyTraverseAndDoubleInvokeEffectsInDEV(
  root: FiberRoot,
  parentFiber: Fiber,
  isInStrictMode: boolean,
) {
  if ((parentFiber.subtreeFlags & (PlacementDEV | Visibility)) === NoFlags) {
    // Parent's descendants have already had effects double invoked.
    // Early exit to avoid unnecessary tree traversal.
    return;
  }
  let child = parentFiber.child;
  while (child !== null) {
    doubleInvokeEffectsInDEVIfNecessary(root, child, isInStrictMode);
    child = child.sibling;
  }
}

// Unconditionally disconnects and connects passive and layout effects.
function doubleInvokeEffectsOnFiber(root: FiberRoot, fiber: Fiber) {
  disappearLayoutEffects(fiber);
  disconnectPassiveEffect(fiber);
  reappearLayoutEffects(root, fiber.alternate, fiber, false);
  reconnectPassiveEffects(root, fiber, NoLanes, null, false);
}

function doubleInvokeEffectsInDEVIfNecessary(
  root: FiberRoot,
  fiber: Fiber,
  parentIsInStrictMode: boolean,
) {
  const isStrictModeFiber = fiber.type === REACT_STRICT_MODE_TYPE;
  const isInStrictMode = parentIsInStrictMode || isStrictModeFiber;

  // First case: the fiber **is not** of type OffscreenComponent. No
  // special rules apply to double invoking effects.
  if (fiber.tag !== OffscreenComponent) {
    if (fiber.flags & PlacementDEV) {
      setCurrentDebugFiberInDEV(fiber);
      if (isInStrictMode) {
        doubleInvokeEffectsOnFiber(root, fiber);
      }
      resetCurrentDebugFiberInDEV();
    } else {
      recursivelyTraverseAndDoubleInvokeEffectsInDEV(
        root,
        fiber,
        isInStrictMode,
      );
    }
    return;
  }

  // Second case: the fiber **is** of type OffscreenComponent.
  // This branch contains cases specific to Offscreen.
  if (fiber.memoizedState === null) {
    // Only consider Offscreen that is visible.
    // TODO (Offscreen) Handle manual mode.
    setCurrentDebugFiberInDEV(fiber);
    if (isInStrictMode && fiber.flags & Visibility) {
      // Double invoke effects on Offscreen's subtree only
      // if it is visible and its visibility has changed.
      doubleInvokeEffectsOnFiber(root, fiber);
    } else if (fiber.subtreeFlags & PlacementDEV) {
      // Something in the subtree could have been suspended.
      // We need to continue traversal and find newly inserted fibers.
      recursivelyTraverseAndDoubleInvokeEffectsInDEV(
        root,
        fiber,
        isInStrictMode,
      );
    }
    resetCurrentDebugFiberInDEV();
  }
}

function commitDoubleInvokeEffectsInDEV(
  root: FiberRoot,
  hasPassiveEffects: boolean,
) {
  if (__DEV__) {
    if (useModernStrictMode) {
      let doubleInvokeEffects = true;

      if (root.tag === LegacyRoot && !(root.current.mode & StrictLegacyMode)) {
        doubleInvokeEffects = false;
      }
      if (
        root.tag === ConcurrentRoot &&
        !(root.current.mode & (StrictLegacyMode | StrictEffectsMode))
      ) {
        doubleInvokeEffects = false;
      }
      recursivelyTraverseAndDoubleInvokeEffectsInDEV(
        root,
        root.current,
        doubleInvokeEffects,
      );
    } else {
      legacyCommitDoubleInvokeEffectsInDEV(root.current, hasPassiveEffects);
    }
  }
}

function legacyCommitDoubleInvokeEffectsInDEV(
  fiber: Fiber,
  hasPassiveEffects: boolean,
) {
  // TODO (StrictEffects) Should we set a marker on the root if it contains strict effects
  // so we don't traverse unnecessarily? similar to subtreeFlags but just at the root level.
  // Maybe not a big deal since this is DEV only behavior.

  setCurrentDebugFiberInDEV(fiber);
  invokeEffectsInDev(fiber, MountLayoutDev, invokeLayoutEffectUnmountInDEV);
  if (hasPassiveEffects) {
    invokeEffectsInDev(fiber, MountPassiveDev, invokePassiveEffectUnmountInDEV);
  }

  invokeEffectsInDev(fiber, MountLayoutDev, invokeLayoutEffectMountInDEV);
  if (hasPassiveEffects) {
    invokeEffectsInDev(fiber, MountPassiveDev, invokePassiveEffectMountInDEV);
  }
  resetCurrentDebugFiberInDEV();
}

function invokeEffectsInDev(
  firstChild: Fiber,
  fiberFlags: Flags,
  invokeEffectFn: (fiber: Fiber) => void,
) {
  let current: null | Fiber = firstChild;
  let subtreeRoot = null;
  while (current != null) {
    const primarySubtreeFlag = current.subtreeFlags & fiberFlags;
    if (
      current !== subtreeRoot &&
      current.child != null &&
      primarySubtreeFlag !== NoFlags
    ) {
      current = current.child;
    } else {
      if ((current.flags & fiberFlags) !== NoFlags) {
        invokeEffectFn(current);
      }

      if (current.sibling !== null) {
        current = current.sibling;
      } else {
        current = subtreeRoot = current.return;
      }
    }
  }
}

let didWarnStateUpdateForNotYetMountedComponent: Set<string> | null = null;
export function warnAboutUpdateOnNotYetMountedFiberInDEV(fiber: Fiber) {
  if (__DEV__) {
    if ((executionContext & RenderContext) !== NoContext) {
      // We let the other warning about render phase updates deal with this one.
      return;
    }

    if (!(fiber.mode & ConcurrentMode)) {
      return;
    }

    const tag = fiber.tag;
    if (
      tag !== IndeterminateComponent &&
      tag !== HostRoot &&
      tag !== ClassComponent &&
      tag !== FunctionComponent &&
      tag !== ForwardRef &&
      tag !== MemoComponent &&
      tag !== SimpleMemoComponent
    ) {
      // Only warn for user-defined components, not internal ones like Suspense.
      return;
    }

    // We show the whole stack but dedupe on the top component's name because
    // the problematic code almost always lies inside that component.
    const componentName = getComponentNameFromFiber(fiber) || 'ReactComponent';
    if (didWarnStateUpdateForNotYetMountedComponent !== null) {
      if (didWarnStateUpdateForNotYetMountedComponent.has(componentName)) {
        return;
      }
      // $FlowFixMe[incompatible-use] found when upgrading Flow
      didWarnStateUpdateForNotYetMountedComponent.add(componentName);
    } else {
      didWarnStateUpdateForNotYetMountedComponent = new Set([componentName]);
    }

    const previousFiber = ReactCurrentFiberCurrent;
    try {
      setCurrentDebugFiberInDEV(fiber);
      console.error(
        "Can't perform a React state update on a component that hasn't mounted yet. " +
          'This indicates that you have a side-effect in your render function that ' +
          'asynchronously later calls tries to update the component. Move this work to ' +
          'useEffect instead.',
      );
    } finally {
      if (previousFiber) {
        setCurrentDebugFiberInDEV(fiber);
      } else {
        resetCurrentDebugFiberInDEV();
      }
    }
  }
}

let beginWork;
if (__DEV__ && replayFailedUnitOfWorkWithInvokeGuardedCallback) {
  const dummyFiber = null;
  beginWork = (current: null | Fiber, unitOfWork: Fiber, lanes: Lanes) => {
    // If a component throws an error, we replay it again in a synchronously
    // dispatched event, so that the debugger will treat it as an uncaught
    // error See ReactErrorUtils for more information.

    // Before entering the begin phase, copy the work-in-progress onto a dummy
    // fiber. If beginWork throws, we'll use this to reset the state.
    const originalWorkInProgressCopy = assignFiberPropertiesInDEV(
      dummyFiber,
      unitOfWork,
    );
    try {
      return originalBeginWork(current, unitOfWork, lanes);
    } catch (originalError) {
      if (
        didSuspendOrErrorWhileHydratingDEV() ||
        originalError === SuspenseException ||
        originalError === SelectiveHydrationException ||
        (originalError !== null &&
          typeof originalError === 'object' &&
          typeof originalError.then === 'function')
      ) {
        // Don't replay promises.
        // Don't replay errors if we are hydrating and have already suspended or handled an error
        throw originalError;
      }

      // Don't reset current debug fiber, since we're about to work on the
      // same fiber again.

      // Unwind the failed stack frame
      resetSuspendedWorkLoopOnUnwind();
      unwindInterruptedWork(current, unitOfWork, workInProgressRootRenderLanes);

      // Restore the original properties of the fiber.
      assignFiberPropertiesInDEV(unitOfWork, originalWorkInProgressCopy);

      if (enableProfilerTimer && unitOfWork.mode & ProfileMode) {
        // Reset the profiler timer.
        startProfilerTimer(unitOfWork);
      }

      // Run beginWork again.
      invokeGuardedCallback(
        null,
        originalBeginWork,
        null,
        current,
        unitOfWork,
        lanes,
      );

      if (hasCaughtError()) {
        const replayError = clearCaughtError();
        if (
          typeof replayError === 'object' &&
          replayError !== null &&
          replayError._suppressLogging &&
          typeof originalError === 'object' &&
          originalError !== null &&
          !originalError._suppressLogging
        ) {
          // If suppressed, let the flag carry over to the original error which is the one we'll rethrow.
          originalError._suppressLogging = true;
        }
      }
      // We always throw the original error in case the second render pass is not idempotent.
      // This can happen if a memoized function or CommonJS module doesn't throw after first invocation.
      throw originalError;
    }
  };
} else {
  beginWork = originalBeginWork;
}

let didWarnAboutUpdateInRender = false;
let didWarnAboutUpdateInRenderForAnotherComponent;
if (__DEV__) {
  didWarnAboutUpdateInRenderForAnotherComponent = new Set<string>();
}

function warnAboutRenderPhaseUpdatesInDEV(fiber: Fiber) {
  if (__DEV__) {
    if (ReactCurrentDebugFiberIsRenderingInDEV) {
      switch (fiber.tag) {
        case FunctionComponent:
        case ForwardRef:
        case SimpleMemoComponent: {
          const renderingComponentName =
            (workInProgress && getComponentNameFromFiber(workInProgress)) ||
            'Unknown';
          // Dedupe by the rendering component because it's the one that needs to be fixed.
          const dedupeKey = renderingComponentName;
          if (!didWarnAboutUpdateInRenderForAnotherComponent.has(dedupeKey)) {
            didWarnAboutUpdateInRenderForAnotherComponent.add(dedupeKey);
            const setStateComponentName =
              getComponentNameFromFiber(fiber) || 'Unknown';
            console.error(
              'Cannot update a component (`%s`) while rendering a ' +
                'different component (`%s`). To locate the bad setState() call inside `%s`, ' +
                'follow the stack trace as described in https://reactjs.org/link/setstate-in-render',
              setStateComponentName,
              renderingComponentName,
              renderingComponentName,
            );
          }
          break;
        }
        case ClassComponent: {
          if (!didWarnAboutUpdateInRender) {
            console.error(
              'Cannot update during an existing state transition (such as ' +
                'within `render`). Render methods should be a pure ' +
                'function of props and state.',
            );
            didWarnAboutUpdateInRender = true;
          }
          break;
        }
      }
    }
  }
}

export function restorePendingUpdaters(root: FiberRoot, lanes: Lanes): void {
  if (enableUpdaterTracking) {
    if (isDevToolsPresent) {
      const memoizedUpdaters = root.memoizedUpdaters;
      memoizedUpdaters.forEach(schedulingFiber => {
        addFiberToLanesMap(root, schedulingFiber, lanes);
      });

      // This function intentionally does not clear memoized updaters.
      // Those may still be relevant to the current commit
      // and a future one (e.g. Suspense).
    }
  }
}

const fakeActCallbackNode = {};
// $FlowFixMe[missing-local-annot]
function scheduleCallback(priorityLevel: any, callback) {
  if (__DEV__) {
    // If we're currently inside an `act` scope, bypass Scheduler and push to
    // the `act` queue instead.
    const actQueue = ReactCurrentActQueue.current;
    if (actQueue !== null) {
      actQueue.push(callback);
      return fakeActCallbackNode;
    } else {
      return Scheduler_scheduleCallback(priorityLevel, callback);
    }
  } else {
    // In production, always call Scheduler. This function will be stripped out.
    return Scheduler_scheduleCallback(priorityLevel, callback);
  }
}

function shouldForceFlushFallbacksInDEV() {
  // Never force flush in production. This function should get stripped out.
  return __DEV__ && ReactCurrentActQueue.current !== null;
}

function warnIfUpdatesNotWrappedWithActDEV(fiber: Fiber): void {
  if (__DEV__) {
    if (fiber.mode & ConcurrentMode) {
      if (!isConcurrentActEnvironment()) {
        // Not in an act environment. No need to warn.
        return;
      }
    } else {
      // Legacy mode has additional cases where we suppress a warning.
      if (!isLegacyActEnvironment(fiber)) {
        // Not in an act environment. No need to warn.
        return;
      }
      if (executionContext !== NoContext) {
        // Legacy mode doesn't warn if the update is batched, i.e.
        // batchedUpdates or flushSync.
        return;
      }
      if (
        fiber.tag !== FunctionComponent &&
        fiber.tag !== ForwardRef &&
        fiber.tag !== SimpleMemoComponent
      ) {
        // For backwards compatibility with pre-hooks code, legacy mode only
        // warns for updates that originate from a hook.
        return;
      }
    }

    if (ReactCurrentActQueue.current === null) {
      const previousFiber = ReactCurrentFiberCurrent;
      try {
        setCurrentDebugFiberInDEV(fiber);
        console.error(
          'An update to %s inside a test was not wrapped in act(...).\n\n' +
            'When testing, code that causes React state updates should be ' +
            'wrapped into act(...):\n\n' +
            'act(() => {\n' +
            '  /* fire events that update state */\n' +
            '});\n' +
            '/* assert on the output */\n\n' +
            "This ensures that you're testing the behavior the user would see " +
            'in the browser.' +
            ' Learn more at https://reactjs.org/link/wrap-tests-with-act',
          getComponentNameFromFiber(fiber),
        );
      } finally {
        if (previousFiber) {
          setCurrentDebugFiberInDEV(fiber);
        } else {
          resetCurrentDebugFiberInDEV();
        }
      }
    }
  }
}

function warnIfSuspenseResolutionNotWrappedWithActDEV(root: FiberRoot): void {
  if (__DEV__) {
    if (
      root.tag !== LegacyRoot &&
      isConcurrentActEnvironment() &&
      ReactCurrentActQueue.current === null
    ) {
      console.error(
        'A suspended resource finished loading inside a test, but the event ' +
          'was not wrapped in act(...).\n\n' +
          'When testing, code that resolves suspended data should be wrapped ' +
          'into act(...):\n\n' +
          'act(() => {\n' +
          '  /* finish loading suspended data */\n' +
          '});\n' +
          '/* assert on the output */\n\n' +
          "This ensures that you're testing the behavior the user would see " +
          'in the browser.' +
          ' Learn more at https://reactjs.org/link/wrap-tests-with-act',
      );
    }
  }
}

export function setIsRunningInsertionEffect(isRunning: boolean): void {
  if (__DEV__) {
    isRunningInsertionEffect = isRunning;
  }
}<|MERGE_RESOLUTION|>--- conflicted
+++ resolved
@@ -1171,34 +1171,6 @@
         break;
       }
 
-<<<<<<< HEAD
-      if (!shouldForceFlushFallbacksInDEV()) {
-        // This is not a transition, but we did trigger an avoided state.
-        // Schedule a placeholder to display after a short delay, using the Just
-        // Noticeable Difference.
-        // TODO: Is the JND optimization worth the added complexity? If this is
-        // the only reason we track the event time, then probably not.
-        // Consider removing.
-
-        const mostRecentEventTime = getMostRecentEventTime(root, lanes);
-        const eventTimeMs = mostRecentEventTime;
-        const timeElapsedMs = now() - eventTimeMs;
-        const msUntilTimeout = jnd(timeElapsedMs) - timeElapsedMs;
-
-        // Don't bother with a very short suspense time.
-        if (msUntilTimeout > 10) {
-          // Instead of committing the fallback immediately, wait for more data
-          // to arrive.
-          root.timeoutHandle = scheduleTimeout(
-            commitRootWhenReady.bind(null, root, finishedWork, lanes),
-            msUntilTimeout,
-          );
-          break;
-        }
-      }
-
-=======
->>>>>>> 0b931f90
       // Commit the placeholder.
       commitRootWhenReady(root, finishedWork, lanes);
       break;
