--- conflicted
+++ resolved
@@ -1304,18 +1304,6 @@
             // There's additional work on this root.
             break;
           }
-<<<<<<< HEAD
-          const suspendedLanes = root.suspendedLanes;
-          if (!isSubsetOfLanes(suspendedLanes, lanes)) {
-            // We should prefer to render the fallback of at the last
-            // suspended level. Ping the last suspended level to try
-            // rendering it again.
-            // FIXME: What if the suspended lanes are Idle? Should not restart.
-            markRootPinged(root, suspendedLanes);
-            break;
-          }
-=======
->>>>>>> 1253462e
 
           // The render is suspended, it hasn't timed out, and there's no
           // lower priority work to do. Instead of committing the fallback
