/**
 * Copyright (c) 2013-present, Facebook, Inc.
 *
 * This source code is licensed under the MIT license found in the
 * LICENSE file in the root directory of this source tree.
 *
 * @flow
 */

'use strict';

import type {ReactElement} from 'shared/ReactElementType';
import type {ReactCall, ReactPortal, ReactReturn} from 'shared/ReactTypes';
import type {Fiber} from 'react-reconciler/src/ReactFiber';
import type {
  ExpirationTime,
} from 'react-reconciler/src/ReactFiberExpirationTime';

var ReactTypeOfSideEffect = require('shared/ReactTypeOfSideEffect');
var ReactTypeOfWork = require('shared/ReactTypeOfWork');
var emptyObject = require('fbjs/lib/emptyObject');
var invariant = require('fbjs/lib/invariant');
var {REACT_PORTAL_TYPE} = require('./ReactPortal');
var ReactFiber = require('./ReactFiber');

if (__DEV__) {
  var warning = require('fbjs/lib/warning');

  var {getCurrentFiberStackAddendum} = require('./ReactDebugCurrentFiber');

  var didWarnAboutMaps = false;
  /**
   * Warn if there's no key explicitly set on dynamic arrays of children or
   * object keys are not valid. This allows us to keep track of children between
   * updates.
   */
  var ownerHasKeyUseWarning = {};
  var ownerHasFunctionTypeWarning = {};

  var warnForMissingKey = (child: mixed) => {
    if (child === null || typeof child !== 'object') {
      return;
    }
    if (!child._store || child._store.validated || child.key != null) {
      return;
    }
    invariant(
      typeof child._store === 'object',
      'React Component in warnForMissingKey should have a _store. ' +
        'This error is likely caused by a bug in React. Please file an issue.',
    );
    child._store.validated = true;

    var currentComponentErrorInfo =
      'Each child in an array or iterator should have a unique ' +
      '"key" prop. See https://fb.me/react-warning-keys for ' +
      'more information.' +
      (getCurrentFiberStackAddendum() || '');
    if (ownerHasKeyUseWarning[currentComponentErrorInfo]) {
      return;
    }
    ownerHasKeyUseWarning[currentComponentErrorInfo] = true;

    warning(
      false,
      'Each child in an array or iterator should have a unique ' +
        '"key" prop. See https://fb.me/react-warning-keys for ' +
        'more information.%s',
      getCurrentFiberStackAddendum(),
    );
  };
}

const {
  createWorkInProgress,
  createFiberFromElement,
  createFiberFromFragment,
  createFiberFromText,
  createFiberFromCall,
  createFiberFromReturn,
  createFiberFromPortal,
} = ReactFiber;

const isArray = Array.isArray;

const {
  FunctionalComponent,
  ClassComponent,
  HostText,
  HostPortal,
  CallComponent,
  ReturnComponent,
  Fragment,
} = ReactTypeOfWork;

const {NoEffect, Placement, Deletion} = ReactTypeOfSideEffect;

const ITERATOR_SYMBOL = typeof Symbol === 'function' && Symbol.iterator;
const FAUX_ITERATOR_SYMBOL = '@@iterator'; // Before Symbol spec.

// The Symbol used to tag the ReactElement-like types. If there is no native Symbol
// nor polyfill, then a plain number is used for performance.
<<<<<<< HEAD
const REACT_ELEMENT_TYPE =
  (typeof Symbol === 'function' && Symbol.for && Symbol.for('react.element')) ||
  0xeac7;
const REACT_FRAGMENT_TYPE =
  (typeof Symbol === 'function' &&
    Symbol.for &&
    Symbol.for('react.fragment')) ||
  0xeacb;
=======
var REACT_ELEMENT_TYPE;
var REACT_CALL_TYPE;
var REACT_RETURN_TYPE;
if (typeof Symbol === 'function' && Symbol.for) {
  REACT_ELEMENT_TYPE = Symbol.for('react.element');
  REACT_CALL_TYPE = Symbol.for('react.call');
  REACT_RETURN_TYPE = Symbol.for('react.return');
} else {
  REACT_ELEMENT_TYPE = 0xeac7;
  REACT_CALL_TYPE = 0xeac8;
  REACT_RETURN_TYPE = 0xeac9;
}
>>>>>>> 55b3172f

function getIteratorFn(maybeIterable: ?any): ?() => ?Iterator<*> {
  if (maybeIterable === null || typeof maybeIterable === 'undefined') {
    return null;
  }
  const iteratorFn =
    (ITERATOR_SYMBOL && maybeIterable[ITERATOR_SYMBOL]) ||
    maybeIterable[FAUX_ITERATOR_SYMBOL];
  if (typeof iteratorFn === 'function') {
    return iteratorFn;
  }
  return null;
}

function coerceRef(current: Fiber | null, element: ReactElement) {
  let mixedRef = element.ref;
  if (mixedRef !== null && typeof mixedRef !== 'function') {
    if (element._owner) {
      const owner: ?Fiber = (element._owner: any);
      let inst;
      if (owner) {
        const ownerFiber = ((owner: any): Fiber);
        invariant(
          ownerFiber.tag === ClassComponent,
          'Stateless function components cannot have refs.',
        );
        inst = ownerFiber.stateNode;
      }
      invariant(
        inst,
        'Missing owner for string ref %s. This error is likely caused by a ' +
          'bug in React. Please file an issue.',
        mixedRef,
      );
      const stringRef = '' + mixedRef;
      // Check if previous string ref matches new string ref
      if (
        current !== null &&
        current.ref !== null &&
        current.ref._stringRef === stringRef
      ) {
        return current.ref;
      }
      const ref = function(value) {
        const refs = inst.refs === emptyObject ? (inst.refs = {}) : inst.refs;
        if (value === null) {
          delete refs[stringRef];
        } else {
          refs[stringRef] = value;
        }
      };
      ref._stringRef = stringRef;
      return ref;
    } else {
      invariant(
        typeof mixedRef === 'string',
        'Expected ref to be a function or a string.',
      );
      invariant(
        element._owner,
        'Element ref was specified as a string (%s) but no owner was ' +
          'set. You may have multiple copies of React loaded. ' +
          '(details: https://fb.me/react-refs-must-have-owner).',
        mixedRef,
      );
    }
  }
  return mixedRef;
}

function throwOnInvalidObjectType(returnFiber: Fiber, newChild: Object) {
  if (returnFiber.type !== 'textarea') {
    let addendum = '';
    if (__DEV__) {
      addendum =
        ' If you meant to render a collection of children, use an array ' +
        'instead.' +
        (getCurrentFiberStackAddendum() || '');
    }
    invariant(
      false,
      'Objects are not valid as a React child (found: %s).%s',
      Object.prototype.toString.call(newChild) === '[object Object]'
        ? 'object with keys {' + Object.keys(newChild).join(', ') + '}'
        : newChild,
      addendum,
    );
  }
}

function warnOnFunctionType() {
  const currentComponentErrorInfo =
    'Functions are not valid as a React child. This may happen if ' +
    'you return a Component instead of <Component /> from render. ' +
    'Or maybe you meant to call this function rather than return it.' +
    (getCurrentFiberStackAddendum() || '');

  if (ownerHasFunctionTypeWarning[currentComponentErrorInfo]) {
    return;
  }
  ownerHasFunctionTypeWarning[currentComponentErrorInfo] = true;

  warning(
    false,
    'Functions are not valid as a React child. This may happen if ' +
      'you return a Component instead of <Component /> from render. ' +
      'Or maybe you meant to call this function rather than return it.%s',
    getCurrentFiberStackAddendum() || '',
  );
}

// This wrapper function exists because I expect to clone the code in each path
// to be able to optimize each path individually by branching early. This needs
// a compiler or we can do it manually. Helpers that don't need this branching
// live outside of this function.
function ChildReconciler(shouldClone, shouldTrackSideEffects) {
  function deleteChild(returnFiber: Fiber, childToDelete: Fiber): void {
    if (!shouldTrackSideEffects) {
      // Noop.
      return;
    }
    if (!shouldClone) {
      // When we're reconciling in place we have a work in progress copy. We
      // actually want the current copy. If there is no current copy, then we
      // don't need to track deletion side-effects.
      if (childToDelete.alternate === null) {
        return;
      }
      childToDelete = childToDelete.alternate;
    }
    // Deletions are added in reversed order so we add it to the front.
    // At this point, the return fiber's effect list is empty except for
    // deletions, so we can just append the deletion to the list. The remaining
    // effects aren't added until the complete phase. Once we implement
    // resuming, this may not be true.
    const last = returnFiber.lastEffect;
    if (last !== null) {
      last.nextEffect = childToDelete;
      returnFiber.lastEffect = childToDelete;
    } else {
      returnFiber.firstEffect = returnFiber.lastEffect = childToDelete;
    }
    childToDelete.nextEffect = null;
    childToDelete.effectTag = Deletion;
  }

  function deleteRemainingChildren(
    returnFiber: Fiber,
    currentFirstChild: Fiber | null,
  ): null {
    if (!shouldTrackSideEffects) {
      // Noop.
      return null;
    }

    // TODO: For the shouldClone case, this could be micro-optimized a bit by
    // assuming that after the first child we've already added everything.
    let childToDelete = currentFirstChild;
    while (childToDelete !== null) {
      deleteChild(returnFiber, childToDelete);
      childToDelete = childToDelete.sibling;
    }
    return null;
  }

  function mapRemainingChildren(
    returnFiber: Fiber,
    currentFirstChild: Fiber,
  ): Map<string | number, Fiber> {
    // Add the remaining children to a temporary map so that we can find them by
    // keys quickly. Implicit (null) keys get added to this set with their index
    // instead.
    const existingChildren: Map<string | number, Fiber> = new Map();

    let existingChild = currentFirstChild;
    while (existingChild !== null) {
      if (existingChild.key !== null) {
        existingChildren.set(existingChild.key, existingChild);
      } else {
        existingChildren.set(existingChild.index, existingChild);
      }
      existingChild = existingChild.sibling;
    }
    return existingChildren;
  }

  function useFiber(fiber: Fiber, expirationTime: ExpirationTime): Fiber {
    // We currently set sibling to null and index to 0 here because it is easy
    // to forget to do before returning it. E.g. for the single child case.
    if (shouldClone) {
      const clone = createWorkInProgress(fiber, expirationTime);
      clone.index = 0;
      clone.sibling = null;
      return clone;
    } else {
      // We override the expiration time even if it is earlier, because if
      // we're reconciling at a later time that means that this was
      // down-prioritized.
      fiber.expirationTime = expirationTime;
      fiber.effectTag = NoEffect;
      fiber.index = 0;
      fiber.sibling = null;
      return fiber;
    }
  }

  function placeChild(
    newFiber: Fiber,
    lastPlacedIndex: number,
    newIndex: number,
  ): number {
    newFiber.index = newIndex;
    if (!shouldTrackSideEffects) {
      // Noop.
      return lastPlacedIndex;
    }
    const current = newFiber.alternate;
    if (current !== null) {
      const oldIndex = current.index;
      if (oldIndex < lastPlacedIndex) {
        // This is a move.
        newFiber.effectTag = Placement;
        return lastPlacedIndex;
      } else {
        // This item can stay in place.
        return oldIndex;
      }
    } else {
      // This is an insertion.
      newFiber.effectTag = Placement;
      return lastPlacedIndex;
    }
  }

  function placeSingleChild(newFiber: Fiber): Fiber {
    // This is simpler for the single child case. We only need to do a
    // placement for inserting new children.
    if (shouldTrackSideEffects && newFiber.alternate === null) {
      newFiber.effectTag = Placement;
    }
    return newFiber;
  }

  function updateTextNode(
    returnFiber: Fiber,
    current: Fiber | null,
    textContent: string,
    expirationTime: ExpirationTime,
  ) {
    if (current === null || current.tag !== HostText) {
      // Insert
      const created = createFiberFromText(
        textContent,
        returnFiber.internalContextTag,
        expirationTime,
      );
      created.return = returnFiber;
      return created;
    } else {
      // Update
      const existing = useFiber(current, expirationTime);
      existing.pendingProps = textContent;
      existing.return = returnFiber;
      return existing;
    }
  }

  function updateElement(
    returnFiber: Fiber,
    current: Fiber | null,
    element: ReactElement,
    expirationTime: ExpirationTime,
  ): Fiber {
    // TODO: Split these into branches based on typeof type
    if (current !== null && current.type === element.type) {
      // Move based on index
      const existing = useFiber(current, expirationTime);
      existing.ref = coerceRef(current, element);
      existing.pendingProps = element.props;
      existing.return = returnFiber;
      if (__DEV__) {
        existing._debugSource = element._source;
        existing._debugOwner = element._owner;
      }
      return existing;
    } else {
      // Insert
      if (element.type === REACT_FRAGMENT_TYPE) {
        const created = createFiberFromFragment(
          element.props.children,
          returnFiber.internalContextTag,
          expirationTime,
          element.key,
        );
        created.return = returnFiber;
        return created;
      } else {
        const created = createFiberFromElement(
          element,
          returnFiber.internalContextTag,
          expirationTime,
        );
        created.ref = coerceRef(current, element);
        created.return = returnFiber;
        return created;
      }
    }
  }

  function updateCall(
    returnFiber: Fiber,
    current: Fiber | null,
    call: ReactCall,
    expirationTime: ExpirationTime,
  ): Fiber {
    // TODO: Should this also compare handler to determine whether to reuse?
    if (current === null || current.tag !== CallComponent) {
      // Insert
      const created = createFiberFromCall(
        call,
        returnFiber.internalContextTag,
        expirationTime,
      );
      created.return = returnFiber;
      return created;
    } else {
      // Move based on index
      const existing = useFiber(current, expirationTime);
      existing.pendingProps = call;
      existing.return = returnFiber;
      return existing;
    }
  }

  function updateReturn(
    returnFiber: Fiber,
    current: Fiber | null,
    returnNode: ReactReturn,
    expirationTime: ExpirationTime,
  ): Fiber {
    if (current === null || current.tag !== ReturnComponent) {
      // Insert
      const created = createFiberFromReturn(
        returnNode,
        returnFiber.internalContextTag,
        expirationTime,
      );
      created.type = returnNode.value;
      created.return = returnFiber;
      return created;
    } else {
      // Move based on index
      const existing = useFiber(current, expirationTime);
      existing.type = returnNode.value;
      existing.return = returnFiber;
      return existing;
    }
  }

  function updatePortal(
    returnFiber: Fiber,
    current: Fiber | null,
    portal: ReactPortal,
    expirationTime: ExpirationTime,
  ): Fiber {
    if (
      current === null ||
      current.tag !== HostPortal ||
      current.stateNode.containerInfo !== portal.containerInfo ||
      current.stateNode.implementation !== portal.implementation
    ) {
      // Insert
      const created = createFiberFromPortal(
        portal,
        returnFiber.internalContextTag,
        expirationTime,
      );
      created.return = returnFiber;
      return created;
    } else {
      // Update
      const existing = useFiber(current, expirationTime);
      existing.pendingProps = portal.children || [];
      existing.return = returnFiber;
      return existing;
    }
  }

  function updateFragment(
    returnFiber: Fiber,
    current: Fiber | null,
    fragment: Iterable<*>,
    expirationTime: ExpirationTime,
    key: null | string,
  ): Fiber {
    if (current === null || current.tag !== Fragment) {
      // Insert
      const created = createFiberFromFragment(
        fragment,
        returnFiber.internalContextTag,
        expirationTime,
        key,
      );
      created.return = returnFiber;
      return created;
    } else {
      // Update
      const existing = useFiber(current, expirationTime);
      existing.pendingProps = fragment;
      existing.return = returnFiber;
      return existing;
    }
  }

  function createChild(
    returnFiber: Fiber,
    newChild: any,
    expirationTime: ExpirationTime,
  ): Fiber | null {
    if (typeof newChild === 'string' || typeof newChild === 'number') {
      // Text nodes don't have keys. If the previous node is implicitly keyed
      // we can continue to replace it without aborting even if it is not a text
      // node.
      const created = createFiberFromText(
        '' + newChild,
        returnFiber.internalContextTag,
        expirationTime,
      );
      created.return = returnFiber;
      return created;
    }

    if (typeof newChild === 'object' && newChild !== null) {
      switch (newChild.$$typeof) {
        case REACT_ELEMENT_TYPE: {
          if (newChild.type === REACT_FRAGMENT_TYPE) {
            const created = createFiberFromFragment(
              newChild.props.children,
              returnFiber.internalContextTag,
              expirationTime,
              newChild.key,
            );
            created.return = returnFiber;
            return created;
          } else {
            const created = createFiberFromElement(
              newChild,
              returnFiber.internalContextTag,
              expirationTime,
            );
            created.ref = coerceRef(null, newChild);
            created.return = returnFiber;
            return created;
          }
        }

        case REACT_CALL_TYPE: {
          const created = createFiberFromCall(
            newChild,
            returnFiber.internalContextTag,
            expirationTime,
          );
          created.return = returnFiber;
          return created;
        }

        case REACT_RETURN_TYPE: {
          const created = createFiberFromReturn(
            newChild,
            returnFiber.internalContextTag,
            expirationTime,
          );
          created.type = newChild.value;
          created.return = returnFiber;
          return created;
        }

        case REACT_PORTAL_TYPE: {
          const created = createFiberFromPortal(
            newChild,
            returnFiber.internalContextTag,
            expirationTime,
          );
          created.return = returnFiber;
          return created;
        }
      }

      if (isArray(newChild) || getIteratorFn(newChild)) {
        const created = createFiberFromFragment(
          newChild,
          returnFiber.internalContextTag,
          expirationTime,
          null,
        );
        created.return = returnFiber;
        return created;
      }

      throwOnInvalidObjectType(returnFiber, newChild);
    }

    if (__DEV__) {
      if (typeof newChild === 'function') {
        warnOnFunctionType();
      }
    }

    return null;
  }

  function updateSlot(
    returnFiber: Fiber,
    oldFiber: Fiber | null,
    newChild: any,
    expirationTime: ExpirationTime,
  ): Fiber | null {
    // Update the fiber if the keys match, otherwise return null.

    const key = oldFiber !== null ? oldFiber.key : null;

    if (typeof newChild === 'string' || typeof newChild === 'number') {
      // Text nodes don't have keys. If the previous node is implicitly keyed
      // we can continue to replace it without aborting even if it is not a text
      // node.
      if (key !== null) {
        return null;
      }
      return updateTextNode(
        returnFiber,
        oldFiber,
        '' + newChild,
        expirationTime,
      );
    }

    if (typeof newChild === 'object' && newChild !== null) {
      switch (newChild.$$typeof) {
        case REACT_ELEMENT_TYPE: {
          if (newChild.key === key) {
            if (newChild.type === REACT_FRAGMENT_TYPE) {
              return updateFragment(
                returnFiber,
                oldFiber,
                newChild.props.children,
                expirationTime,
                key,
              );
            }
            return updateElement(
              returnFiber,
              oldFiber,
              newChild,
              expirationTime,
            );
          } else {
            return null;
          }
        }

        case REACT_CALL_TYPE: {
          if (newChild.key === key) {
            return updateCall(returnFiber, oldFiber, newChild, expirationTime);
          } else {
            return null;
          }
        }

        case REACT_RETURN_TYPE: {
          // Returns don't have keys. If the previous node is implicitly keyed
          // we can continue to replace it without aborting even if it is not a
          // yield.
          if (key === null) {
            return updateReturn(
              returnFiber,
              oldFiber,
              newChild,
              expirationTime,
            );
          } else {
            return null;
          }
        }

        case REACT_PORTAL_TYPE: {
          if (newChild.key === key) {
            return updatePortal(
              returnFiber,
              oldFiber,
              newChild,
              expirationTime,
            );
          } else {
            return null;
          }
        }
      }

      if (isArray(newChild) || getIteratorFn(newChild)) {
        return updateFragment(
          returnFiber,
          oldFiber,
          newChild,
          expirationTime,
          key,
        );
      }

      throwOnInvalidObjectType(returnFiber, newChild);
    }

    if (__DEV__) {
      if (typeof newChild === 'function') {
        warnOnFunctionType();
      }
    }

    return null;
  }

  function updateFromMap(
    existingChildren: Map<string | number, Fiber>,
    returnFiber: Fiber,
    newIdx: number,
    newChild: any,
    expirationTime: ExpirationTime,
  ): Fiber | null {
    if (typeof newChild === 'string' || typeof newChild === 'number') {
      // Text nodes don't have keys, so we neither have to check the old nor
      // new node for the key. If both are text nodes, they match.
      const matchedFiber = existingChildren.get(newIdx) || null;
      return updateTextNode(
        returnFiber,
        matchedFiber,
        '' + newChild,
        expirationTime,
      );
    }

    if (typeof newChild === 'object' && newChild !== null) {
      switch (newChild.$$typeof) {
        case REACT_ELEMENT_TYPE: {
          const matchedFiber =
            existingChildren.get(
              newChild.key === null ? newIdx : newChild.key,
            ) || null;
          if (newChild.type === REACT_FRAGMENT_TYPE) {
            return updateFragment(
              returnFiber,
              matchedFiber,
              newChild.props.children,
              expirationTime,
              newChild.key,
            );
          }
          return updateElement(
            returnFiber,
            matchedFiber,
            newChild,
            expirationTime,
          );
        }

        case REACT_CALL_TYPE: {
          const matchedFiber =
            existingChildren.get(
              newChild.key === null ? newIdx : newChild.key,
            ) || null;
          return updateCall(
            returnFiber,
            matchedFiber,
            newChild,
            expirationTime,
          );
        }

        case REACT_RETURN_TYPE: {
          // Returns don't have keys, so we neither have to check the old nor
          // new node for the key. If both are returns, they match.
          const matchedFiber = existingChildren.get(newIdx) || null;
          return updateReturn(
            returnFiber,
            matchedFiber,
            newChild,
            expirationTime,
          );
        }

        case REACT_PORTAL_TYPE: {
          const matchedFiber =
            existingChildren.get(
              newChild.key === null ? newIdx : newChild.key,
            ) || null;
          return updatePortal(
            returnFiber,
            matchedFiber,
            newChild,
            expirationTime,
          );
        }
      }

      if (isArray(newChild) || getIteratorFn(newChild)) {
        const matchedFiber = existingChildren.get(newIdx) || null;
        return updateFragment(
          returnFiber,
          matchedFiber,
          newChild,
          expirationTime,
          null,
        );
      }

      throwOnInvalidObjectType(returnFiber, newChild);
    }

    if (__DEV__) {
      if (typeof newChild === 'function') {
        warnOnFunctionType();
      }
    }

    return null;
  }

  /**
   * Warns if there is a duplicate or missing key
   */
  function warnOnInvalidKey(
    child: mixed,
    knownKeys: Set<string> | null,
  ): Set<string> | null {
    if (__DEV__) {
      if (typeof child !== 'object' || child === null) {
        return knownKeys;
      }
      switch (child.$$typeof) {
        case REACT_ELEMENT_TYPE:
        case REACT_CALL_TYPE:
        case REACT_PORTAL_TYPE:
          warnForMissingKey(child);
          const key = child.key;
          if (typeof key !== 'string') {
            break;
          }
          if (knownKeys === null) {
            knownKeys = new Set();
            knownKeys.add(key);
            break;
          }
          if (!knownKeys.has(key)) {
            knownKeys.add(key);
            break;
          }
          warning(
            false,
            'Encountered two children with the same key, `%s`. ' +
              'Keys should be unique so that components maintain their identity ' +
              'across updates. Non-unique keys may cause children to be ' +
              'duplicated and/or omitted — the behavior is unsupported and ' +
              'could change in a future version.%s',
            key,
            getCurrentFiberStackAddendum(),
          );
          break;
        default:
          break;
      }
    }
    return knownKeys;
  }

  function reconcileChildrenArray(
    returnFiber: Fiber,
    currentFirstChild: Fiber | null,
    newChildren: Array<*>,
    expirationTime: ExpirationTime,
  ): Fiber | null {
    // This algorithm can't optimize by searching from boths ends since we
    // don't have backpointers on fibers. I'm trying to see how far we can get
    // with that model. If it ends up not being worth the tradeoffs, we can
    // add it later.

    // Even with a two ended optimization, we'd want to optimize for the case
    // where there are few changes and brute force the comparison instead of
    // going for the Map. It'd like to explore hitting that path first in
    // forward-only mode and only go for the Map once we notice that we need
    // lots of look ahead. This doesn't handle reversal as well as two ended
    // search but that's unusual. Besides, for the two ended optimization to
    // work on Iterables, we'd need to copy the whole set.

    // In this first iteration, we'll just live with hitting the bad case
    // (adding everything to a Map) in for every insert/move.

    // If you change this code, also update reconcileChildrenIterator() which
    // uses the same algorithm.

    if (__DEV__) {
      // First, validate keys.
      let knownKeys = null;
      for (let i = 0; i < newChildren.length; i++) {
        const child = newChildren[i];
        knownKeys = warnOnInvalidKey(child, knownKeys);
      }
    }

    let resultingFirstChild: Fiber | null = null;
    let previousNewFiber: Fiber | null = null;

    let oldFiber = currentFirstChild;
    let lastPlacedIndex = 0;
    let newIdx = 0;
    let nextOldFiber = null;
    for (; oldFiber !== null && newIdx < newChildren.length; newIdx++) {
      if (oldFiber.index > newIdx) {
        nextOldFiber = oldFiber;
        oldFiber = null;
      } else {
        nextOldFiber = oldFiber.sibling;
      }
      const newFiber = updateSlot(
        returnFiber,
        oldFiber,
        newChildren[newIdx],
        expirationTime,
      );
      if (newFiber === null) {
        // TODO: This breaks on empty slots like null children. That's
        // unfortunate because it triggers the slow path all the time. We need
        // a better way to communicate whether this was a miss or null,
        // boolean, undefined, etc.
        if (oldFiber === null) {
          oldFiber = nextOldFiber;
        }
        break;
      }
      if (shouldTrackSideEffects) {
        if (oldFiber && newFiber.alternate === null) {
          // We matched the slot, but we didn't reuse the existing fiber, so we
          // need to delete the existing child.
          deleteChild(returnFiber, oldFiber);
        }
      }
      lastPlacedIndex = placeChild(newFiber, lastPlacedIndex, newIdx);
      if (previousNewFiber === null) {
        // TODO: Move out of the loop. This only happens for the first run.
        resultingFirstChild = newFiber;
      } else {
        // TODO: Defer siblings if we're not at the right index for this slot.
        // I.e. if we had null values before, then we want to defer this
        // for each null value. However, we also don't want to call updateSlot
        // with the previous one.
        previousNewFiber.sibling = newFiber;
      }
      previousNewFiber = newFiber;
      oldFiber = nextOldFiber;
    }

    if (newIdx === newChildren.length) {
      // We've reached the end of the new children. We can delete the rest.
      deleteRemainingChildren(returnFiber, oldFiber);
      return resultingFirstChild;
    }

    if (oldFiber === null) {
      // If we don't have any more existing children we can choose a fast path
      // since the rest will all be insertions.
      for (; newIdx < newChildren.length; newIdx++) {
        const newFiber = createChild(
          returnFiber,
          newChildren[newIdx],
          expirationTime,
        );
        if (!newFiber) {
          continue;
        }
        lastPlacedIndex = placeChild(newFiber, lastPlacedIndex, newIdx);
        if (previousNewFiber === null) {
          // TODO: Move out of the loop. This only happens for the first run.
          resultingFirstChild = newFiber;
        } else {
          previousNewFiber.sibling = newFiber;
        }
        previousNewFiber = newFiber;
      }
      return resultingFirstChild;
    }

    // Add all children to a key map for quick lookups.
    const existingChildren = mapRemainingChildren(returnFiber, oldFiber);

    // Keep scanning and use the map to restore deleted items as moves.
    for (; newIdx < newChildren.length; newIdx++) {
      const newFiber = updateFromMap(
        existingChildren,
        returnFiber,
        newIdx,
        newChildren[newIdx],
        expirationTime,
      );
      if (newFiber) {
        if (shouldTrackSideEffects) {
          if (newFiber.alternate !== null) {
            // The new fiber is a work in progress, but if there exists a
            // current, that means that we reused the fiber. We need to delete
            // it from the child list so that we don't add it to the deletion
            // list.
            existingChildren.delete(
              newFiber.key === null ? newIdx : newFiber.key,
            );
          }
        }
        lastPlacedIndex = placeChild(newFiber, lastPlacedIndex, newIdx);
        if (previousNewFiber === null) {
          resultingFirstChild = newFiber;
        } else {
          previousNewFiber.sibling = newFiber;
        }
        previousNewFiber = newFiber;
      }
    }

    if (shouldTrackSideEffects) {
      // Any existing children that weren't consumed above were deleted. We need
      // to add them to the deletion list.
      existingChildren.forEach(child => deleteChild(returnFiber, child));
    }

    return resultingFirstChild;
  }

  function reconcileChildrenIterator(
    returnFiber: Fiber,
    currentFirstChild: Fiber | null,
    newChildrenIterable: Iterable<*>,
    expirationTime: ExpirationTime,
  ): Fiber | null {
    // This is the same implementation as reconcileChildrenArray(),
    // but using the iterator instead.

    const iteratorFn = getIteratorFn(newChildrenIterable);
    invariant(
      typeof iteratorFn === 'function',
      'An object is not an iterable. This error is likely caused by a bug in ' +
        'React. Please file an issue.',
    );

    if (__DEV__) {
      // Warn about using Maps as children
      if (typeof newChildrenIterable.entries === 'function') {
        const possibleMap = (newChildrenIterable: any);
        if (possibleMap.entries === iteratorFn) {
          warning(
            didWarnAboutMaps,
            'Using Maps as children is unsupported and will likely yield ' +
              'unexpected results. Convert it to a sequence/iterable of keyed ' +
              'ReactElements instead.%s',
            getCurrentFiberStackAddendum(),
          );
          didWarnAboutMaps = true;
        }
      }

      // First, validate keys.
      // We'll get a different iterator later for the main pass.
      const newChildren = iteratorFn.call(newChildrenIterable);
      if (newChildren) {
        let knownKeys = null;
        let step = newChildren.next();
        for (; !step.done; step = newChildren.next()) {
          const child = step.value;
          knownKeys = warnOnInvalidKey(child, knownKeys);
        }
      }
    }

    const newChildren = iteratorFn.call(newChildrenIterable);
    invariant(newChildren != null, 'An iterable object provided no iterator.');

    let resultingFirstChild: Fiber | null = null;
    let previousNewFiber: Fiber | null = null;

    let oldFiber = currentFirstChild;
    let lastPlacedIndex = 0;
    let newIdx = 0;
    let nextOldFiber = null;

    let step = newChildren.next();
    for (
      ;
      oldFiber !== null && !step.done;
      newIdx++, (step = newChildren.next())
    ) {
      if (oldFiber.index > newIdx) {
        nextOldFiber = oldFiber;
        oldFiber = null;
      } else {
        nextOldFiber = oldFiber.sibling;
      }
      const newFiber = updateSlot(
        returnFiber,
        oldFiber,
        step.value,
        expirationTime,
      );
      if (newFiber === null) {
        // TODO: This breaks on empty slots like null children. That's
        // unfortunate because it triggers the slow path all the time. We need
        // a better way to communicate whether this was a miss or null,
        // boolean, undefined, etc.
        if (!oldFiber) {
          oldFiber = nextOldFiber;
        }
        break;
      }
      if (shouldTrackSideEffects) {
        if (oldFiber && newFiber.alternate === null) {
          // We matched the slot, but we didn't reuse the existing fiber, so we
          // need to delete the existing child.
          deleteChild(returnFiber, oldFiber);
        }
      }
      lastPlacedIndex = placeChild(newFiber, lastPlacedIndex, newIdx);
      if (previousNewFiber === null) {
        // TODO: Move out of the loop. This only happens for the first run.
        resultingFirstChild = newFiber;
      } else {
        // TODO: Defer siblings if we're not at the right index for this slot.
        // I.e. if we had null values before, then we want to defer this
        // for each null value. However, we also don't want to call updateSlot
        // with the previous one.
        previousNewFiber.sibling = newFiber;
      }
      previousNewFiber = newFiber;
      oldFiber = nextOldFiber;
    }

    if (step.done) {
      // We've reached the end of the new children. We can delete the rest.
      deleteRemainingChildren(returnFiber, oldFiber);
      return resultingFirstChild;
    }

    if (oldFiber === null) {
      // If we don't have any more existing children we can choose a fast path
      // since the rest will all be insertions.
      for (; !step.done; newIdx++, (step = newChildren.next())) {
        const newFiber = createChild(returnFiber, step.value, expirationTime);
        if (newFiber === null) {
          continue;
        }
        lastPlacedIndex = placeChild(newFiber, lastPlacedIndex, newIdx);
        if (previousNewFiber === null) {
          // TODO: Move out of the loop. This only happens for the first run.
          resultingFirstChild = newFiber;
        } else {
          previousNewFiber.sibling = newFiber;
        }
        previousNewFiber = newFiber;
      }
      return resultingFirstChild;
    }

    // Add all children to a key map for quick lookups.
    const existingChildren = mapRemainingChildren(returnFiber, oldFiber);

    // Keep scanning and use the map to restore deleted items as moves.
    for (; !step.done; newIdx++, (step = newChildren.next())) {
      const newFiber = updateFromMap(
        existingChildren,
        returnFiber,
        newIdx,
        step.value,
        expirationTime,
      );
      if (newFiber !== null) {
        if (shouldTrackSideEffects) {
          if (newFiber.alternate !== null) {
            // The new fiber is a work in progress, but if there exists a
            // current, that means that we reused the fiber. We need to delete
            // it from the child list so that we don't add it to the deletion
            // list.
            existingChildren.delete(
              newFiber.key === null ? newIdx : newFiber.key,
            );
          }
        }
        lastPlacedIndex = placeChild(newFiber, lastPlacedIndex, newIdx);
        if (previousNewFiber === null) {
          resultingFirstChild = newFiber;
        } else {
          previousNewFiber.sibling = newFiber;
        }
        previousNewFiber = newFiber;
      }
    }

    if (shouldTrackSideEffects) {
      // Any existing children that weren't consumed above were deleted. We need
      // to add them to the deletion list.
      existingChildren.forEach(child => deleteChild(returnFiber, child));
    }

    return resultingFirstChild;
  }

  function reconcileSingleTextNode(
    returnFiber: Fiber,
    currentFirstChild: Fiber | null,
    textContent: string,
    expirationTime: ExpirationTime,
  ): Fiber {
    // There's no need to check for keys on text nodes since we don't have a
    // way to define them.
    if (currentFirstChild !== null && currentFirstChild.tag === HostText) {
      // We already have an existing node so let's just update it and delete
      // the rest.
      deleteRemainingChildren(returnFiber, currentFirstChild.sibling);
      const existing = useFiber(currentFirstChild, expirationTime);
      existing.pendingProps = textContent;
      existing.return = returnFiber;
      return existing;
    }
    // The existing first child is not a text node so we need to create one
    // and delete the existing ones.
    deleteRemainingChildren(returnFiber, currentFirstChild);
    const created = createFiberFromText(
      textContent,
      returnFiber.internalContextTag,
      expirationTime,
    );
    created.return = returnFiber;
    return created;
  }

  function reconcileSingleElement(
    returnFiber: Fiber,
    currentFirstChild: Fiber | null,
    element: ReactElement,
    expirationTime: ExpirationTime,
  ): Fiber {
    const key = element.key;
    let child = currentFirstChild;
    while (child !== null) {
      // TODO: If key === null and child.key === null, then this only applies to
      // the first item in the list.
      if (child.key === key) {
        // TODO: Split these into branches based on typeof type
        if (
          child.tag === Fragment
            ? element.type === REACT_FRAGMENT_TYPE
            : child.type === element.type
        ) {
          deleteRemainingChildren(returnFiber, child.sibling);
          const existing = useFiber(child, expirationTime);
          existing.ref = coerceRef(child, element);
          existing.pendingProps = element.type === REACT_FRAGMENT_TYPE
            ? element.props.children
            : element.props;
          existing.return = returnFiber;
          if (__DEV__) {
            existing._debugSource = element._source;
            existing._debugOwner = element._owner;
          }
          return existing;
        } else {
          deleteRemainingChildren(returnFiber, child);
          break;
        }
      } else {
        deleteChild(returnFiber, child);
      }
      child = child.sibling;
    }

    if (element.type === REACT_FRAGMENT_TYPE) {
      const created = createFiberFromFragment(
        element.props.children,
        returnFiber.internalContextTag,
        expirationTime,
        element.key,
      );
      created.return = returnFiber;
      return created;
    } else {
      const created = createFiberFromElement(
        element,
        returnFiber.internalContextTag,
        expirationTime,
      );
      created.ref = coerceRef(currentFirstChild, element);
      created.return = returnFiber;
      return created;
    }
  }

  function reconcileSingleCall(
    returnFiber: Fiber,
    currentFirstChild: Fiber | null,
    call: ReactCall,
    expirationTime: ExpirationTime,
  ): Fiber {
    const key = call.key;
    let child = currentFirstChild;
    while (child !== null) {
      // TODO: If key === null and child.key === null, then this only applies to
      // the first item in the list.
      if (child.key === key) {
        if (child.tag === CallComponent) {
          deleteRemainingChildren(returnFiber, child.sibling);
          const existing = useFiber(child, expirationTime);
          existing.pendingProps = call;
          existing.return = returnFiber;
          return existing;
        } else {
          deleteRemainingChildren(returnFiber, child);
          break;
        }
      } else {
        deleteChild(returnFiber, child);
      }
      child = child.sibling;
    }

    const created = createFiberFromCall(
      call,
      returnFiber.internalContextTag,
      expirationTime,
    );
    created.return = returnFiber;
    return created;
  }

  function reconcileSingleReturn(
    returnFiber: Fiber,
    currentFirstChild: Fiber | null,
    returnNode: ReactReturn,
    expirationTime: ExpirationTime,
  ): Fiber {
    // There's no need to check for keys on yields since they're stateless.
    let child = currentFirstChild;
    if (child !== null) {
      if (child.tag === ReturnComponent) {
        deleteRemainingChildren(returnFiber, child.sibling);
        const existing = useFiber(child, expirationTime);
        existing.type = returnNode.value;
        existing.return = returnFiber;
        return existing;
      } else {
        deleteRemainingChildren(returnFiber, child);
      }
    }

    const created = createFiberFromReturn(
      returnNode,
      returnFiber.internalContextTag,
      expirationTime,
    );
    created.type = returnNode.value;
    created.return = returnFiber;
    return created;
  }

  function reconcileSinglePortal(
    returnFiber: Fiber,
    currentFirstChild: Fiber | null,
    portal: ReactPortal,
    expirationTime: ExpirationTime,
  ): Fiber {
    const key = portal.key;
    let child = currentFirstChild;
    while (child !== null) {
      // TODO: If key === null and child.key === null, then this only applies to
      // the first item in the list.
      if (child.key === key) {
        if (
          child.tag === HostPortal &&
          child.stateNode.containerInfo === portal.containerInfo &&
          child.stateNode.implementation === portal.implementation
        ) {
          deleteRemainingChildren(returnFiber, child.sibling);
          const existing = useFiber(child, expirationTime);
          existing.pendingProps = portal.children || [];
          existing.return = returnFiber;
          return existing;
        } else {
          deleteRemainingChildren(returnFiber, child);
          break;
        }
      } else {
        deleteChild(returnFiber, child);
      }
      child = child.sibling;
    }

    const created = createFiberFromPortal(
      portal,
      returnFiber.internalContextTag,
      expirationTime,
    );
    created.return = returnFiber;
    return created;
  }

  // This API will tag the children with the side-effect of the reconciliation
  // itself. They will be added to the side-effect list as we pass through the
  // children and the parent.
  function reconcileChildFibers(
    returnFiber: Fiber,
    currentFirstChild: Fiber | null,
    newChild: any,
    expirationTime: ExpirationTime,
  ): Fiber | null {
    // This function is not recursive.
    // If the top level item is an array, we treat it as a set of children,
    // not as a fragment. Nested arrays on the other hand will be treated as
    // fragment nodes. Recursion happens at the normal flow.

    // Handle object types
    const isObject = typeof newChild === 'object' && newChild !== null;

    // Handle top level unkeyed fragments as if they were arrays.
    // This leads to an ambiguity between <>{[...]}</> and <>...</>.
    // We treat the ambiguous cases above the same.
    if (
      isObject &&
      newChild.type === REACT_FRAGMENT_TYPE &&
      newChild.key === null
    ) {
      newChild = newChild.props.children;
    }

    if (isObject) {
      switch (newChild.$$typeof) {
        case REACT_ELEMENT_TYPE:
          return placeSingleChild(
            reconcileSingleElement(
              returnFiber,
              currentFirstChild,
              newChild,
              expirationTime,
            ),
          );
<<<<<<< HEAD
        case REACT_COROUTINE_TYPE:
=======

        case REACT_CALL_TYPE:
>>>>>>> 55b3172f
          return placeSingleChild(
            reconcileSingleCall(
              returnFiber,
              currentFirstChild,
              newChild,
              expirationTime,
            ),
          );
        case REACT_RETURN_TYPE:
          return placeSingleChild(
            reconcileSingleReturn(
              returnFiber,
              currentFirstChild,
              newChild,
              expirationTime,
            ),
          );
        case REACT_PORTAL_TYPE:
          return placeSingleChild(
            reconcileSinglePortal(
              returnFiber,
              currentFirstChild,
              newChild,
              expirationTime,
            ),
          );
      }
    }

    if (typeof newChild === 'string' || typeof newChild === 'number') {
      return placeSingleChild(
        reconcileSingleTextNode(
          returnFiber,
          currentFirstChild,
          '' + newChild,
          expirationTime,
        ),
      );
    }

    if (isArray(newChild)) {
      return reconcileChildrenArray(
        returnFiber,
        currentFirstChild,
        newChild,
        expirationTime,
      );
    }

    if (getIteratorFn(newChild)) {
      return reconcileChildrenIterator(
        returnFiber,
        currentFirstChild,
        newChild,
        expirationTime,
      );
    }

    if (isObject) {
      throwOnInvalidObjectType(returnFiber, newChild);
    }

    if (__DEV__) {
      if (typeof newChild === 'function') {
        warnOnFunctionType();
      }
    }
    if (typeof newChild === 'undefined') {
      // If the new child is undefined, and the return fiber is a composite
      // component, throw an error. If Fiber return types are disabled,
      // we already threw above.
      switch (returnFiber.tag) {
        case ClassComponent: {
          if (__DEV__) {
            const instance = returnFiber.stateNode;
            if (instance.render._isMockFunction) {
              // We allow auto-mocks to proceed as if they're returning null.
              break;
            }
          }
        }
        // Intentionally fall through to the next case, which handles both
        // functions and classes
        // eslint-disable-next-lined no-fallthrough
        case FunctionalComponent: {
          const Component = returnFiber.type;
          invariant(
            false,
            '%s(...): Nothing was returned from render. This usually means a ' +
              'return statement is missing. Or, to render nothing, ' +
              'return null.',
            Component.displayName || Component.name || 'Component',
          );
        }
      }
    }

    // Remaining cases are all treated as empty.
    return deleteRemainingChildren(returnFiber, currentFirstChild);
  }

  return reconcileChildFibers;
}

exports.reconcileChildFibers = ChildReconciler(true, true);

exports.reconcileChildFibersInPlace = ChildReconciler(false, true);

exports.mountChildFibersInPlace = ChildReconciler(false, false);

exports.cloneChildFibers = function(
  current: Fiber | null,
  workInProgress: Fiber,
): void {
  invariant(
    current === null || workInProgress.child === current.child,
    'Resuming work not yet implemented.',
  );

  if (workInProgress.child === null) {
    return;
  }

  let currentChild = workInProgress.child;
  let newChild = createWorkInProgress(
    currentChild,
    currentChild.expirationTime,
  );
  // TODO: Pass this as an argument, since it's easy to forget.
  newChild.pendingProps = currentChild.pendingProps;
  workInProgress.child = newChild;

  newChild.return = workInProgress;
  while (currentChild.sibling !== null) {
    currentChild = currentChild.sibling;
    newChild = newChild.sibling = createWorkInProgress(
      currentChild,
      currentChild.expirationTime,
    );
    newChild.pendingProps = currentChild.pendingProps;
    newChild.return = workInProgress;
  }
  newChild.sibling = null;
};<|MERGE_RESOLUTION|>--- conflicted
+++ resolved
@@ -100,29 +100,21 @@
 
 // The Symbol used to tag the ReactElement-like types. If there is no native Symbol
 // nor polyfill, then a plain number is used for performance.
-<<<<<<< HEAD
-const REACT_ELEMENT_TYPE =
-  (typeof Symbol === 'function' && Symbol.for && Symbol.for('react.element')) ||
-  0xeac7;
-const REACT_FRAGMENT_TYPE =
-  (typeof Symbol === 'function' &&
-    Symbol.for &&
-    Symbol.for('react.fragment')) ||
-  0xeacb;
-=======
 var REACT_ELEMENT_TYPE;
 var REACT_CALL_TYPE;
 var REACT_RETURN_TYPE;
+var REACT_FRAGMENT_TYPE;
 if (typeof Symbol === 'function' && Symbol.for) {
   REACT_ELEMENT_TYPE = Symbol.for('react.element');
   REACT_CALL_TYPE = Symbol.for('react.call');
   REACT_RETURN_TYPE = Symbol.for('react.return');
+  REACT_FRAGMENT_TYPE = Symbol.for('react.fragment');
 } else {
   REACT_ELEMENT_TYPE = 0xeac7;
   REACT_CALL_TYPE = 0xeac8;
   REACT_RETURN_TYPE = 0xeac9;
+  REACT_FRAGMENT_TYPE = 0xeacb;
 }
->>>>>>> 55b3172f
 
 function getIteratorFn(maybeIterable: ?any): ?() => ?Iterator<*> {
   if (maybeIterable === null || typeof maybeIterable === 'undefined') {
@@ -1466,12 +1458,8 @@
               expirationTime,
             ),
           );
-<<<<<<< HEAD
-        case REACT_COROUTINE_TYPE:
-=======
 
         case REACT_CALL_TYPE:
->>>>>>> 55b3172f
           return placeSingleChild(
             reconcileSingleCall(
               returnFiber,
