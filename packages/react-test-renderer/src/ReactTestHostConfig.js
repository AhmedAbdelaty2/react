/**
 * Copyright (c) Facebook, Inc. and its affiliates.
 *
 * This source code is licensed under the MIT license found in the
 * LICENSE file in the root directory of this source tree.
 *
 * @flow
 */

import isArray from 'shared/isArray';
import {DefaultEventPriority} from 'react-reconciler/src/ReactEventPriorities';

export type Type = string;
export type Props = Object;
export type Container = {|
  children: Array<Instance | TextInstance>,
  createNodeMock: Function,
  tag: 'CONTAINER',
|};
export type Instance = {|
  type: string,
  props: Object,
  isHidden: boolean,
  children: Array<Instance | TextInstance>,
  internalInstanceHandle: Object,
  rootContainerInstance: Container,
  tag: 'INSTANCE',
|};
export type TextInstance = {|
  text: string,
  isHidden: boolean,
  tag: 'TEXT',
|};
export type HydratableInstance = Instance | TextInstance;
export type PublicInstance = Instance | TextInstance;
export type HostContext = Object;
export type UpdatePayload = Object;
export type ChildSet = void; // Unused
export type TimeoutHandle = TimeoutID;
export type NoTimeout = -1;
export type EventResponder = any;

export type RendererInspectionConfig = $ReadOnly<{||}>;

export * from 'react-reconciler/src/ReactFiberHostConfigWithNoPersistence';
export * from 'react-reconciler/src/ReactFiberHostConfigWithNoHydration';
export * from 'react-reconciler/src/ReactFiberHostConfigWithNoTestSelectors';
export * from 'react-reconciler/src/ReactFiberHostConfigWithNoMicrotasks';

const NO_CONTEXT = {};
const UPDATE_SIGNAL = {};
const nodeToInstanceMap = new WeakMap();

if (__DEV__) {
  Object.freeze(NO_CONTEXT);
  Object.freeze(UPDATE_SIGNAL);
}

export function getPublicInstance(inst: Instance | TextInstance): * {
  switch (inst.tag) {
    case 'INSTANCE':
      const createNodeMock = inst.rootContainerInstance.createNodeMock;
      const mockNode = createNodeMock({
        type: inst.type,
        props: inst.props,
      });
      if (typeof mockNode === 'object' && mockNode !== null) {
        nodeToInstanceMap.set(mockNode, inst);
      }
      return mockNode;
    default:
      return inst;
  }
}

export function appendChild(
  parentInstance: Instance | Container,
  child: Instance | TextInstance,
): void {
<<<<<<< HEAD
  if (!Array.isArray(parentInstance.children)) {
    if (__DEV__) {
=======
  if (__DEV__) {
    if (!isArray(parentInstance.children)) {
>>>>>>> 229c86af
      console.error(
        'An invalid container has been provided. ' +
          'This may indicate that another renderer is being used in addition to the test renderer. ' +
          '(For example, ReactDOM.createPortal inside of a ReactTestRenderer tree.) ' +
          'This is not supported.',
      );
    }
    throw new Error(
      'An invalid container has been provided. Expected children property to be Array, but got ' +
      typeof(parentInstance.children)
    )
  }
  const index = parentInstance.children.indexOf(child);
  if (index !== -1) {
    parentInstance.children.splice(index, 1);
  }
  parentInstance.children.push(child);
}

export function insertBefore(
  parentInstance: Instance | Container,
  child: Instance | TextInstance,
  beforeChild: Instance | TextInstance,
): void {
  const index = parentInstance.children.indexOf(child);
  if (index !== -1) {
    parentInstance.children.splice(index, 1);
  }
  const beforeIndex = parentInstance.children.indexOf(beforeChild);
  parentInstance.children.splice(beforeIndex, 0, child);
}

export function removeChild(
  parentInstance: Instance | Container,
  child: Instance | TextInstance,
): void {
  if (!Array.isArray(parentInstance.children)) {
    throw new Error(
      'An invalid container has been provided. Expected children property to be Array, but got ' +
      typeof(parentInstance.children)
    )
  }
  const index = parentInstance.children.indexOf(child);
  parentInstance.children.splice(index, 1);
}

export function clearContainer(container: Container): void {
  container.children.splice(0);
}

export function getRootHostContext(
  rootContainerInstance: Container,
): HostContext {
  return NO_CONTEXT;
}

export function getChildHostContext(
  parentHostContext: HostContext,
  type: string,
  rootContainerInstance: Container,
): HostContext {
  return NO_CONTEXT;
}

export function prepareForCommit(containerInfo: Container): null | Object {
  // noop
  return null;
}

export function resetAfterCommit(containerInfo: Container): void {
  // noop
}

export function createInstance(
  type: string,
  props: Props,
  rootContainerInstance: Container,
  hostContext: Object,
  internalInstanceHandle: Object,
): Instance {
  return {
    type,
    props,
    isHidden: false,
    children: [],
    internalInstanceHandle,
    rootContainerInstance,
    tag: 'INSTANCE',
  };
}

export function appendInitialChild(
  parentInstance: Instance,
  child: Instance | TextInstance,
): void {
  const index = parentInstance.children.indexOf(child);
  if (index !== -1) {
    parentInstance.children.splice(index, 1);
  }
  parentInstance.children.push(child);
}

export function finalizeInitialChildren(
  testElement: Instance,
  type: string,
  props: Props,
  rootContainerInstance: Container,
  hostContext: Object,
): boolean {
  return false;
}

export function prepareUpdate(
  testElement: Instance,
  type: string,
  oldProps: Props,
  newProps: Props,
  rootContainerInstance: Container,
  hostContext: Object,
): null | {...} {
  return UPDATE_SIGNAL;
}

export function shouldSetTextContent(type: string, props: Props): boolean {
  return false;
}

export function createTextInstance(
  text: string,
  rootContainerInstance: Container,
  hostContext: Object,
  internalInstanceHandle: Object,
): TextInstance {
  return {
    text,
    isHidden: false,
    tag: 'TEXT',
  };
}

export function getCurrentEventPriority(): * {
  return DefaultEventPriority;
}

export const isPrimaryRenderer = false;
export const warnsIfNotActing = true;

export const scheduleTimeout = setTimeout;
export const cancelTimeout = clearTimeout;

export const noTimeout = -1;

// -------------------
//     Mutation
// -------------------

export const supportsMutation = true;

export function commitUpdate(
  instance: Instance,
  updatePayload: {...},
  type: string,
  oldProps: Props,
  newProps: Props,
  internalInstanceHandle: Object,
): void {
  instance.type = type;
  instance.props = newProps;
}

export function commitMount(
  instance: Instance,
  type: string,
  newProps: Props,
  internalInstanceHandle: Object,
): void {
  // noop
}

export function commitTextUpdate(
  textInstance: TextInstance,
  oldText: string,
  newText: string,
): void {
  textInstance.text = newText;
}

export function resetTextContent(testElement: Instance): void {
  // noop
}

export const appendChildToContainer = appendChild;
export const insertInContainerBefore = insertBefore;
export const removeChildFromContainer = removeChild;

export function hideInstance(instance: Instance): void {
  instance.isHidden = true;
}

export function hideTextInstance(textInstance: TextInstance): void {
  textInstance.isHidden = true;
}

export function unhideInstance(instance: Instance, props: Props): void {
  instance.isHidden = false;
}

export function unhideTextInstance(
  textInstance: TextInstance,
  text: string,
): void {
  textInstance.isHidden = false;
}

export function getInstanceFromNode(mockNode: Object) {
  const instance = nodeToInstanceMap.get(mockNode);
  if (instance !== undefined) {
    return instance.internalInstanceHandle;
  }
  return null;
}

export function beforeActiveInstanceBlur(internalInstanceHandle: Object) {
  // noop
}

export function afterActiveInstanceBlur() {
  // noop
}

export function preparePortalMount(portalInstance: Instance): void {
  // noop
}

export function prepareScopeUpdate(scopeInstance: Object, inst: Object): void {
  nodeToInstanceMap.set(scopeInstance, inst);
}

export function getInstanceFromScope(scopeInstance: Object): null | Object {
  return nodeToInstanceMap.get(scopeInstance) || null;
}

export function detachDeletedInstance(node: Instance): void {
  // noop
}

export function logRecoverableError(error: mixed): void {
  // noop
}<|MERGE_RESOLUTION|>--- conflicted
+++ resolved
@@ -77,13 +77,8 @@
   parentInstance: Instance | Container,
   child: Instance | TextInstance,
 ): void {
-<<<<<<< HEAD
-  if (!Array.isArray(parentInstance.children)) {
-    if (__DEV__) {
-=======
   if (__DEV__) {
     if (!isArray(parentInstance.children)) {
->>>>>>> 229c86af
       console.error(
         'An invalid container has been provided. ' +
           'This may indicate that another renderer is being used in addition to the test renderer. ' +
