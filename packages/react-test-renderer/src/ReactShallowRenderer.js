/**
 * Copyright (c) Facebook, Inc. and its affiliates.
 *
 * This source code is licensed under the MIT license found in the
 * LICENSE file in the root directory of this source tree.
 *
 * @flow
 */

import React from 'react';
import {isForwardRef} from 'react-is';
import describeComponentFrame from 'shared/describeComponentFrame';
import getComponentName from 'shared/getComponentName';
import shallowEqual from 'shared/shallowEqual';
import invariant from 'shared/invariant';
import checkPropTypes from 'prop-types/checkPropTypes';
import ReactSharedInternals from 'shared/ReactSharedInternals';
import {enableHooks} from 'shared/ReactFeatureFlags';
import warning from 'shared/warning';
import is from 'shared/objectIs';

import typeof {Dispatcher as DispatcherType} from 'react-reconciler/src/ReactFiberDispatcher';
import type {ReactContext} from 'shared/ReactTypes';
import type {ReactElement} from 'shared/ReactElementType';

type BasicStateAction<S> = (S => S) | S;
type Dispatch<A> = A => void;

type Update<A> = {
  action: A,
  next: Update<A> | null,
};

type UpdateQueue<A> = {
  last: Update<A> | null,
  dispatch: any,
};

type Hook = {
  memoizedState: any,
  queue: UpdateQueue<any> | null,
  next: Hook | null,
};

const {ReactCurrentDispatcher} = ReactSharedInternals;

const RE_RENDER_LIMIT = 25;

const emptyObject = {};
if (__DEV__) {
  Object.freeze(emptyObject);
}

// In DEV, this is the name of the currently executing primitive hook
let currentHookNameInDev: ?string;

function areHookInputsEqual(
  nextDeps: Array<mixed>,
  prevDeps: Array<mixed> | null,
) {
  if (prevDeps === null) {
    warning(
      false,
      '%s received a final argument during this render, but not during ' +
        'the previous render. Even though the final argument is optional, ' +
        'its type cannot change between renders.',
      currentHookNameInDev,
    );
    return false;
  }

  // Don't bother comparing lengths in prod because these arrays should be
  // passed inline.
  if (nextDeps.length !== prevDeps.length) {
    warning(
      false,
      'The final argument passed to %s changed size between renders. The ' +
        'order and size of this array must remain constant.\n\n' +
        'Previous: %s\n' +
        'Incoming: %s',
      currentHookNameInDev,
      `[${nextDeps.join(', ')}]`,
      `[${prevDeps.join(', ')}]`,
    );
  }
  for (let i = 0; i < prevDeps.length && i < nextDeps.length; i++) {
    if (is(nextDeps[i], prevDeps[i])) {
      continue;
    }
    return false;
  }
  return true;
}

class Updater {
  constructor(renderer) {
    this._renderer = renderer;
    this._callbacks = [];
  }

  _renderer: ReactShallowRenderer;
  _callbacks: Array<any>;

  _enqueueCallback(callback, publicInstance) {
    if (typeof callback === 'function' && publicInstance) {
      this._callbacks.push({
        callback,
        publicInstance,
      });
    }
  }

  _invokeCallbacks() {
    const callbacks = this._callbacks;
    this._callbacks = [];

    callbacks.forEach(({callback, publicInstance}) => {
      callback.call(publicInstance);
    });
  }

  isMounted(publicInstance) {
    return !!this._renderer._element;
  }

  enqueueForceUpdate(publicInstance, callback, callerName) {
    this._enqueueCallback(callback, publicInstance);
    this._renderer._forcedUpdate = true;
    this._renderer.render(this._renderer._element, this._renderer._context);
  }

  enqueueReplaceState(publicInstance, completeState, callback, callerName) {
    this._enqueueCallback(callback, publicInstance);
    this._renderer._newState = completeState;
    this._renderer.render(this._renderer._element, this._renderer._context);
  }

  enqueueSetState(publicInstance, partialState, callback, callerName) {
    this._enqueueCallback(callback, publicInstance);
    const currentState = this._renderer._newState || publicInstance.state;

    if (typeof partialState === 'function') {
      partialState = partialState.call(
        publicInstance,
        currentState,
        publicInstance.props,
      );
    }

    // Null and undefined are treated as no-ops.
    if (partialState === null || partialState === undefined) {
      return;
    }

    this._renderer._newState = {
      ...currentState,
      ...partialState,
    };

    this._renderer.render(this._renderer._element, this._renderer._context);
  }
}

function createHook(): Hook {
  return {
    memoizedState: null,
    queue: null,
    next: null,
  };
}

function basicStateReducer<S>(state: S, action: BasicStateAction<S>): S {
  return typeof action === 'function' ? action(state) : action;
}

class ReactShallowRenderer {
  static createRenderer = function() {
    return new ReactShallowRenderer();
  };

  constructor() {
    this._context = null;
    this._element = null;
    this._instance = null;
    this._newState = null;
    this._rendered = null;
    this._rendering = false;
    this._forcedUpdate = false;
    this._updater = new Updater(this);
    if (enableHooks) {
      this._dispatcher = this._createDispatcher();
      this._workInProgressHook = null;
      this._firstWorkInProgressHook = null;
      this._isReRender = false;
      this._didScheduleRenderPhaseUpdate = false;
      this._renderPhaseUpdates = null;
      this._currentlyRenderingComponent = null;
      this._numberOfReRenders = 0;
      this._previousComponentIdentity = null;
    }
  }

  _context: null | Object;
  _newState: null | Object;
  _instance: any;
  _element: null | ReactElement;
  _rendered: null | mixed;
  _updater: Updater;
  _rendering: boolean;
  _forcedUpdate: boolean;
  _dispatcher: DispatcherType;
  _workInProgressHook: null | Hook;
  _firstWorkInProgressHook: null | Hook;
  _currentlyRenderingComponent: null | Object;
  _previousComponentIdentity: null | Object;
  _renderPhaseUpdates: Map<UpdateQueue<any>, Update<any>> | null;
  _isReRender: boolean;
  _didScheduleRenderPhaseUpdate: boolean;
  _numberOfReRenders: number;

  _validateCurrentlyRenderingComponent() {
    invariant(
      this._currentlyRenderingComponent !== null,
      'Hooks can only be called inside the body of a function component.',
    );
  }

  _createDispatcher(): DispatcherType {
    const useReducer = <S, A>(
      reducer: (S, A) => S,
      initialState: S,
      initialAction: A | void | null,
    ): [S, Dispatch<A>] => {
      this._validateCurrentlyRenderingComponent();
      this._createWorkInProgressHook();
      const workInProgressHook: Hook = (this._workInProgressHook: any);
      if (this._isReRender) {
        // This is a re-render. Apply the new render phase updates to the previous
        // current hook.
        const queue: UpdateQueue<A> = (workInProgressHook.queue: any);
        const dispatch: Dispatch<A> = (queue.dispatch: any);
        if (this._renderPhaseUpdates !== null) {
          // Render phase updates are stored in a map of queue -> linked list
          const firstRenderPhaseUpdate = this._renderPhaseUpdates.get(queue);
          if (firstRenderPhaseUpdate !== undefined) {
            (this._renderPhaseUpdates: any).delete(queue);
            let newState = workInProgressHook.memoizedState;
            let update = firstRenderPhaseUpdate;
            do {
              // Process this render phase update. We don't have to check the
              // priority because it will always be the same as the current
              // render's.
              const action = update.action;
              newState = reducer(newState, action);
              update = update.next;
            } while (update !== null);

            workInProgressHook.memoizedState = newState;

            return [newState, dispatch];
          }
        }
        return [workInProgressHook.memoizedState, dispatch];
      } else {
        if (reducer === basicStateReducer) {
          // Special case for `useState`.
          if (typeof initialState === 'function') {
            initialState = initialState();
          }
        } else if (initialAction !== undefined && initialAction !== null) {
          initialState = reducer(initialState, initialAction);
        }
        workInProgressHook.memoizedState = initialState;
        const queue: UpdateQueue<A> = (workInProgressHook.queue = {
          last: null,
          dispatch: null,
        });
        const dispatch: Dispatch<
          A,
        > = (queue.dispatch = (this._dispatchAction.bind(
          this,
          (this._currentlyRenderingComponent: any),
          queue,
        ): any));
        return [workInProgressHook.memoizedState, dispatch];
      }
    };

    const useState = <S>(
      initialState: (() => S) | S,
    ): [S, Dispatch<BasicStateAction<S>>] => {
      return useReducer(
        basicStateReducer,
        // useReducer has a special case to support lazy useState initializers
        (initialState: any),
      );
    };

    const useMemo = <T>(
      nextCreate: () => T,
      deps: Array<mixed> | void | null,
    ): T => {
      this._validateCurrentlyRenderingComponent();
      this._createWorkInProgressHook();

      const nextDeps = deps !== undefined && deps !== null ? deps : null;

      if (
        this._workInProgressHook !== null &&
        this._workInProgressHook.memoizedState !== null
      ) {
        const prevState = this._workInProgressHook.memoizedState;
        const prevDeps = prevState[1];
        if (nextDeps !== null) {
          if (areHookInputsEqual(nextDeps, prevDeps)) {
            return prevState[0];
          }
        }
      }

      const nextValue = nextCreate();
      (this._workInProgressHook: any).memoizedState = [nextValue, nextDeps];
      return nextValue;
    };

    const useRef = <T>(initialValue: T): {current: T} => {
      this._validateCurrentlyRenderingComponent();
      this._createWorkInProgressHook();
      const previousRef = (this._workInProgressHook: any).memoizedState;
      if (previousRef === null) {
        const ref = {current: initialValue};
        if (__DEV__) {
          Object.seal(ref);
        }
        (this._workInProgressHook: any).memoizedState = ref;
        return ref;
      } else {
        return previousRef;
      }
    };

    const readContext = <T>(
      context: ReactContext<T>,
      observedBits: void | number | boolean,
    ): T => {
      return context._currentValue;
    };

    const noOp = () => {
      this._validateCurrentlyRenderingComponent();
    };

    const identity = (fn: Function): Function => {
      return fn;
    };

    return {
      readContext,
      useCallback: (identity: any),
      useContext: <T>(context: ReactContext<T>): T => {
        this._validateCurrentlyRenderingComponent();
        return readContext(context);
      },
      useDebugValue: noOp,
      useEffect: noOp,
      useImperativeHandle: noOp,
      useLayoutEffect: noOp,
      useMemo,
      useReducer,
      useRef,
      useState,
    };
  }

  _dispatchAction<A>(
    componentIdentity: Object,
    queue: UpdateQueue<A>,
    action: A,
  ) {
    invariant(
      this._numberOfReRenders < RE_RENDER_LIMIT,
      'Too many re-renders. React limits the number of renders to prevent ' +
        'an infinite loop.',
    );

    if (componentIdentity === this._currentlyRenderingComponent) {
      // This is a render phase update. Stash it in a lazily-created map of
      // queue -> linked list of updates. After this render pass, we'll restart
      // and apply the stashed updates on top of the work-in-progress hook.
      this._didScheduleRenderPhaseUpdate = true;
      const update: Update<A> = {
        action,
        next: null,
      };
      let renderPhaseUpdates = this._renderPhaseUpdates;
      if (renderPhaseUpdates === null) {
        this._renderPhaseUpdates = renderPhaseUpdates = new Map();
      }
      const firstRenderPhaseUpdate = renderPhaseUpdates.get(queue);
      if (firstRenderPhaseUpdate === undefined) {
        renderPhaseUpdates.set(queue, update);
      } else {
        // Append the update to the end of the list.
        let lastRenderPhaseUpdate = firstRenderPhaseUpdate;
        while (lastRenderPhaseUpdate.next !== null) {
          lastRenderPhaseUpdate = lastRenderPhaseUpdate.next;
        }
        lastRenderPhaseUpdate.next = update;
      }
    } else {
      // This means an update has happened after the function component has
      // returned. On the server this is a no-op. In React Fiber, the update
      // would be scheduled for a future render.
    }
  }

  _createWorkInProgressHook(): Hook {
    if (this._workInProgressHook === null) {
      // This is the first hook in the list
      if (this._firstWorkInProgressHook === null) {
        this._isReRender = false;
        this._firstWorkInProgressHook = this._workInProgressHook = createHook();
      } else {
        // There's already a work-in-progress. Reuse it.
        this._isReRender = true;
        this._workInProgressHook = this._firstWorkInProgressHook;
      }
    } else {
      if (this._workInProgressHook.next === null) {
        this._isReRender = false;
        // Append to the end of the list
        this._workInProgressHook = (this
          ._workInProgressHook: any).next = createHook();
      } else {
        // There's already a work-in-progress. Reuse it.
        this._isReRender = true;
        this._workInProgressHook = this._workInProgressHook.next;
      }
    }
    return this._workInProgressHook;
  }

  _prepareToUseHooks(componentIdentity: Object): void {
    if (
      this._previousComponentIdentity !== null &&
      this._previousComponentIdentity !== componentIdentity
    ) {
      this._firstWorkInProgressHook = null;
    }
    this._currentlyRenderingComponent = componentIdentity;
    this._previousComponentIdentity = componentIdentity;
  }

  _finishHooks(element: ReactElement, context: null | Object) {
    if (this._didScheduleRenderPhaseUpdate) {
      // Updates were scheduled during the render phase. They are stored in
      // the `renderPhaseUpdates` map. Call the component again, reusing the
      // work-in-progress hooks and applying the additional updates on top. Keep
      // restarting until no more updates are scheduled.
      this._didScheduleRenderPhaseUpdate = false;
      this._numberOfReRenders += 1;

      // Start over from the beginning of the list
      this._workInProgressHook = null;
      this._rendering = false;
      this.render(element, context);
    } else {
      this._currentlyRenderingComponent = null;
      this._workInProgressHook = null;
      this._renderPhaseUpdates = null;
      this._numberOfReRenders = 0;
    }
  }

  getMountedInstance() {
    return this._instance;
  }

  getRenderOutput() {
    return this._rendered;
  }

  render(element: ReactElement | null, context: null | Object = emptyObject) {
    invariant(
      React.isValidElement(element),
      'ReactShallowRenderer render(): Invalid component element.%s',
      typeof element === 'function'
        ? ' Instead of passing a component class, make sure to instantiate ' +
          'it by passing it to React.createElement.'
        : '',
    );
    element = ((element: any): ReactElement);
    // Show a special message for host elements since it's a common case.
    invariant(
      typeof element.type !== 'string',
      'ReactShallowRenderer render(): Shallow rendering works only with custom ' +
        'components, not primitives (%s). Instead of calling `.render(el)` and ' +
        'inspecting the rendered output, look at `el.props` directly instead.',
      element.type,
    );
    invariant(
      isForwardRef(element) || typeof element.type === 'function',
      'ReactShallowRenderer render(): Shallow rendering works only with custom ' +
        'components, but the provided element type was `%s`.',
      Array.isArray(element.type)
        ? 'array'
        : element.type === null
          ? 'null'
          : typeof element.type,
    );

    if (this._rendering) {
      return;
    }

    this._rendering = true;
    this._element = element;
    this._context = getMaskedContext(element.type.contextTypes, context);

    if (this._instance) {
      this._updateClassComponent(element, this._context);
    } else {
      if (isForwardRef(element)) {
        this._rendered = element.type.render(element.props, element.ref);
      } else if (shouldConstruct(element.type)) {
        this._instance = new element.type(
          element.props,
          this._context,
          this._updater,
        );

        const updated = this._updateNewStateFromStaticLifecycle(element.props);
        if (updated) {
          this._instance.state = this._newState;
        }

        if (element.type.hasOwnProperty('contextTypes')) {
          currentlyValidatingElement = element;

          checkPropTypes(
            element.type.contextTypes,
            this._context,
            'context',
            getName(element.type, this._instance),
            getStackAddendum,
          );

          currentlyValidatingElement = null;
        }

        this._mountClassComponent(element, this._context);
      } else {
        if (enableHooks) {
          const prevDispatcher = ReactCurrentDispatcher.current;
          ReactCurrentDispatcher.current = this._dispatcher;
          this._prepareToUseHooks(element.type);
          try {
            this._rendered = element.type.call(
              undefined,
              element.props,
              this._context,
            );
          } finally {
            ReactCurrentDispatcher.current = prevDispatcher;
          }
          this._finishHooks(element, context);
        } else {
          this._rendered = element.type.call(
            undefined,
            element.props,
            this._context,
          );
        }
      }
    }

    this._rendering = false;
    this._updater._invokeCallbacks();

    return this.getRenderOutput();
  }

  unmount() {
    if (this._instance) {
      if (typeof this._instance.componentWillUnmount === 'function') {
        this._instance.componentWillUnmount();
      }
    }

    this._firstWorkInProgressHook = null;
    this._previousComponentIdentity = null;
    this._context = null;
    this._element = null;
    this._newState = null;
    this._rendered = null;
    this._instance = null;
  }

  _mountClassComponent(element: ReactElement, context: null | Object) {
    this._instance.context = context;
    this._instance.props = element.props;
    this._instance.state = this._instance.state || null;
    this._instance.updater = this._updater;

    if (
      typeof this._instance.UNSAFE_componentWillMount === 'function' ||
      typeof this._instance.componentWillMount === 'function'
    ) {
      const beforeState = this._newState;

      // In order to support react-lifecycles-compat polyfilled components,
      // Unsafe lifecycles should not be invoked for components using the new APIs.
      if (
        typeof element.type.getDerivedStateFromProps !== 'function' &&
        typeof this._instance.getSnapshotBeforeUpdate !== 'function'
      ) {
        if (typeof this._instance.componentWillMount === 'function') {
          this._instance.componentWillMount();
        }
        if (typeof this._instance.UNSAFE_componentWillMount === 'function') {
          this._instance.UNSAFE_componentWillMount();
        }
      }

      // setState may have been called during cWM
      if (beforeState !== this._newState) {
        this._instance.state = this._newState || emptyObject;
      }
    }

    this._rendered = this._instance.render();
    // Intentionally do not call componentDidMount()
    // because DOM refs are not available.
  }

  _updateClassComponent(element: ReactElement, context: null | Object) {
    const {props, type} = element;

    const oldState = this._instance.state || emptyObject;
    const oldProps = this._instance.props;

    if (oldProps !== props) {
      // In order to support react-lifecycles-compat polyfilled components,
      // Unsafe lifecycles should not be invoked for components using the new APIs.
      if (
        typeof element.type.getDerivedStateFromProps !== 'function' &&
        typeof this._instance.getSnapshotBeforeUpdate !== 'function'
      ) {
        if (typeof this._instance.componentWillReceiveProps === 'function') {
          this._instance.componentWillReceiveProps(props, context);
        }
        if (
          typeof this._instance.UNSAFE_componentWillReceiveProps === 'function'
        ) {
          this._instance.UNSAFE_componentWillReceiveProps(props, context);
        }
      }
    }
    this._updateNewStateFromStaticLifecycle(props);

    // Read state after cWRP in case it calls setState
    const state = this._newState || oldState;

    let shouldUpdate = true;
    if (this._forcedUpdate) {
      shouldUpdate = true;
      this._forcedUpdate = false;
    } else if (typeof this._instance.shouldComponentUpdate === 'function') {
      shouldUpdate = !!this._instance.shouldComponentUpdate(
        props,
        state,
        context,
      );
    } else if (type.prototype && type.prototype.isPureReactComponent) {
      shouldUpdate =
        !shallowEqual(oldProps, props) || !shallowEqual(oldState, state);
    }

    if (shouldUpdate) {
      // In order to support react-lifecycles-compat polyfilled components,
      // Unsafe lifecycles should not be invoked for components using the new APIs.
      if (
        typeof element.type.getDerivedStateFromProps !== 'function' &&
        typeof this._instance.getSnapshotBeforeUpdate !== 'function'
      ) {
        if (typeof this._instance.componentWillUpdate === 'function') {
          this._instance.componentWillUpdate(props, state, context);
        }
        if (typeof this._instance.UNSAFE_componentWillUpdate === 'function') {
          this._instance.UNSAFE_componentWillUpdate(props, state, context);
        }
      }
    }

    this._instance.context = context;
    this._instance.props = props;
    this._instance.state = state;

    if (shouldUpdate) {
      this._rendered = this._instance.render();
    }
    // Intentionally do not call componentDidUpdate()
    // because DOM refs are not available.
  }

<<<<<<< HEAD
  _updateNewStateFromStaticLifecycle(props) {
=======
  _updateStateFromStaticLifecycle(props: Object) {
    if (this._element === null) {
      return;
    }
>>>>>>> 17d70df9
    const {type} = this._element;

    if (typeof type.getDerivedStateFromProps === 'function') {
      const oldState = this._newState || this._instance.state;
      const partialState = type.getDerivedStateFromProps.call(
        null,
        props,
        oldState,
      );

      if (partialState != null) {
        const newState = Object.assign({}, oldState, partialState);
        this._newState = newState;
        return true;
      }
    }
    return false;
  }
}

let currentlyValidatingElement = null;

function getDisplayName(element) {
  if (element == null) {
    return '#empty';
  } else if (typeof element === 'string' || typeof element === 'number') {
    return '#text';
  } else if (typeof element.type === 'string') {
    return element.type;
  } else {
    return element.type.displayName || element.type.name || 'Unknown';
  }
}

function getStackAddendum() {
  let stack = '';
  if (currentlyValidatingElement) {
    const name = getDisplayName(currentlyValidatingElement);
    const owner = currentlyValidatingElement._owner;
    stack += describeComponentFrame(
      name,
      currentlyValidatingElement._source,
      owner && getComponentName(owner.type),
    );
  }
  return stack;
}

function getName(type, instance) {
  const constructor = instance && instance.constructor;
  return (
    type.displayName ||
    (constructor && constructor.displayName) ||
    type.name ||
    (constructor && constructor.name) ||
    null
  );
}

function shouldConstruct(Component) {
  return !!(Component.prototype && Component.prototype.isReactComponent);
}

function getMaskedContext(contextTypes, unmaskedContext) {
  if (!contextTypes || !unmaskedContext) {
    return emptyObject;
  }
  const context = {};
  for (let key in contextTypes) {
    context[key] = unmaskedContext[key];
  }
  return context;
}

export default ReactShallowRenderer;<|MERGE_RESOLUTION|>--- conflicted
+++ resolved
@@ -703,14 +703,10 @@
     // because DOM refs are not available.
   }
 
-<<<<<<< HEAD
-  _updateNewStateFromStaticLifecycle(props) {
-=======
   _updateStateFromStaticLifecycle(props: Object) {
     if (this._element === null) {
       return;
     }
->>>>>>> 17d70df9
     const {type} = this._element;
 
     if (typeof type.getDerivedStateFromProps === 'function') {
