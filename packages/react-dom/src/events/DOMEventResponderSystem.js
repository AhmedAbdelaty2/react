/**
 * Copyright (c) Facebook, Inc. and its affiliates.
 *
 * This source code is licensed under the MIT license found in the
 * LICENSE file in the root directory of this source tree.
 * @flow
 */

import {
  type EventSystemFlags,
  IS_PASSIVE,
  PASSIVE_NOT_SUPPORTED,
} from 'events/EventSystemFlags';
import type {AnyNativeEvent} from 'events/PluginModuleType';
import {
  EventComponent,
  EventTarget as EventTargetWorkTag,
  HostComponent,
  FunctionComponent,
} from 'shared/ReactWorkTags';
import type {EventPriority} from 'shared/ReactTypes';
import type {
  ReactDOMEventResponder,
  ReactDOMEventComponentInstance,
  ReactDOMEventResponderEventType,
  ReactDOMResponderContext,
  ReactDOMResponderEvent,
} from 'shared/ReactDOMTypes';
import type {DOMTopLevelEventType} from 'events/TopLevelEventTypes';
import {
  batchedEventUpdates,
  discreteUpdates,
  flushDiscreteUpdatesIfNeeded,
} from 'events/ReactGenericBatching';
import type {Fiber} from 'react-reconciler/src/ReactFiber';
import warning from 'shared/warning';
import {enableEventAPI} from 'shared/ReactFeatureFlags';
import {invokeGuardedCallbackAndCatchFirstError} from 'shared/ReactErrorUtils';
import invariant from 'shared/invariant';

import {getClosestInstanceFromNode} from '../client/ReactDOMComponentTree';
import {
  ContinuousEvent,
  UserBlockingEvent,
  DiscreteEvent,
} from 'shared/ReactTypes';
import {enableUserBlockingEvents} from 'shared/ReactFeatureFlags';

// Intentionally not named imports because Rollup would use dynamic dispatch for
// CommonJS interop named imports.
import * as Scheduler from 'scheduler';
const {
  unstable_UserBlockingPriority: UserBlockingPriority,
  unstable_runWithPriority: runWithPriority,
} = Scheduler;

export let listenToResponderEventTypesImpl;

export function setListenToResponderEventTypes(
  _listenToResponderEventTypesImpl: Function,
) {
  listenToResponderEventTypesImpl = _listenToResponderEventTypesImpl;
}

type EventObjectType = $Shape<PartialEventObject>;

type EventQueue = {
  events: Array<EventObjectType>,
  eventPriority: EventPriority,
};

type PartialEventObject = {
  target: Element | Document,
  type: string,
};

type ResponderTimeout = {|
  id: TimeoutID,
  timers: Map<number, ResponderTimer>,
|};

type ResponderTimer = {|
  isHook: boolean,
  instance: ReactDOMEventComponentInstance,
  func: () => void,
  id: number,
  timeStamp: number,
|};

const activeTimeouts: Map<number, ResponderTimeout> = new Map();
const rootEventTypesToEventComponentInstances: Map<
  DOMTopLevelEventType | string,
  Set<ReactDOMEventComponentInstance>,
> = new Map();
const targetEventTypeCached: Map<
  Array<ReactDOMEventResponderEventType>,
  Set<string>,
> = new Map();
const ownershipChangeListeners: Set<ReactDOMEventComponentInstance> = new Set();
const PossiblyWeakMap = typeof WeakMap === 'function' ? WeakMap : Map;
const eventListeners:
  | WeakMap
  | Map<
      $Shape<PartialEventObject>,
      ($Shape<PartialEventObject>) => void,
    > = new PossiblyWeakMap();

let globalOwner = null;
let continueLocalPropagation = false;

let currentTimeStamp = 0;
let currentTimers = new Map();
let currentInstance: null | ReactDOMEventComponentInstance = null;
let currentEventQueue: null | EventQueue = null;
let currentTimerIDCounter = 0;
let currentDocument: null | Document = null;
let currentlyInHook = false;

const eventResponderContext: ReactDOMResponderContext = {
  dispatchEvent(
    possibleEventObject: Object,
    listener: ($Shape<PartialEventObject>) => void,
    eventPriority: EventPriority,
  ): void {
    validateResponderContext();
    const {target, type, timeStamp} = possibleEventObject;

    if (target == null || type == null || timeStamp == null) {
      throw new Error(
        'context.dispatchEvent: "target", "timeStamp", and "type" fields on event object are required.',
      );
    }
    const showWarning = name => {
      if (__DEV__) {
        warning(
          false,
          '%s is not available on event objects created from event responder modules (React Flare). ' +
            'Try wrapping in a conditional, i.e. `if (event.type !== "press") { event.%s }`',
          name,
          name,
        );
      }
    };
    possibleEventObject.preventDefault = () => {
      if (__DEV__) {
        showWarning('preventDefault()');
      }
    };
    possibleEventObject.stopPropagation = () => {
      if (__DEV__) {
        showWarning('stopPropagation()');
      }
    };
    possibleEventObject.isDefaultPrevented = () => {
      if (__DEV__) {
        showWarning('isDefaultPrevented()');
      }
    };
    possibleEventObject.isPropagationStopped = () => {
      if (__DEV__) {
        showWarning('isPropagationStopped()');
      }
    };
    // $FlowFixMe: we don't need value, Flow thinks we do
    Object.defineProperty(possibleEventObject, 'nativeEvent', {
      get() {
        if (__DEV__) {
          showWarning('nativeEvent');
        }
      },
    });

    const eventObject = ((possibleEventObject: any): $Shape<
      PartialEventObject,
    >);
    const eventQueue = ((currentEventQueue: any): EventQueue);
    eventQueue.eventPriority = eventPriority;
    eventListeners.set(eventObject, listener);
    eventQueue.events.push(eventObject);
  },
  isEventWithinTouchHitTarget(event: ReactDOMResponderEvent): boolean {
    validateResponderContext();
    const target = event.target;
    const nativeEvent = event.nativeEvent;
    // We should always be dealing with a mouse event or touch event here.
    // If we are not, these won't exist and we can early return.
    const x = (nativeEvent: any).clientX;
    const y = (nativeEvent: any).clientY;
    if (x === undefined || y === undefined) {
      return false;
    }
    const childFiber = getClosestInstanceFromNode(target);
    if (childFiber === null) {
      return false;
    }
    const parentFiber = childFiber.return;
    if (parentFiber !== null && parentFiber.tag === EventTargetWorkTag) {
      const parentNode = ((target.parentNode: any): Element);
      // TODO find another way to do this without using the
      // expensive getBoundingClientRect.
      const {left, top, right, bottom} = parentNode.getBoundingClientRect();
      // Check if the co-ords intersect with the target element's rect.
      if (x > left && y > top && x < right && y < bottom) {
        return false;
      }
      return true;
    }
    return false;
  },
  isTargetWithinEventComponent(target: Element | Document): boolean {
    validateResponderContext();
    if (target != null) {
      let fiber = getClosestInstanceFromNode(target);
      const currentFiber = ((currentInstance: any): ReactDOMEventComponentInstance)
        .currentFiber;

      while (fiber !== null) {
        const stateNode = fiber.stateNode;
        if (fiber.tag === EventComponent && stateNode !== null) {
          // Switch to the current fiber tree
          fiber = stateNode.currentFiber;
        }
        if (fiber === currentFiber || stateNode === currentInstance) {
          return true;
        }
        fiber = fiber.return;
      }
    }
    return false;
  },
  isTargetWithinEventResponderScope(target: Element | Document): boolean {
    validateResponderContext();
    const componentInstance = ((currentInstance: any): ReactDOMEventComponentInstance);
    const responder = componentInstance.responder;

    if (target != null) {
      let fiber = getClosestInstanceFromNode(target);
      const currentFiber = ((currentInstance: any): ReactDOMEventComponentInstance)
        .currentFiber;
      while (fiber !== null) {
        const stateNode = fiber.stateNode;
        if (fiber.tag === EventComponent && stateNode !== null) {
          // Switch to the current fiber tree
          fiber = stateNode.currentFiber;
        }
        if (fiber === currentFiber || stateNode === currentInstance) {
          return true;
        }
        if (
          fiber.tag === EventComponent &&
          (stateNode === null || stateNode.responder === responder)
        ) {
          return false;
        }
        fiber = fiber.return;
      }
    }
    return false;
  },
  isTargetWithinElement(
    childTarget: Element | Document,
    parentTarget: Element | Document,
  ): boolean {
    validateResponderContext();
    const childFiber = getClosestInstanceFromNode(childTarget);
    const parentFiber = getClosestInstanceFromNode(parentTarget);

    let node = childFiber;
    while (node !== null) {
      if (node === parentFiber) {
        return true;
      }
      node = node.return;
    }
    return false;
  },
  addRootEventTypes(
    rootEventTypes: Array<ReactDOMEventResponderEventType>,
  ): void {
    validateResponderContext();
    const activeDocument = getActiveDocument();
    listenToResponderEventTypesImpl(rootEventTypes, activeDocument);
    for (let i = 0; i < rootEventTypes.length; i++) {
      const rootEventType = rootEventTypes[i];
      const eventComponentInstance = ((currentInstance: any): ReactDOMEventComponentInstance);
      registerRootEventType(rootEventType, eventComponentInstance);
    }
  },
  removeRootEventTypes(
    rootEventTypes: Array<ReactDOMEventResponderEventType>,
  ): void {
    validateResponderContext();
    for (let i = 0; i < rootEventTypes.length; i++) {
      const rootEventType = rootEventTypes[i];
      let name = rootEventType;
      let passive = true;

      if (typeof rootEventType !== 'string') {
        const targetEventConfigObject = ((rootEventType: any): {
          name: string,
          passive?: boolean,
        });
        name = targetEventConfigObject.name;
        if (targetEventConfigObject.passive !== undefined) {
          passive = targetEventConfigObject.passive;
        }
      }

      const listeningName = generateListeningKey(
        ((name: any): string),
        passive,
      );
      let rootEventComponents = rootEventTypesToEventComponentInstances.get(
        listeningName,
      );
      let rootEventTypesSet = ((currentInstance: any): ReactDOMEventComponentInstance)
        .rootEventTypes;
      if (rootEventTypesSet !== null) {
        rootEventTypesSet.delete(listeningName);
      }
      if (rootEventComponents !== undefined) {
        rootEventComponents.delete(
          ((currentInstance: any): ReactDOMEventComponentInstance),
        );
      }
    }
  },
  hasOwnership(): boolean {
    validateResponderContext();
    return globalOwner === currentInstance;
  },
  requestGlobalOwnership(): boolean {
    validateResponderContext();
    if (globalOwner !== null) {
      return false;
    }
    globalOwner = currentInstance;
    triggerOwnershipListeners();
    return true;
  },
  releaseOwnership(): boolean {
    validateResponderContext();
    return releaseOwnershipForEventComponentInstance(
      ((currentInstance: any): ReactDOMEventComponentInstance),
    );
  },
  setTimeout(func: () => void, delay): number {
    validateResponderContext();
    if (currentTimers === null) {
      currentTimers = new Map();
    }
    let timeout = currentTimers.get(delay);

    const timerId = currentTimerIDCounter++;
    if (timeout === undefined) {
      const timers = new Map();
      const id = setTimeout(() => {
        processTimers(timers, delay);
      }, delay);
      timeout = {
        id,
        timers,
      };
      currentTimers.set(delay, timeout);
    }
    timeout.timers.set(timerId, {
      isHook: currentlyInHook,
      instance: ((currentInstance: any): ReactDOMEventComponentInstance),
      func,
      id: timerId,
      timeStamp: currentTimeStamp,
    });
    activeTimeouts.set(timerId, timeout);
    return timerId;
  },
  clearTimeout(timerId: number): void {
    validateResponderContext();
    const timeout = activeTimeouts.get(timerId);

    if (timeout !== undefined) {
      const timers = timeout.timers;
      timers.delete(timerId);
      if (timers.size === 0) {
        clearTimeout(timeout.id);
      }
    }
  },
  getCurrentInstance(): ReactEventComponentInstance {
    validateResponderContext();
<<<<<<< HEAD
    return ((currentInstance: any): ReactEventComponentInstance);
=======
    const focusableElements = [];
    const eventComponentInstance = ((currentInstance: any): ReactDOMEventComponentInstance);
    const child = ((eventComponentInstance.currentFiber: any): Fiber).child;

    if (child !== null) {
      collectFocusableElements(child, focusableElements);
    }
    return focusableElements;
>>>>>>> 824e9bec
  },
  getActiveDocument,
  objectAssign: Object.assign,
  getEventCurrentTarget(event: ReactDOMResponderEvent): Element {
    validateResponderContext();
    const target = event.target;
    let fiber = getClosestInstanceFromNode(target);
    let hostComponent = target;
    const currentResponder = ((currentInstance: any): ReactDOMEventComponentInstance)
      .responder;

    while (fiber !== null) {
      const stateNode = fiber.stateNode;
      if (
        fiber.tag === EventComponent &&
        (stateNode === null || stateNode.responder === currentResponder)
      ) {
        break;
      }
      if (fiber.tag === HostComponent) {
        hostComponent = fiber.stateNode;
      }
      fiber = fiber.return;
    }
    return ((hostComponent: any): Element);
  },
  getTimeStamp(): number {
    validateResponderContext();
    return currentTimeStamp;
  },
  isTargetWithinHostComponent(
    target: Element | Document,
    elementType: string,
    deep: boolean,
  ): boolean {
    validateResponderContext();
    let fiber = getClosestInstanceFromNode(target);
    const currentResponder = ((currentInstance: any): ReactDOMEventComponentInstance)
      .responder;

    while (fiber !== null) {
      const stateNode = fiber.stateNode;
      if (
        !deep &&
        (fiber.tag === EventComponent &&
          (stateNode === null || stateNode.responder === currentResponder))
      ) {
        return false;
      }
      if (fiber.tag === HostComponent && fiber.type === elementType) {
        return true;
      }
      fiber = fiber.return;
    }
    return false;
  },
  continueLocalPropagation() {
    validateResponderContext();
    continueLocalPropagation = true;
  },
  isRespondingToHook() {
    return currentlyInHook;
  },
};

<<<<<<< HEAD
function isTargetWithinEventComponent(target: Element | Document): boolean {
  validateResponderContext();
  if (target != null) {
    let fiber = getClosestInstanceFromNode(target);
    while (fiber !== null) {
      if (fiber.stateNode === currentInstance) {
        return true;
      }
      fiber = fiber.return;
    }
  }
  return false;
=======
function collectFocusableElements(
  node: Fiber,
  focusableElements: Array<HTMLElement>,
): void {
  if (isFiberSuspenseAndTimedOut(node)) {
    const fallbackChild = getSuspenseFallbackChild(node);
    if (fallbackChild !== null) {
      collectFocusableElements(fallbackChild, focusableElements);
    }
  } else {
    if (isFiberHostComponentFocusable(node)) {
      focusableElements.push(node.stateNode);
    } else {
      const child = node.child;

      if (child !== null) {
        collectFocusableElements(child, focusableElements);
      }
    }
  }
  const sibling = node.sibling;

  if (sibling !== null) {
    collectFocusableElements(sibling, focusableElements);
  }
>>>>>>> 824e9bec
}

function getActiveDocument(): Document {
  return ((currentDocument: any): Document);
}

function releaseOwnershipForEventComponentInstance(
  eventComponentInstance: ReactDOMEventComponentInstance,
): boolean {
  if (globalOwner === eventComponentInstance) {
    globalOwner = null;
    triggerOwnershipListeners();
    return true;
  }
  return false;
}

function processTimers(
  timers: Map<number, ResponderTimer>,
  delay: number,
): void {
  const timersArr = Array.from(timers.values());
  currentEventQueue = createEventQueue();
  try {
    for (let i = 0; i < timersArr.length; i++) {
      const {isHook, instance, func, id, timeStamp} = timersArr[i];
      currentInstance = instance;
      currentTimeStamp = timeStamp + delay;
      currentlyInHook = isHook;
      try {
        func();
      } finally {
        activeTimeouts.delete(id);
      }
    }
    processEventQueue();
  } finally {
    currentTimers = null;
    currentInstance = null;
    currentEventQueue = null;
    currentTimeStamp = 0;
  }
}

function createDOMResponderEvent(
  topLevelType: string,
  nativeEvent: AnyNativeEvent,
  nativeEventTarget: Element | Document,
  passive: boolean,
  passiveSupported: boolean,
): ReactDOMResponderEvent {
  const {pointerType} = (nativeEvent: any);
  let eventPointerType = '';
  let pointerId = null;

  if (pointerType !== undefined) {
    eventPointerType = pointerType;
    pointerId = (nativeEvent: any).pointerId;
  } else if (nativeEvent.key !== undefined) {
    eventPointerType = 'keyboard';
  } else if (nativeEvent.button !== undefined) {
    eventPointerType = 'mouse';
  } else if ((nativeEvent: any).changedTouches !== undefined) {
    eventPointerType = 'touch';
  }

  const responderEvent = {
    nativeEvent: nativeEvent,
    passive,
    passiveSupported,
    pointerId,
    pointerType: eventPointerType,
    target: nativeEventTarget,
    type: topLevelType,
  };
  if (__DEV__) {
    Object.freeze(responderEvent);
  }
  return responderEvent;
}

function createEventQueue(): EventQueue {
  return {
    events: [],
    eventPriority: ContinuousEvent,
  };
}

function processEvent(event: $Shape<PartialEventObject>): void {
  const type = event.type;
  const listener = ((eventListeners.get(event): any): (
    $Shape<PartialEventObject>,
  ) => void);
  invokeGuardedCallbackAndCatchFirstError(type, listener, undefined, event);
}

function processEvents(events: Array<EventObjectType>): void {
  for (let i = 0, length = events.length; i < length; i++) {
    processEvent(events[i]);
  }
}

function processEventQueue(): void {
  const {events, eventPriority} = ((currentEventQueue: any): EventQueue);

  if (events.length === 0) {
    return;
  }

  switch (eventPriority) {
    case DiscreteEvent: {
      flushDiscreteUpdatesIfNeeded(currentTimeStamp);
      discreteUpdates(() => {
        batchedEventUpdates(processEvents, events);
      });
      break;
    }
    case UserBlockingEvent: {
      if (enableUserBlockingEvents) {
        runWithPriority(
          UserBlockingPriority,
          batchedEventUpdates.bind(null, processEvents, events),
        );
      } else {
        batchedEventUpdates(processEvents, events);
      }
      break;
    }
    case ContinuousEvent: {
      batchedEventUpdates(processEvents, events);
      break;
    }
  }
}

function getDOMTargetEventTypesSet(
  eventTypes: Array<ReactDOMEventResponderEventType>,
): Set<string> {
  let cachedSet = targetEventTypeCached.get(eventTypes);

  if (cachedSet === undefined) {
    cachedSet = new Set();
    for (let i = 0; i < eventTypes.length; i++) {
      const eventType = eventTypes[i];
      let name = eventType;
      let passive = true;

      if (typeof eventType !== 'string') {
        const targetEventConfigObject = ((eventType: any): {
          name: string,
          passive?: boolean,
        });
        name = targetEventConfigObject.name;
        if (targetEventConfigObject.passive !== undefined) {
          passive = targetEventConfigObject.passive;
        }
      }
      const listeningName = generateListeningKey(
        ((name: any): string),
        passive,
      );
      cachedSet.add(listeningName);
    }
    targetEventTypeCached.set(eventTypes, cachedSet);
  }
  return cachedSet;
}

function storeTargetEventResponderInstance(
  listeningName: string,
  eventComponentInstance: ReactDOMEventComponentInstance,
  eventResponderInstances: Array<ReactDOMEventComponentInstance>,
  eventComponentResponders: null | Set<ReactDOMEventResponder>,
): void {
  const responder = eventComponentInstance.responder;
  const targetEventTypes = responder.targetEventTypes;
  // Validate the target event type exists on the responder
  if (targetEventTypes !== undefined) {
    const targetEventTypesSet = getDOMTargetEventTypesSet(targetEventTypes);
    if (targetEventTypesSet.has(listeningName)) {
      eventResponderInstances.push(eventComponentInstance);
      if (eventComponentResponders !== null) {
        eventComponentResponders.add(responder);
      }
    }
  }
}

function getTargetEventResponderInstances(
  listeningName: string,
  targetFiber: null | Fiber,
): Array<ReactDOMEventComponentInstance> {
  // We use this to know if we should check add hooks. If there are
  // no event targets, then we don't add the hook forms.
  const eventComponentResponders = new Set();
  const eventResponderInstances = [];
  let node = targetFiber;
  while (node !== null) {
    // Traverse up the fiber tree till we find event component fibers.
    const tag = node.tag;
    const dependencies = node.dependencies;
    if (tag === EventComponent) {
      const eventComponentInstance = node.stateNode;
      // Switch to the current fiber tree
      node = eventComponentInstance.currentFiber;
      storeTargetEventResponderInstance(
        listeningName,
        eventComponentInstance,
        eventResponderInstances,
        eventComponentResponders,
      );
    } else if (tag === FunctionComponent && dependencies !== null) {
      const events = dependencies.events;
      if (events !== null) {
        for (let i = 0; i < events.length; i++) {
          const eventComponentInstance = events[i];
          if (eventComponentResponders.has(eventComponentInstance.responder)) {
            storeTargetEventResponderInstance(
              listeningName,
              eventComponentInstance,
              eventResponderInstances,
              null,
            );
          }
        }
      }
    }
    node = node.return;
  }
  return eventResponderInstances;
}

function getRootEventResponderInstances(
  listeningName: string,
): Array<ReactDOMEventComponentInstance> {
  const eventResponderInstances = [];
  const rootEventInstances = rootEventTypesToEventComponentInstances.get(
    listeningName,
  );
  if (rootEventInstances !== undefined) {
    const rootEventComponentInstances = Array.from(rootEventInstances);

    for (let i = 0; i < rootEventComponentInstances.length; i++) {
      const rootEventComponentInstance = rootEventComponentInstances[i];
      eventResponderInstances.push(rootEventComponentInstance);
    }
  }
  return eventResponderInstances;
}

function shouldSkipEventComponent(
  eventResponderInstance: ReactDOMEventComponentInstance,
  responder: ReactDOMEventResponder,
  propagatedEventResponders: null | Set<ReactDOMEventResponder>,
  isHook: boolean,
): boolean {
  if (propagatedEventResponders !== null && !isHook) {
    if (propagatedEventResponders.has(responder)) {
      return true;
    }
    propagatedEventResponders.add(responder);
  }
  if (globalOwner && globalOwner !== eventResponderInstance) {
    return true;
  }
  return false;
}

function checkForLocalPropagationContinuation(
  responder: ReactDOMEventResponder,
  propagatedEventResponders: Set<ReactDOMEventResponder>,
): void {
  if (continueLocalPropagation === true) {
    propagatedEventResponders.delete(responder);
    continueLocalPropagation = false;
  }
}

function traverseAndHandleEventResponderInstances(
  topLevelType: DOMTopLevelEventType,
  targetFiber: null | Fiber,
  nativeEvent: AnyNativeEvent,
  nativeEventTarget: EventTarget,
  eventSystemFlags: EventSystemFlags,
): void {
  const isPassiveEvent = (eventSystemFlags & IS_PASSIVE) !== 0;
  const isPassiveSupported = (eventSystemFlags & PASSIVE_NOT_SUPPORTED) === 0;
  const listeningName = generateListeningKey(
    ((topLevelType: any): string),
    isPassiveEvent || !isPassiveSupported,
  );

  // Trigger event responders in this order:
  // - Capture target phase
  // - Bubble target phase
  // - Root phase

  const targetEventResponderInstances = getTargetEventResponderInstances(
    listeningName,
    targetFiber,
  );
  const responderEvent = createDOMResponderEvent(
    ((topLevelType: any): string),
    nativeEvent,
    ((nativeEventTarget: any): Element | Document),
    isPassiveEvent,
    isPassiveSupported,
  );
  const propagatedEventResponders: Set<ReactDOMEventResponder> = new Set();
  let length = targetEventResponderInstances.length;
  let i;

  // Captured and bubbled event phases have the notion of local propagation.
  // This means that the propgation chain can be stopped part of the the way
  // through processing event component instances. The major difference to other
  // events systems is that the stopping of propgation is localized to a single
  // phase, rather than both phases.
  if (length > 0) {
    // Capture target phase
    for (i = length; i-- > 0; ) {
      const targetEventResponderInstance = targetEventResponderInstances[i];
      const {isHook, props, responder, state} = targetEventResponderInstance;
      const eventListener = responder.onEventCapture;
      if (eventListener !== undefined) {
        if (
          shouldSkipEventComponent(
            targetEventResponderInstance,
            ((responder: any): ReactDOMEventResponder),
            propagatedEventResponders,
            isHook,
          )
        ) {
          continue;
        }
        currentInstance = targetEventResponderInstance;
        currentlyInHook = isHook;
        eventListener(responderEvent, eventResponderContext, props, state);
        if (!isHook) {
          checkForLocalPropagationContinuation(
            responder,
            propagatedEventResponders,
          );
        }
      }
    }
    // We clean propagated event responders between phases.
    propagatedEventResponders.clear();
    // Bubble target phase
    for (i = 0; i < length; i++) {
      const targetEventResponderInstance = targetEventResponderInstances[i];
      const {isHook, props, responder, state} = targetEventResponderInstance;
      const eventListener = responder.onEvent;
      if (eventListener !== undefined) {
        if (
          shouldSkipEventComponent(
            targetEventResponderInstance,
            ((responder: any): ReactDOMEventResponder),
            propagatedEventResponders,
            isHook,
          )
        ) {
          continue;
        }
        currentInstance = targetEventResponderInstance;
        currentlyInHook = isHook;
        eventListener(responderEvent, eventResponderContext, props, state);
        if (!isHook) {
          checkForLocalPropagationContinuation(
            responder,
            propagatedEventResponders,
          );
        }
      }
    }
  }
  // Root phase
  const rootEventResponderInstances = getRootEventResponderInstances(
    listeningName,
  );
  length = rootEventResponderInstances.length;
  if (length > 0) {
    for (i = 0; i < length; i++) {
      const rootEventResponderInstance = rootEventResponderInstances[i];
      const {isHook, props, responder, state} = rootEventResponderInstance;
      const eventListener = responder.onRootEvent;
      if (eventListener !== undefined) {
        if (
          shouldSkipEventComponent(
            rootEventResponderInstance,
            responder,
            null,
            isHook,
          )
        ) {
          continue;
        }
        currentInstance = rootEventResponderInstance;
        currentlyInHook = isHook;
        eventListener(responderEvent, eventResponderContext, props, state);
      }
    }
  }
}

function triggerOwnershipListeners(): void {
  const listeningInstances = Array.from(ownershipChangeListeners);
  const previousInstance = currentInstance;
  const previouslyInHook = currentlyInHook;
  currentEventQueue = createEventQueue();
  try {
    for (let i = 0; i < listeningInstances.length; i++) {
      const instance = listeningInstances[i];
      const {isHook, props, responder, state} = instance;
      currentInstance = instance;
      currentlyInHook = isHook;
      const onOwnershipChange = ((responder: any): ReactDOMEventResponder)
        .onOwnershipChange;
      if (onOwnershipChange !== undefined) {
        onOwnershipChange(eventResponderContext, props, state);
      }
    }
    processEventQueue();
  } finally {
    currentInstance = previousInstance;
    currentlyInHook = previouslyInHook;
  }
}

export function mountEventResponder(
  eventComponentInstance: ReactDOMEventComponentInstance,
) {
  const responder = ((eventComponentInstance.responder: any): ReactDOMEventResponder);
  if (responder.onOwnershipChange !== undefined) {
    ownershipChangeListeners.add(eventComponentInstance);
  }
  const onMount = responder.onMount;
  if (onMount !== undefined) {
    let {isHook, props, state} = eventComponentInstance;
    currentEventQueue = createEventQueue();
    currentInstance = eventComponentInstance;
    currentlyInHook = isHook;
    try {
      onMount(eventResponderContext, props, state);
      processEventQueue();
    } finally {
      currentEventQueue = null;
      currentInstance = null;
      currentTimers = null;
    }
  }
}

export function unmountEventResponder(
  eventComponentInstance: ReactDOMEventComponentInstance,
): void {
  const responder = ((eventComponentInstance.responder: any): ReactDOMEventResponder);
  const onUnmount = responder.onUnmount;
  if (onUnmount !== undefined) {
    let {isHook, props, state} = eventComponentInstance;
    currentEventQueue = createEventQueue();
    currentInstance = eventComponentInstance;
    currentlyInHook = isHook;
    try {
      onUnmount(eventResponderContext, props, state);
      processEventQueue();
    } finally {
      currentEventQueue = null;
      currentInstance = null;
      currentTimers = null;
    }
  }
  try {
    currentEventQueue = createEventQueue();
    releaseOwnershipForEventComponentInstance(eventComponentInstance);
    processEventQueue();
  } finally {
    currentEventQueue = null;
  }
  if (responder.onOwnershipChange !== undefined) {
    ownershipChangeListeners.delete(eventComponentInstance);
  }
  const rootEventTypesSet = eventComponentInstance.rootEventTypes;
  if (rootEventTypesSet !== null) {
    const rootEventTypes = Array.from(rootEventTypesSet);

    for (let i = 0; i < rootEventTypes.length; i++) {
      const topLevelEventType = rootEventTypes[i];
      let rootEventComponentInstances = rootEventTypesToEventComponentInstances.get(
        topLevelEventType,
      );
      if (rootEventComponentInstances !== undefined) {
        rootEventComponentInstances.delete(eventComponentInstance);
      }
    }
  }
}

function validateResponderContext(): void {
  invariant(
    currentEventQueue && currentInstance,
    'An event responder context was used outside of an event cycle. ' +
      'Use context.setTimeout() to use asynchronous responder context outside of event cycle .',
  );
}

export function dispatchEventForResponderEventSystem(
  topLevelType: DOMTopLevelEventType,
  targetFiber: null | Fiber,
  nativeEvent: AnyNativeEvent,
  nativeEventTarget: EventTarget,
  eventSystemFlags: EventSystemFlags,
): void {
  if (enableEventAPI) {
    const previousEventQueue = currentEventQueue;
    const previousInstance = currentInstance;
    const previousTimers = currentTimers;
    const previousTimeStamp = currentTimeStamp;
    const previousDocument = currentDocument;
    const previouslyInHook = currentlyInHook;
    currentTimers = null;
    currentEventQueue = createEventQueue();
    // nodeType 9 is DOCUMENT_NODE
    currentDocument =
      (nativeEventTarget: any).nodeType === 9
        ? ((nativeEventTarget: any): Document)
        : (nativeEventTarget: any).ownerDocument;
    // We might want to control timeStamp another way here
    currentTimeStamp = (nativeEvent: any).timeStamp;
    try {
      traverseAndHandleEventResponderInstances(
        topLevelType,
        targetFiber,
        nativeEvent,
        nativeEventTarget,
        eventSystemFlags,
      );
      processEventQueue();
    } finally {
      currentTimers = previousTimers;
      currentInstance = previousInstance;
      currentEventQueue = previousEventQueue;
      currentTimeStamp = previousTimeStamp;
      currentDocument = previousDocument;
      currentlyInHook = previouslyInHook;
    }
  }
}

export function addRootEventTypesForComponentInstance(
  eventComponentInstance: ReactDOMEventComponentInstance,
  rootEventTypes: Array<ReactDOMEventResponderEventType>,
): void {
  for (let i = 0; i < rootEventTypes.length; i++) {
    const rootEventType = rootEventTypes[i];
    registerRootEventType(rootEventType, eventComponentInstance);
  }
}

function registerRootEventType(
  rootEventType: ReactDOMEventResponderEventType,
  eventComponentInstance: ReactDOMEventComponentInstance,
): void {
  let name = rootEventType;
  let passive = true;

  if (typeof rootEventType !== 'string') {
    const targetEventConfigObject = ((rootEventType: any): {
      name: string,
      passive?: boolean,
    });
    name = targetEventConfigObject.name;
    if (targetEventConfigObject.passive !== undefined) {
      passive = targetEventConfigObject.passive;
    }
  }

  const listeningName = generateListeningKey(((name: any): string), passive);
  let rootEventComponentInstances = rootEventTypesToEventComponentInstances.get(
    listeningName,
  );
  if (rootEventComponentInstances === undefined) {
    rootEventComponentInstances = new Set();
    rootEventTypesToEventComponentInstances.set(
      listeningName,
      rootEventComponentInstances,
    );
  }
  let rootEventTypesSet = eventComponentInstance.rootEventTypes;
  if (rootEventTypesSet === null) {
    rootEventTypesSet = eventComponentInstance.rootEventTypes = new Set();
  }
  invariant(
    !rootEventTypesSet.has(listeningName),
    'addRootEventTypes() found a duplicate root event ' +
      'type of "%s". This might be because the event type exists in the event responder "rootEventTypes" ' +
      'array or because of a previous addRootEventTypes() using this root event type.',
    name,
  );
  rootEventTypesSet.add(listeningName);
  rootEventComponentInstances.add(eventComponentInstance);
}

export function generateListeningKey(
  topLevelType: string,
  passive: boolean,
): string {
  // Create a unique name for this event, plus its properties. We'll
  // use this to ensure we don't listen to the same event with the same
  // properties again.
  const passiveKey = passive ? '_passive' : '_active';
  return `${topLevelType}${passiveKey}`;
}<|MERGE_RESOLUTION|>--- conflicted
+++ resolved
@@ -385,20 +385,9 @@
       }
     }
   },
-  getCurrentInstance(): ReactEventComponentInstance {
-    validateResponderContext();
-<<<<<<< HEAD
-    return ((currentInstance: any): ReactEventComponentInstance);
-=======
-    const focusableElements = [];
-    const eventComponentInstance = ((currentInstance: any): ReactDOMEventComponentInstance);
-    const child = ((eventComponentInstance.currentFiber: any): Fiber).child;
-
-    if (child !== null) {
-      collectFocusableElements(child, focusableElements);
-    }
-    return focusableElements;
->>>>>>> 824e9bec
+  getCurrentInstance(): ReactDOMEventComponentInstance {
+    validateResponderContext();
+    return ((currentInstance: any): ReactDOMEventComponentInstance);
   },
   getActiveDocument,
   objectAssign: Object.assign,
@@ -463,48 +452,6 @@
     return currentlyInHook;
   },
 };
-
-<<<<<<< HEAD
-function isTargetWithinEventComponent(target: Element | Document): boolean {
-  validateResponderContext();
-  if (target != null) {
-    let fiber = getClosestInstanceFromNode(target);
-    while (fiber !== null) {
-      if (fiber.stateNode === currentInstance) {
-        return true;
-      }
-      fiber = fiber.return;
-    }
-  }
-  return false;
-=======
-function collectFocusableElements(
-  node: Fiber,
-  focusableElements: Array<HTMLElement>,
-): void {
-  if (isFiberSuspenseAndTimedOut(node)) {
-    const fallbackChild = getSuspenseFallbackChild(node);
-    if (fallbackChild !== null) {
-      collectFocusableElements(fallbackChild, focusableElements);
-    }
-  } else {
-    if (isFiberHostComponentFocusable(node)) {
-      focusableElements.push(node.stateNode);
-    } else {
-      const child = node.child;
-
-      if (child !== null) {
-        collectFocusableElements(child, focusableElements);
-      }
-    }
-  }
-  const sibling = node.sibling;
-
-  if (sibling !== null) {
-    collectFocusableElements(sibling, focusableElements);
-  }
->>>>>>> 824e9bec
-}
 
 function getActiveDocument(): Document {
   return ((currentDocument: any): Document);
