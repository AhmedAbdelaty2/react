--- conflicted
+++ resolved
@@ -408,63 +408,6 @@
   }
 }
 
-<<<<<<< HEAD
-export function listenToReactEvent(
-  reactEvent: string,
-  rootContainerElement: Element,
-  targetElement: Element | null,
-): void {
-  if (!enableEagerRootListeners) {
-    const dependencies = registrationNameDependencies[reactEvent];
-    const dependenciesLength = dependencies.length;
-    // If the dependencies length is 1, that means we're not using a polyfill
-    // plugin like ChangeEventPlugin, BeforeInputPlugin, EnterLeavePlugin
-    // and SelectEventPlugin. We always use the native bubble event phase for
-    // these plugins and emulate two phase event dispatching. SimpleEventPlugin
-    // always only has a single dependency and SimpleEventPlugin events also
-    // use either the native capture event phase or bubble event phase, there
-    // is no emulation (except for focus/blur, but that will be removed soon).
-    const isPolyfillEventPlugin = dependenciesLength !== 1;
-
-    if (isPolyfillEventPlugin) {
-      const listenerSet = getEventListenerSet(rootContainerElement);
-      // When eager listeners are off, this Set has a dual purpose: it both
-      // captures which native listeners we registered (e.g. "click__bubble")
-      // and *React* lazy listeners (e.g. "onClick") so we don't do extra checks.
-      // This second usage does not exist in the eager mode.
-      if (!listenerSet.has(reactEvent)) {
-        listenerSet.add(reactEvent);
-        for (let i = 0; i < dependenciesLength; i += 1) {
-          listenToNativeEvent(
-            dependencies[i],
-            false,
-            rootContainerElement,
-            targetElement,
-          );
-        }
-      }
-    } else {
-      const isCapturePhaseListener =
-        reactEvent.substr(-7) === 'Capture' &&
-        // Edge case: onGotPointerCapture and onLostPointerCapture
-        // end with "Capture" but that's part of their event names.
-        // The Capture versions would end with CaptureCapture.
-        // So we have to check against that.
-        // This check works because none of the events we support
-        // end with "Pointer".
-        reactEvent.substr(-14, 7) !== 'Pointer';
-      listenToNativeEvent(
-        dependencies[0],
-        isCapturePhaseListener,
-        rootContainerElement,
-        targetElement,
-      );
-    }
-  }
-}
-
-=======
->>>>>>> 48907797
 function addTrappedEventListener(
   targetContainer: EventTarget,
   domEventName: DOMEventName,
