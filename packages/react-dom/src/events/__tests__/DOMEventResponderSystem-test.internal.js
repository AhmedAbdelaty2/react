--- conflicted
+++ resolved
@@ -19,12 +19,9 @@
   rootEventTypes,
   createInitialState,
   onEvent,
-<<<<<<< HEAD
-  onMount,
-=======
   onEventCapture,
   onRootEvent,
->>>>>>> 9c6ff136
+  onMount,
   onUnmount,
   onOwnershipChange,
   stopLocalPropagation,
@@ -34,12 +31,9 @@
     rootEventTypes,
     createInitialState,
     onEvent,
-<<<<<<< HEAD
-    onMount,
-=======
     onEventCapture,
     onRootEvent,
->>>>>>> 9c6ff136
+    onMount,
     onUnmount,
     onOwnershipChange,
     stopLocalPropagation: stopLocalPropagation || false,
@@ -400,6 +394,7 @@
       (event, context, props) => {
         eventLog.push(`${props.name} [capture]`);
       },
+      undefined,
       undefined,
       undefined,
       undefined,
@@ -569,6 +564,9 @@
       [],
       undefined,
       undefined,
+      undefined,
+      undefined,
+      undefined,
       () => {
         onMountFired++;
       },
@@ -591,12 +589,10 @@
       [],
       undefined,
       undefined,
-<<<<<<< HEAD
-=======
-      undefined,
-      undefined,
->>>>>>> 9c6ff136
-      (event, context, props, state) => {},
+      undefined,
+      undefined,
+      undefined,
+      undefined,
       () => {
         onUnmountFired++;
       },
@@ -624,10 +620,8 @@
       }),
       undefined,
       undefined,
-<<<<<<< HEAD
-=======
-      undefined,
->>>>>>> 9c6ff136
+      undefined,
+      undefined,
       (context, props, state) => {
         counter += state.incrementAmount;
       },
@@ -658,10 +652,8 @@
       },
       undefined,
       undefined,
-<<<<<<< HEAD
-=======
-      undefined,
->>>>>>> 9c6ff136
+      undefined,
+      undefined,
       () => {
         onOwnershipChangeFired++;
       },
