/**
 * Copyright (c) 2016-present, Facebook, Inc.
 *
 * This source code is licensed under the MIT license found in the
 * LICENSE file in the root directory of this source tree.
 *
 * @emails react-core
 */

'use strict';
var React;
var ReactDOM;

var SyntheticKeyboardEvent;
var getEventCharCode;

var React;
var ReactDOM;

describe('SyntheticKeyboardEvent', () => {
  var container;

  var createEvent;
<<<<<<< HEAD

  beforeEach(() => {    
    React = require('react');
    ReactDOM = require('react-dom');
    // The container has to be attached for events to fire.
    container = document.createElement('div');
    document.body.appendChild(container);

=======
  var container;
  React = require('react');
  ReactDOM = require('react-dom');
  
  // The container has to be attached events to fire.
  container = document.createElement('div');
  document.body.appendChild(container);
  beforeEach(() => {
>>>>>>> 8a6bd37c
    // Mock getEventCharCode for proper unit testing
    // jest.mock('../getEventCharCode');
    getEventCharCode = require('../getEventCharCode').default;
    // TODO: can we express this test with only public API?
    // SyntheticKeyboardEvent = require('../SyntheticKeyboardEvent').default;
    // createEvent = function(nativeEvent) {
    //   var target = require('../getEventTarget').default(nativeEvent);
    //   return SyntheticKeyboardEvent.getPooled({}, '', nativeEvent, target);
    // };
  });

  afterEach(() => {
    document.body.removeChild(container);
    container = null;
  });

  // afterEach(() => {
  //   document.body.removeChild(container);
  //   container = null;
  // })

  describe('KeyboardEvent interface', () => {
    describe('charCode', () => {
      describe('when event is `keypress`', () => {
        it('returns whatever getEventCharCode returns', () => {
<<<<<<< HEAD
          let charCode = null;
          class Comp extends React.Component {
            render() {
              return <input onKeyPress={e => {
                e.persist();
                charCode = getEventCharCode(e);
              }} />;
            }
          }
  
          ReactDOM.render(<Comp />, container);
  
          var nativeEvent = new KeyboardEvent('keypress', {
            charCode: 65,
            bubbles: true,
            cancelable: true,
          });
          container.firstChild.dispatchEvent(nativeEvent);
          expect(charCode).toBe(65);
          
=======
          getEventCharCode.mockReturnValue(10);
          // var keyboardEvent = createEvent({type: 'keypress', charCode: 50});
          let charCode = null;
          class Comp extends React.Component {
            render() {
              return <input onKeyDown={e => {
                e.persist();
                charCode = e.charCode
                console.log(charCode)
                expect(50).toBe(50);
              }} />;
            }
          }
          ReactDOM.render(<Comp />, container);
          var nativeEvent = new KeyboardEvent('keydown', {
            key: 'Del',
            bubbles: true,
            cancelable: true,
            charCode: 100500,
          });
          container.firstChild.dispatchEvent(nativeEvent);     
          // expect(true).toBe(true);
>>>>>>> 8a6bd37c
        });
      });
      // AARBOLEDA PASSED
      describe('when event is not `keypress`', () => {
        it('returns 0', () => {
          let charCode = null;
          class Comp extends React.Component {
            render() {
              return <input onKeyDown={e => {
                charCode = getEventCharCode(e);
              }} />;
            }
          }
          ReactDOM.render(<Comp />, container);
          var nativeEvent = new KeyboardEvent('keydown', {
            key: 'Del',
            bubbles: true,
            cancelable: true,
          });
          container.firstChild.dispatchEvent(nativeEvent);
          expect(charCode).toBe(0);          
        });
      });
    });
    // AARBOLEDA PASSED
    describe('keyCode', () => {
      describe('when event is `keydown` or `keyup`', () => {
        it('returns a passed keyCode', () => {
<<<<<<< HEAD
          let keyCode = null;
          class Comp extends React.Component {
          render() {
              return <input onKeyUp={e => (keyCode = e.keyCode)}/>;
            }
          }
          ReactDOM.render(<Comp />, container);
          var nativeEvent = new KeyboardEvent('keyup', {
            keyCode: 40,
            bubbles: true,
            cancelable: true,
          });
          container.firstChild.dispatchEvent(nativeEvent);
          expect(keyCode).toBe(40);
=======
          // COPME BACK TO THIS SHIT          
          var eventHandler = event => {  
            // console.log(event,' IS THE KEY CODE')  
                    
            // console.log(event, 'IS THE EVENT TESTING TESTING');
            // expect(getEventCharCode(event.charCode)).toBe(100500);
          }  
          var nativeEvent = new KeyboardEvent('keypress', {
            charCode: 0,
            keyCode: 13,
          });        
          var div = ReactDOM.render(
            <div 
              onKeyUp={eventHandler}
              >
            </div>,
            container,
          )
          var event = document.createEvent('Event');
          event.initEvent('keyup', true, true);
          div.dispatchEvent(event);
          
          var keyboardEvent = createEvent({type: 'keyup', keyCode: 40});
          // expect(keyboardEvent.keyCode).toBe(40);
>>>>>>> 8a6bd37c
        });
      });

      describe('when event is `keypress`', () => {
        it('returns 0', () => {
          let keyCode = null;
          class Comp extends React.Component {
            render() {
              return <input onKeyPress={e => (keyCode = e.keyCode)} />;
            }
          }
          ReactDOM.render(<Comp />, container);
          var nativeEvent = new KeyboardEvent('keypress', {
            charCode: 65,           
            bubbles: true,
            cancelable: true,
          });
          container.firstChild.dispatchEvent(nativeEvent);
          expect(keyCode).toBe(0);
        });
      });
    });

    describe('which', () => {
      describe('when event is `keypress`', () => {
        it('returns whatever getEventCharCode returns', () => {
          // getEventCharCode.mockReturnValue(9001);
          // var keyboardEvent = createEvent({type: 'keypress', charCode: 50});

          // expect(keyboardEvent.which).toBe(9001);
          let which = null;
          class Comp extends React.Component {
            render() {
              // return <input onKeyPress={e => (which = e.which)} />;
              return <input onKeyPress={e => {
                console.log('FIRE BITCH')
                console.log(e.which, 'iIS THE WHICH')
                // console.log(getEventCharCode(e), 'SHOULD BE 9001')
                // charCode = getEventCharCode(e);
              }} />;
            }
          }
          ReactDOM.render(<Comp />, container);
          var nativeEvent = new KeyboardEvent('keypress', {
            charCode: 50,
            bubbles: true,
            cancelable: true,
          });
          console.log(which, 'IS WHICH !!!')
          container.firstChild.dispatchEvent(nativeEvent);
          expect(which).toBe(9001);
        });
      });

      // describe('when event is `keydown` or `keyup`', () => {
      //   it('returns a passed keyCode', () => {
      //     var keyboardEvent = createEvent({type: 'keyup', keyCode: 40});
      //     expect(keyboardEvent.which).toBe(40);
      //   });
      // });

      // describe('when event type is unknown', () => {
      //   it('returns 0', () => {
      //     var keyboardEvent = createEvent({type: 'keysmack', keyCode: 40});
      //     expect(keyboardEvent.which).toBe(0);
      //   });
      // });
    });
  });

  // describe('EventInterface', () => {
  //   it('normalizes properties from the Event interface', () => {
  //     var target = document.createElement('div');
  //     var syntheticEvent = createEvent({srcElement: target});

  //     expect(syntheticEvent.target).toBe(target);
  //     expect(syntheticEvent.type).toBe(undefined);
  //   });

  //   it('is able to `preventDefault` and `stopPropagation`', () => {
  //     var nativeEvent = {};
  //     var syntheticEvent = createEvent(nativeEvent);

  //     expect(syntheticEvent.isDefaultPrevented()).toBe(false);
  //     syntheticEvent.preventDefault();
  //     expect(syntheticEvent.isDefaultPrevented()).toBe(true);

  //     expect(syntheticEvent.isPropagationStopped()).toBe(false);
  //     syntheticEvent.stopPropagation();
  //     expect(syntheticEvent.isPropagationStopped()).toBe(true);
  //   });

  //   it('is able to `persist`', () => {
  //     var syntheticEvent = createEvent({});

  //     expect(syntheticEvent.isPersistent()).toBe(false);
  //     syntheticEvent.persist();
  //     expect(syntheticEvent.isPersistent()).toBe(true);
  //   });
  // });
});<|MERGE_RESOLUTION|>--- conflicted
+++ resolved
@@ -21,25 +21,12 @@
   var container;
 
   var createEvent;
-<<<<<<< HEAD
-
   beforeEach(() => {    
     React = require('react');
     ReactDOM = require('react-dom');
     // The container has to be attached for events to fire.
     container = document.createElement('div');
     document.body.appendChild(container);
-
-=======
-  var container;
-  React = require('react');
-  ReactDOM = require('react-dom');
-  
-  // The container has to be attached events to fire.
-  container = document.createElement('div');
-  document.body.appendChild(container);
-  beforeEach(() => {
->>>>>>> 8a6bd37c
     // Mock getEventCharCode for proper unit testing
     // jest.mock('../getEventCharCode');
     getEventCharCode = require('../getEventCharCode').default;
@@ -65,7 +52,6 @@
     describe('charCode', () => {
       describe('when event is `keypress`', () => {
         it('returns whatever getEventCharCode returns', () => {
-<<<<<<< HEAD
           let charCode = null;
           class Comp extends React.Component {
             render() {
@@ -85,31 +71,6 @@
           });
           container.firstChild.dispatchEvent(nativeEvent);
           expect(charCode).toBe(65);
-          
-=======
-          getEventCharCode.mockReturnValue(10);
-          // var keyboardEvent = createEvent({type: 'keypress', charCode: 50});
-          let charCode = null;
-          class Comp extends React.Component {
-            render() {
-              return <input onKeyDown={e => {
-                e.persist();
-                charCode = e.charCode
-                console.log(charCode)
-                expect(50).toBe(50);
-              }} />;
-            }
-          }
-          ReactDOM.render(<Comp />, container);
-          var nativeEvent = new KeyboardEvent('keydown', {
-            key: 'Del',
-            bubbles: true,
-            cancelable: true,
-            charCode: 100500,
-          });
-          container.firstChild.dispatchEvent(nativeEvent);     
-          // expect(true).toBe(true);
->>>>>>> 8a6bd37c
         });
       });
       // AARBOLEDA PASSED
@@ -138,7 +99,6 @@
     describe('keyCode', () => {
       describe('when event is `keydown` or `keyup`', () => {
         it('returns a passed keyCode', () => {
-<<<<<<< HEAD
           let keyCode = null;
           class Comp extends React.Component {
           render() {
@@ -153,32 +113,7 @@
           });
           container.firstChild.dispatchEvent(nativeEvent);
           expect(keyCode).toBe(40);
-=======
-          // COPME BACK TO THIS SHIT          
-          var eventHandler = event => {  
-            // console.log(event,' IS THE KEY CODE')  
-                    
-            // console.log(event, 'IS THE EVENT TESTING TESTING');
-            // expect(getEventCharCode(event.charCode)).toBe(100500);
-          }  
-          var nativeEvent = new KeyboardEvent('keypress', {
-            charCode: 0,
-            keyCode: 13,
-          });        
-          var div = ReactDOM.render(
-            <div 
-              onKeyUp={eventHandler}
-              >
-            </div>,
-            container,
-          )
-          var event = document.createEvent('Event');
-          event.initEvent('keyup', true, true);
-          div.dispatchEvent(event);
-          
-          var keyboardEvent = createEvent({type: 'keyup', keyCode: 40});
-          // expect(keyboardEvent.keyCode).toBe(40);
->>>>>>> 8a6bd37c
+
         });
       });
 
@@ -278,5 +213,4 @@
   //     syntheticEvent.persist();
   //     expect(syntheticEvent.isPersistent()).toBe(true);
   //   });
-  // });
-});+  // });