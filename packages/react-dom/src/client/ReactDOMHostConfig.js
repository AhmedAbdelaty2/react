/**
 * Copyright (c) Facebook, Inc. and its affiliates.
 *
 * This source code is licensed under the MIT license found in the
 * LICENSE file in the root directory of this source tree.
 *
 * @flow
 */

import {precacheFiberNode, updateFiberProps} from './ReactDOMComponentTree';
import {
  createElement,
  createTextNode,
  setInitialProperties,
  diffProperties,
  updateProperties,
  diffHydratedProperties,
  diffHydratedText,
  trapClickOnNonInteractiveElement,
  warnForUnmatchedText,
  warnForDeletedHydratableElement,
  warnForDeletedHydratableText,
  warnForInsertedHydratedElement,
  warnForInsertedHydratedText,
  listenToEventResponderEventTypes,
} from './ReactDOMComponent';
import {getSelectionInformation, restoreSelection} from './ReactInputSelection';
import setTextContent from './setTextContent';
import {validateDOMNesting, updatedAncestorInfo} from './validateDOMNesting';
import {
  isEnabled as ReactBrowserEventEmitterIsEnabled,
  setEnabled as ReactBrowserEventEmitterSetEnabled,
} from '../events/ReactBrowserEventEmitter';
import {getChildNamespace} from '../shared/DOMNamespaces';
import {
  ELEMENT_NODE,
  TEXT_NODE,
  COMMENT_NODE,
  DOCUMENT_NODE,
  DOCUMENT_FRAGMENT_NODE,
} from '../shared/HTMLNodeType';
import dangerousStyleValue from '../shared/dangerousStyleValue';

import type {DOMContainer} from './ReactDOM';
import type {
  ReactDOMEventResponder,
<<<<<<< HEAD
  ReactDOMEventResponderInstance,
=======
  ReactDOMEventComponentInstance,
  ReactDOMFundamentalComponentInstance,
>>>>>>> 2c4d61e1
} from 'shared/ReactDOMTypes';
import {
  addRootEventTypesForResponderInstance,
  mountEventResponder,
  unmountEventResponder,
} from '../events/DOMEventResponderSystem';

export type Type = string;
export type Props = {
  autoFocus?: boolean,
  children?: mixed,
  hidden?: boolean,
  suppressHydrationWarning?: boolean,
  dangerouslySetInnerHTML?: mixed,
  style?: {
    display?: string,
  },
  bottom?: null | number,
  left?: null | number,
  right?: null | number,
  top?: null | number,
};
export type EventTargetChildElement = {
  type: string,
  props: null | {
    style?: {
      position?: string,
      zIndex?: number,
      bottom?: string,
      left?: string,
      right?: string,
      top?: string,
    },
  },
};
export type Container = Element | Document;
export type Instance = Element;
export type TextInstance = Text;
export type SuspenseInstance = Comment & {_reactRetry?: () => void};
export type HydratableInstance = Instance | TextInstance | SuspenseInstance;
export type PublicInstance = Element | Text;
type HostContextDev = {
  namespace: string,
  ancestorInfo: mixed,
};
type HostContextProd = string;
export type HostContext = HostContextDev | HostContextProd;
export type UpdatePayload = Array<mixed>;
export type ChildSet = void; // Unused
export type TimeoutHandle = TimeoutID;
export type NoTimeout = -1;

import {
  enableSuspenseServerRenderer,
  enableFlareAPI,
  enableFundamentalAPI,
} from 'shared/ReactFeatureFlags';

let SUPPRESS_HYDRATION_WARNING;
if (__DEV__) {
  SUPPRESS_HYDRATION_WARNING = 'suppressHydrationWarning';
}

const SUSPENSE_START_DATA = '$';
const SUSPENSE_END_DATA = '/$';
const SUSPENSE_PENDING_START_DATA = '$?';
const SUSPENSE_FALLBACK_START_DATA = '$!';

const STYLE = 'style';

let eventsEnabled: ?boolean = null;
let selectionInformation: ?mixed = null;

function shouldAutoFocusHostComponent(type: string, props: Props): boolean {
  switch (type) {
    case 'button':
    case 'input':
    case 'select':
    case 'textarea':
      return !!props.autoFocus;
  }
  return false;
}

export * from 'shared/HostConfigWithNoPersistence';

export function getRootHostContext(
  rootContainerInstance: Container,
): HostContext {
  let type;
  let namespace;
  const nodeType = rootContainerInstance.nodeType;
  switch (nodeType) {
    case DOCUMENT_NODE:
    case DOCUMENT_FRAGMENT_NODE: {
      type = nodeType === DOCUMENT_NODE ? '#document' : '#fragment';
      let root = (rootContainerInstance: any).documentElement;
      namespace = root ? root.namespaceURI : getChildNamespace(null, '');
      break;
    }
    default: {
      const container: any =
        nodeType === COMMENT_NODE
          ? rootContainerInstance.parentNode
          : rootContainerInstance;
      const ownNamespace = container.namespaceURI || null;
      type = container.tagName;
      namespace = getChildNamespace(ownNamespace, type);
      break;
    }
  }
  if (__DEV__) {
    const validatedTag = type.toLowerCase();
    const ancestorInfo = updatedAncestorInfo(null, validatedTag);
    return {namespace, ancestorInfo};
  }
  return namespace;
}

export function getChildHostContext(
  parentHostContext: HostContext,
  type: string,
  rootContainerInstance: Container,
): HostContext {
  if (__DEV__) {
    const parentHostContextDev = ((parentHostContext: any): HostContextDev);
    const namespace = getChildNamespace(parentHostContextDev.namespace, type);
    const ancestorInfo = updatedAncestorInfo(
      parentHostContextDev.ancestorInfo,
      type,
    );
    return {namespace, ancestorInfo};
  }
  const parentNamespace = ((parentHostContext: any): HostContextProd);
  return getChildNamespace(parentNamespace, type);
}

export function getPublicInstance(instance: Instance): * {
  return instance;
}

export function prepareForCommit(containerInfo: Container): void {
  eventsEnabled = ReactBrowserEventEmitterIsEnabled();
  selectionInformation = getSelectionInformation();
  ReactBrowserEventEmitterSetEnabled(false);
}

export function resetAfterCommit(containerInfo: Container): void {
  restoreSelection(selectionInformation);
  selectionInformation = null;
  ReactBrowserEventEmitterSetEnabled(eventsEnabled);
  eventsEnabled = null;
}

export function createInstance(
  type: string,
  props: Props,
  rootContainerInstance: Container,
  hostContext: HostContext,
  internalInstanceHandle: Object,
): Instance {
  let parentNamespace: string;
  if (__DEV__) {
    // TODO: take namespace into account when validating.
    const hostContextDev = ((hostContext: any): HostContextDev);
    validateDOMNesting(type, null, hostContextDev.ancestorInfo);
    if (
      typeof props.children === 'string' ||
      typeof props.children === 'number'
    ) {
      const string = '' + props.children;
      const ownAncestorInfo = updatedAncestorInfo(
        hostContextDev.ancestorInfo,
        type,
      );
      validateDOMNesting(null, string, ownAncestorInfo);
    }
    parentNamespace = hostContextDev.namespace;
  } else {
    parentNamespace = ((hostContext: any): HostContextProd);
  }
  const domElement: Instance = createElement(
    type,
    props,
    rootContainerInstance,
    parentNamespace,
  );
  precacheFiberNode(internalInstanceHandle, domElement);
  updateFiberProps(domElement, props);
  return domElement;
}

export function appendInitialChild(
  parentInstance: Instance,
  child: Instance | TextInstance,
): void {
  parentInstance.appendChild(child);
}

export function finalizeInitialChildren(
  domElement: Instance,
  type: string,
  props: Props,
  rootContainerInstance: Container,
  hostContext: HostContext,
): boolean {
  setInitialProperties(domElement, type, props, rootContainerInstance);
  return shouldAutoFocusHostComponent(type, props);
}

export function prepareUpdate(
  domElement: Instance,
  type: string,
  oldProps: Props,
  newProps: Props,
  rootContainerInstance: Container,
  hostContext: HostContext,
): null | Array<mixed> {
  if (__DEV__) {
    const hostContextDev = ((hostContext: any): HostContextDev);
    if (
      typeof newProps.children !== typeof oldProps.children &&
      (typeof newProps.children === 'string' ||
        typeof newProps.children === 'number')
    ) {
      const string = '' + newProps.children;
      const ownAncestorInfo = updatedAncestorInfo(
        hostContextDev.ancestorInfo,
        type,
      );
      validateDOMNesting(null, string, ownAncestorInfo);
    }
  }
  return diffProperties(
    domElement,
    type,
    oldProps,
    newProps,
    rootContainerInstance,
  );
}

export function shouldSetTextContent(type: string, props: Props): boolean {
  return (
    type === 'textarea' ||
    type === 'option' ||
    type === 'noscript' ||
    typeof props.children === 'string' ||
    typeof props.children === 'number' ||
    (typeof props.dangerouslySetInnerHTML === 'object' &&
      props.dangerouslySetInnerHTML !== null &&
      props.dangerouslySetInnerHTML.__html != null)
  );
}

export function shouldDeprioritizeSubtree(type: string, props: Props): boolean {
  return !!props.hidden;
}

export function createTextInstance(
  text: string,
  rootContainerInstance: Container,
  hostContext: HostContext,
  internalInstanceHandle: Object,
): TextInstance {
  if (__DEV__) {
    const hostContextDev = ((hostContext: any): HostContextDev);
    validateDOMNesting(null, text, hostContextDev.ancestorInfo);
  }
  const textNode: TextInstance = createTextNode(text, rootContainerInstance);
  precacheFiberNode(internalInstanceHandle, textNode);
  return textNode;
}

export const isPrimaryRenderer = true;
export const warnsIfNotActing = true;
// This initialization code may run even on server environments
// if a component just imports ReactDOM (e.g. for findDOMNode).
// Some environments might not have setTimeout or clearTimeout.
export const scheduleTimeout =
  typeof setTimeout === 'function' ? setTimeout : (undefined: any);
export const cancelTimeout =
  typeof clearTimeout === 'function' ? clearTimeout : (undefined: any);
export const noTimeout = -1;

// -------------------
//     Mutation
// -------------------

export const supportsMutation = true;

export function commitMount(
  domElement: Instance,
  type: string,
  newProps: Props,
  internalInstanceHandle: Object,
): void {
  // Despite the naming that might imply otherwise, this method only
  // fires if there is an `Update` effect scheduled during mounting.
  // This happens if `finalizeInitialChildren` returns `true` (which it
  // does to implement the `autoFocus` attribute on the client). But
  // there are also other cases when this might happen (such as patching
  // up text content during hydration mismatch). So we'll check this again.
  if (shouldAutoFocusHostComponent(type, newProps)) {
    ((domElement: any):
      | HTMLButtonElement
      | HTMLInputElement
      | HTMLSelectElement
      | HTMLTextAreaElement).focus();
  }
}

export function commitUpdate(
  domElement: Instance,
  updatePayload: Array<mixed>,
  type: string,
  oldProps: Props,
  newProps: Props,
  internalInstanceHandle: Object,
): void {
  // Update the props handle so that we know which props are the ones with
  // with current event handlers.
  updateFiberProps(domElement, newProps);
  // Apply the diff to the DOM node.
  updateProperties(domElement, updatePayload, type, oldProps, newProps);
}

export function resetTextContent(domElement: Instance): void {
  setTextContent(domElement, '');
}

export function commitTextUpdate(
  textInstance: TextInstance,
  oldText: string,
  newText: string,
): void {
  textInstance.nodeValue = newText;
}

export function appendChild(
  parentInstance: Instance,
  child: Instance | TextInstance,
): void {
  parentInstance.appendChild(child);
}

export function appendChildToContainer(
  container: DOMContainer,
  child: Instance | TextInstance,
): void {
  let parentNode;
  if (container.nodeType === COMMENT_NODE) {
    parentNode = (container.parentNode: any);
    parentNode.insertBefore(child, container);
  } else {
    parentNode = container;
    parentNode.appendChild(child);
  }
  // This container might be used for a portal.
  // If something inside a portal is clicked, that click should bubble
  // through the React tree. However, on Mobile Safari the click would
  // never bubble through the *DOM* tree unless an ancestor with onclick
  // event exists. So we wouldn't see it and dispatch it.
  // This is why we ensure that non React root containers have inline onclick
  // defined.
  // https://github.com/facebook/react/issues/11918
  const reactRootContainer = container._reactRootContainer;
  if (
    (reactRootContainer === null || reactRootContainer === undefined) &&
    parentNode.onclick === null
  ) {
    // TODO: This cast may not be sound for SVG, MathML or custom elements.
    trapClickOnNonInteractiveElement(((parentNode: any): HTMLElement));
  }
}

export function insertBefore(
  parentInstance: Instance,
  child: Instance | TextInstance,
  beforeChild: Instance | TextInstance | SuspenseInstance,
): void {
  parentInstance.insertBefore(child, beforeChild);
}

export function insertInContainerBefore(
  container: Container,
  child: Instance | TextInstance,
  beforeChild: Instance | TextInstance | SuspenseInstance,
): void {
  if (container.nodeType === COMMENT_NODE) {
    (container.parentNode: any).insertBefore(child, beforeChild);
  } else {
    container.insertBefore(child, beforeChild);
  }
}

export function removeChild(
  parentInstance: Instance,
  child: Instance | TextInstance | SuspenseInstance,
): void {
  parentInstance.removeChild(child);
}

export function removeChildFromContainer(
  container: Container,
  child: Instance | TextInstance | SuspenseInstance,
): void {
  if (container.nodeType === COMMENT_NODE) {
    (container.parentNode: any).removeChild(child);
  } else {
    container.removeChild(child);
  }
}

export function clearSuspenseBoundary(
  parentInstance: Instance,
  suspenseInstance: SuspenseInstance,
): void {
  let node = suspenseInstance;
  // Delete all nodes within this suspense boundary.
  // There might be nested nodes so we need to keep track of how
  // deep we are and only break out when we're back on top.
  let depth = 0;
  do {
    let nextNode = node.nextSibling;
    parentInstance.removeChild(node);
    if (nextNode && nextNode.nodeType === COMMENT_NODE) {
      let data = ((nextNode: any).data: string);
      if (data === SUSPENSE_END_DATA) {
        if (depth === 0) {
          parentInstance.removeChild(nextNode);
          return;
        } else {
          depth--;
        }
      } else if (
        data === SUSPENSE_START_DATA ||
        data === SUSPENSE_PENDING_START_DATA ||
        data === SUSPENSE_FALLBACK_START_DATA
      ) {
        depth++;
      }
    }
    node = nextNode;
  } while (node);
  // TODO: Warn, we didn't find the end comment boundary.
}

export function clearSuspenseBoundaryFromContainer(
  container: Container,
  suspenseInstance: SuspenseInstance,
): void {
  if (container.nodeType === COMMENT_NODE) {
    clearSuspenseBoundary((container.parentNode: any), suspenseInstance);
  } else if (container.nodeType === ELEMENT_NODE) {
    clearSuspenseBoundary((container: any), suspenseInstance);
  } else {
    // Document nodes should never contain suspense boundaries.
  }
}

export function hideInstance(instance: Instance): void {
  // TODO: Does this work for all element types? What about MathML? Should we
  // pass host context to this method?
  instance = ((instance: any): HTMLElement);
  const style = instance.style;
  if (typeof style.setProperty === 'function') {
    style.setProperty('display', 'none', 'important');
  } else {
    style.display = 'none';
  }
}

export function hideTextInstance(textInstance: TextInstance): void {
  textInstance.nodeValue = '';
}

export function unhideInstance(instance: Instance, props: Props): void {
  instance = ((instance: any): HTMLElement);
  const styleProp = props[STYLE];
  const display =
    styleProp !== undefined &&
    styleProp !== null &&
    styleProp.hasOwnProperty('display')
      ? styleProp.display
      : null;
  instance.style.display = dangerousStyleValue('display', display);
}

export function unhideTextInstance(
  textInstance: TextInstance,
  text: string,
): void {
  textInstance.nodeValue = text;
}

// -------------------
//     Hydration
// -------------------

export const supportsHydration = true;

export function canHydrateInstance(
  instance: HydratableInstance,
  type: string,
  props: Props,
): null | Instance {
  if (
    instance.nodeType !== ELEMENT_NODE ||
    type.toLowerCase() !== instance.nodeName.toLowerCase()
  ) {
    return null;
  }
  // This has now been refined to an element node.
  return ((instance: any): Instance);
}

export function canHydrateTextInstance(
  instance: HydratableInstance,
  text: string,
): null | TextInstance {
  if (text === '' || instance.nodeType !== TEXT_NODE) {
    // Empty strings are not parsed by HTML so there won't be a correct match here.
    return null;
  }
  // This has now been refined to a text node.
  return ((instance: any): TextInstance);
}

export function canHydrateSuspenseInstance(
  instance: HydratableInstance,
): null | SuspenseInstance {
  if (instance.nodeType !== COMMENT_NODE) {
    // Empty strings are not parsed by HTML so there won't be a correct match here.
    return null;
  }
  // This has now been refined to a suspense node.
  return ((instance: any): SuspenseInstance);
}

export function isSuspenseInstancePending(instance: SuspenseInstance) {
  return instance.data === SUSPENSE_PENDING_START_DATA;
}

export function isSuspenseInstanceFallback(instance: SuspenseInstance) {
  return instance.data === SUSPENSE_FALLBACK_START_DATA;
}

export function registerSuspenseInstanceRetry(
  instance: SuspenseInstance,
  callback: () => void,
) {
  instance._reactRetry = callback;
}

function getNextHydratable(node) {
  // Skip non-hydratable nodes.
  for (; node != null; node = node.nextSibling) {
    const nodeType = node.nodeType;
    if (nodeType === ELEMENT_NODE || nodeType === TEXT_NODE) {
      break;
    }
    if (enableSuspenseServerRenderer) {
      if (nodeType === COMMENT_NODE) {
        break;
      }
      const nodeData = (node: any).data;
      if (
        nodeData === SUSPENSE_START_DATA ||
        nodeData === SUSPENSE_FALLBACK_START_DATA ||
        nodeData === SUSPENSE_PENDING_START_DATA
      ) {
        break;
      }
    }
  }
  return (node: any);
}

export function getNextHydratableSibling(
  instance: HydratableInstance,
): null | HydratableInstance {
  return getNextHydratable(instance.nextSibling);
}

export function getFirstHydratableChild(
  parentInstance: Container | Instance,
): null | HydratableInstance {
  return getNextHydratable(parentInstance.firstChild);
}

export function hydrateInstance(
  instance: Instance,
  type: string,
  props: Props,
  rootContainerInstance: Container,
  hostContext: HostContext,
  internalInstanceHandle: Object,
): null | Array<mixed> {
  precacheFiberNode(internalInstanceHandle, instance);
  // TODO: Possibly defer this until the commit phase where all the events
  // get attached.
  updateFiberProps(instance, props);
  let parentNamespace: string;
  if (__DEV__) {
    const hostContextDev = ((hostContext: any): HostContextDev);
    parentNamespace = hostContextDev.namespace;
  } else {
    parentNamespace = ((hostContext: any): HostContextProd);
  }
  return diffHydratedProperties(
    instance,
    type,
    props,
    parentNamespace,
    rootContainerInstance,
  );
}

export function hydrateTextInstance(
  textInstance: TextInstance,
  text: string,
  internalInstanceHandle: Object,
): boolean {
  precacheFiberNode(internalInstanceHandle, textInstance);
  return diffHydratedText(textInstance, text);
}

export function getNextHydratableInstanceAfterSuspenseInstance(
  suspenseInstance: SuspenseInstance,
): null | HydratableInstance {
  let node = suspenseInstance.nextSibling;
  // Skip past all nodes within this suspense boundary.
  // There might be nested nodes so we need to keep track of how
  // deep we are and only break out when we're back on top.
  let depth = 0;
  while (node) {
    if (node.nodeType === COMMENT_NODE) {
      let data = ((node: any).data: string);
      if (data === SUSPENSE_END_DATA) {
        if (depth === 0) {
          return getNextHydratableSibling((node: any));
        } else {
          depth--;
        }
      } else if (data === SUSPENSE_START_DATA) {
        depth++;
      }
    }
    node = node.nextSibling;
  }
  // TODO: Warn, we didn't find the end comment boundary.
  return null;
}

export function didNotMatchHydratedContainerTextInstance(
  parentContainer: Container,
  textInstance: TextInstance,
  text: string,
) {
  if (__DEV__) {
    warnForUnmatchedText(textInstance, text);
  }
}

export function didNotMatchHydratedTextInstance(
  parentType: string,
  parentProps: Props,
  parentInstance: Instance,
  textInstance: TextInstance,
  text: string,
) {
  if (__DEV__ && parentProps[SUPPRESS_HYDRATION_WARNING] !== true) {
    warnForUnmatchedText(textInstance, text);
  }
}

export function didNotHydrateContainerInstance(
  parentContainer: Container,
  instance: HydratableInstance,
) {
  if (__DEV__) {
    if (instance.nodeType === ELEMENT_NODE) {
      warnForDeletedHydratableElement(parentContainer, (instance: any));
    } else if (instance.nodeType === COMMENT_NODE) {
      // TODO: warnForDeletedHydratableSuspenseBoundary
    } else {
      warnForDeletedHydratableText(parentContainer, (instance: any));
    }
  }
}

export function didNotHydrateInstance(
  parentType: string,
  parentProps: Props,
  parentInstance: Instance,
  instance: HydratableInstance,
) {
  if (__DEV__ && parentProps[SUPPRESS_HYDRATION_WARNING] !== true) {
    if (instance.nodeType === ELEMENT_NODE) {
      warnForDeletedHydratableElement(parentInstance, (instance: any));
    } else if (instance.nodeType === COMMENT_NODE) {
      // TODO: warnForDeletedHydratableSuspenseBoundary
    } else {
      warnForDeletedHydratableText(parentInstance, (instance: any));
    }
  }
}

export function didNotFindHydratableContainerInstance(
  parentContainer: Container,
  type: string,
  props: Props,
) {
  if (__DEV__) {
    warnForInsertedHydratedElement(parentContainer, type, props);
  }
}

export function didNotFindHydratableContainerTextInstance(
  parentContainer: Container,
  text: string,
) {
  if (__DEV__) {
    warnForInsertedHydratedText(parentContainer, text);
  }
}

export function didNotFindHydratableContainerSuspenseInstance(
  parentContainer: Container,
) {
  if (__DEV__) {
    // TODO: warnForInsertedHydratedSupsense(parentContainer);
  }
}

export function didNotFindHydratableInstance(
  parentType: string,
  parentProps: Props,
  parentInstance: Instance,
  type: string,
  props: Props,
) {
  if (__DEV__ && parentProps[SUPPRESS_HYDRATION_WARNING] !== true) {
    warnForInsertedHydratedElement(parentInstance, type, props);
  }
}

export function didNotFindHydratableTextInstance(
  parentType: string,
  parentProps: Props,
  parentInstance: Instance,
  text: string,
) {
  if (__DEV__ && parentProps[SUPPRESS_HYDRATION_WARNING] !== true) {
    warnForInsertedHydratedText(parentInstance, text);
  }
}

export function didNotFindHydratableSuspenseInstance(
  parentType: string,
  parentProps: Props,
  parentInstance: Instance,
) {
  if (__DEV__ && parentProps[SUPPRESS_HYDRATION_WARNING] !== true) {
    // TODO: warnForInsertedHydratedSuspense(parentInstance);
  }
}

export function mountResponderInstance(
  responder: ReactDOMEventResponder,
  responderInstance: ReactDOMEventResponderInstance,
  props: Object,
  state: Object,
  instance: Instance,
  rootContainerInstance: Container,
): ReactDOMEventResponderInstance {
  // Listen to events
  const doc = rootContainerInstance.ownerDocument;
  const documentBody = doc.body || doc;
  const {
    rootEventTypes,
    targetEventTypes,
  } = ((responder: any): ReactDOMEventResponder);
  if (targetEventTypes !== undefined) {
    listenToEventResponderEventTypes(targetEventTypes, documentBody);
  }
  if (rootEventTypes !== undefined) {
    addRootEventTypesForResponderInstance(responderInstance, rootEventTypes);
    listenToEventResponderEventTypes(rootEventTypes, documentBody);
  }
  mountEventResponder(responder, responderInstance, props, state);
  return responderInstance;
}

export function unmountResponderInstance(
  responderInstance: ReactDOMEventResponderInstance,
): void {
  if (enableFlareAPI) {
    // TODO stop listening to targetEventTypes
    unmountEventResponder(responderInstance);
  }
}

export function getFundamentalComponentInstance(
  fundamentalInstance: ReactDOMFundamentalComponentInstance,
): Instance {
  if (enableFundamentalAPI) {
    const {currentFiber, impl, props, state} = fundamentalInstance;
    const instance = impl.getInstance(null, props, state);
    precacheFiberNode(currentFiber, instance);
    return instance;
  }
  // Because of the flag above, this gets around the Flow error;
  return (null: any);
}

export function mountFundamentalComponent(
  fundamentalInstance: ReactDOMFundamentalComponentInstance,
): void {
  if (enableFundamentalAPI) {
    const {impl, instance, props, state} = fundamentalInstance;
    const onMount = impl.onMount;
    if (onMount !== undefined) {
      onMount(null, instance, props, state);
    }
  }
}

export function shouldUpdateFundamentalComponent(
  fundamentalInstance: ReactDOMFundamentalComponentInstance,
): boolean {
  if (enableFundamentalAPI) {
    const {impl, prevProps, props, state} = fundamentalInstance;
    const shouldUpdate = impl.shouldUpdate;
    if (shouldUpdate !== undefined) {
      return shouldUpdate(null, prevProps, props, state);
    }
  }
  return true;
}

export function updateFundamentalComponent(
  fundamentalInstance: ReactDOMFundamentalComponentInstance,
): void {
  if (enableFundamentalAPI) {
    const {impl, instance, prevProps, props, state} = fundamentalInstance;
    const onUpdate = impl.onUpdate;
    if (onUpdate !== undefined) {
      onUpdate(null, instance, prevProps, props, state);
    }
  }
}

export function unmountFundamentalComponent(
  fundamentalInstance: ReactDOMFundamentalComponentInstance,
): void {
  if (enableFundamentalAPI) {
    const {impl, instance, props, state} = fundamentalInstance;
    const onUnmount = impl.onUnmount;
    if (onUnmount !== undefined) {
      onUnmount(null, instance, props, state);
    }
  }
}<|MERGE_RESOLUTION|>--- conflicted
+++ resolved
@@ -44,12 +44,8 @@
 import type {DOMContainer} from './ReactDOM';
 import type {
   ReactDOMEventResponder,
-<<<<<<< HEAD
   ReactDOMEventResponderInstance,
-=======
-  ReactDOMEventComponentInstance,
   ReactDOMFundamentalComponentInstance,
->>>>>>> 2c4d61e1
 } from 'shared/ReactDOMTypes';
 import {
   addRootEventTypesForResponderInstance,
