/**
 * Copyright (c) Meta Platforms, Inc. and affiliates.
 *
 * This source code is licensed under the MIT license found in the
 * LICENSE file in the root directory of this source tree.
 *
 * @emails react-core
 */

'use strict';

function emptyFunction() {}

describe('ReactDOMTextarea', () => {
  let React;
  let ReactDOM;
  let ReactDOMServer;
  let ReactTestUtils;

  let renderTextarea;

  const ReactFeatureFlags = require('shared/ReactFeatureFlags');

  beforeEach(() => {
    jest.resetModules();

    React = require('react');
    ReactDOM = require('react-dom');
    ReactDOMServer = require('react-dom/server');
    ReactTestUtils = require('react-dom/test-utils');

    renderTextarea = function (component, container) {
      if (!container) {
        container = document.createElement('div');
      }
      const node = ReactDOM.render(component, container);

      // Fixing jsdom's quirky behavior -- in reality, the parser should strip
      // off the leading newline but we need to do it by hand here.
      node.defaultValue = node.innerHTML.replace(/^\n/, '');
      return node;
    };
  });

  afterEach(() => {
    jest.restoreAllMocks();
  });

  it('should allow setting `defaultValue`', () => {
    const container = document.createElement('div');
    const node = renderTextarea(<textarea defaultValue="giraffe" />, container);

    expect(node.value).toBe('giraffe');

    // Changing `defaultValue` should do nothing.
    renderTextarea(<textarea defaultValue="gorilla" />, container);
    expect(node.value).toEqual('giraffe');

    node.value = 'cat';

    renderTextarea(<textarea defaultValue="monkey" />, container);
    expect(node.value).toEqual('cat');
  });

  it('should display `defaultValue` of number 0', () => {
    const stub = <textarea defaultValue={0} />;
    const node = renderTextarea(stub);

    expect(node.value).toBe('0');
  });

  it('should display "false" for `defaultValue` of `false`', () => {
    const stub = <textarea defaultValue={false} />;
    const node = renderTextarea(stub);

    expect(node.value).toBe('false');
  });

  it('should display "foobar" for `defaultValue` of `objToString`', () => {
    const objToString = {
      toString: function () {
        return 'foobar';
      },
    };

    const stub = <textarea defaultValue={objToString} />;
    const node = renderTextarea(stub);

    expect(node.value).toBe('foobar');
  });

  it('should set defaultValue', () => {
    const container = document.createElement('div');
    ReactDOM.render(<textarea defaultValue="foo" />, container);
    ReactDOM.render(<textarea defaultValue="bar" />, container);
    ReactDOM.render(<textarea defaultValue="noise" />, container);
    expect(container.firstChild.defaultValue).toBe('noise');
  });

  it('should not render value as an attribute', () => {
    const stub = <textarea value="giraffe" onChange={emptyFunction} />;
    const node = renderTextarea(stub);

    expect(node.getAttribute('value')).toBe(null);
  });

  it('should display `value` of number 0', () => {
    const stub = <textarea value={0} onChange={emptyFunction} />;
    const node = renderTextarea(stub);

    expect(node.value).toBe('0');
  });

  it('should update defaultValue to empty string', () => {
    const container = document.createElement('div');
    ReactDOM.render(<textarea defaultValue={'foo'} />, container);
    ReactDOM.render(<textarea defaultValue={''} />, container);
    expect(container.firstChild.defaultValue).toBe('');
  });

  it('should allow setting `value` to `giraffe`', () => {
    const container = document.createElement('div');
    let stub = <textarea value="giraffe" onChange={emptyFunction} />;
    const node = renderTextarea(stub, container);

    expect(node.value).toBe('giraffe');

    stub = ReactDOM.render(
      <textarea value="gorilla" onChange={emptyFunction} />,
      container,
    );
    expect(node.value).toEqual('gorilla');
  });

  it('will not initially assign an empty value (covers case where firefox throws a validation error when required attribute is set)', () => {
    const container = document.createElement('div');

    let counter = 0;
    const originalCreateElement = document.createElement;
<<<<<<< HEAD
    spyOnDevAndProd(document, 'createElement').mockImplementation(function(
      type,
    ) {
=======
    spyOnDevAndProd(document, 'createElement').and.callFake(function (type) {
>>>>>>> 6b308326
      const el = originalCreateElement.apply(this, arguments);
      let value = '';
      if (type === 'textarea') {
        Object.defineProperty(el, 'value', {
          get: function () {
            return value;
          },
          set: function (val) {
            value = String(val);
            counter++;
          },
        });
      }
      return el;
    });

    ReactDOM.render(<textarea value="" readOnly={true} />, container);

    expect(counter).toEqual(0);
  });

  it('should render defaultValue for SSR', () => {
    const markup = ReactDOMServer.renderToString(<textarea defaultValue="1" />);
    const div = document.createElement('div');
    div.innerHTML = markup;
    expect(div.firstChild.innerHTML).toBe('1');
    expect(div.firstChild.getAttribute('defaultValue')).toBe(null);
  });

  it('should render value for SSR', () => {
    const element = <textarea value="1" onChange={function () {}} />;
    const markup = ReactDOMServer.renderToString(element);
    const div = document.createElement('div');
    div.innerHTML = markup;
    expect(div.firstChild.innerHTML).toBe('1');
    expect(div.firstChild.getAttribute('defaultValue')).toBe(null);
  });

  it('should allow setting `value` to `true`', () => {
    const container = document.createElement('div');
    let stub = <textarea value="giraffe" onChange={emptyFunction} />;
    const node = renderTextarea(stub, container);

    expect(node.value).toBe('giraffe');

    stub = ReactDOM.render(
      <textarea value={true} onChange={emptyFunction} />,
      container,
    );
    expect(node.value).toEqual('true');
  });

  it('should allow setting `value` to `false`', () => {
    const container = document.createElement('div');
    let stub = <textarea value="giraffe" onChange={emptyFunction} />;
    const node = renderTextarea(stub, container);

    expect(node.value).toBe('giraffe');

    stub = ReactDOM.render(
      <textarea value={false} onChange={emptyFunction} />,
      container,
    );
    expect(node.value).toEqual('false');
  });

  it('should allow setting `value` to `objToString`', () => {
    const container = document.createElement('div');
    let stub = <textarea value="giraffe" onChange={emptyFunction} />;
    const node = renderTextarea(stub, container);

    expect(node.value).toBe('giraffe');

    const objToString = {
      toString: function () {
        return 'foo';
      },
    };
    stub = ReactDOM.render(
      <textarea value={objToString} onChange={emptyFunction} />,
      container,
    );
    expect(node.value).toEqual('foo');
  });

  it('should throw when value is set to a Temporal-like object', () => {
    class TemporalLike {
      valueOf() {
        // Throwing here is the behavior of ECMAScript "Temporal" date/time API.
        // See https://tc39.es/proposal-temporal/docs/plaindate.html#valueOf
        throw new TypeError('prod message');
      }
      toString() {
        return '2020-01-01';
      }
    }
    const container = document.createElement('div');
    const stub = <textarea value="giraffe" onChange={emptyFunction} />;
    const node = renderTextarea(stub, container);

    expect(node.value).toBe('giraffe');

    const test = () =>
      ReactDOM.render(
        <textarea value={new TemporalLike()} onChange={emptyFunction} />,
        container,
      );
    expect(() =>
      expect(test).toThrowError(new TypeError('prod message')),
    ).toErrorDev(
      'Form field values (value, checked, defaultValue, or defaultChecked props) must be ' +
        'strings, not TemporalLike. This value must be coerced to a string before before using it here.',
    );
  });

  it('should take updates to `defaultValue` for uncontrolled textarea', () => {
    const container = document.createElement('div');

    const node = ReactDOM.render(<textarea defaultValue="0" />, container);

    expect(node.value).toBe('0');

    ReactDOM.render(<textarea defaultValue="1" />, container);

    expect(node.value).toBe('0');
  });

  it('should take updates to children in lieu of `defaultValue` for uncontrolled textarea', () => {
    const container = document.createElement('div');

    const node = ReactDOM.render(<textarea defaultValue="0" />, container);

    expect(node.value).toBe('0');

    ReactDOM.render(<textarea>1</textarea>, container);

    expect(node.value).toBe('0');
  });

  it('should not incur unnecessary DOM mutations', () => {
    const container = document.createElement('div');
    ReactDOM.render(<textarea value="a" onChange={emptyFunction} />, container);

    const node = container.firstChild;
    let nodeValue = 'a';
    const nodeValueSetter = jest.fn();
    Object.defineProperty(node, 'value', {
      get: function () {
        return nodeValue;
      },
      set: nodeValueSetter.mockImplementation(function (newValue) {
        nodeValue = newValue;
      }),
    });

    ReactDOM.render(<textarea value="a" onChange={emptyFunction} />, container);
    expect(nodeValueSetter).toHaveBeenCalledTimes(0);

    ReactDOM.render(<textarea value="b" onChange={emptyFunction} />, container);
    expect(nodeValueSetter).toHaveBeenCalledTimes(1);
  });

  it('should properly control a value of number `0`', () => {
    const stub = <textarea value={0} onChange={emptyFunction} />;
    const setUntrackedValue = Object.getOwnPropertyDescriptor(
      HTMLTextAreaElement.prototype,
      'value',
    ).set;

    const container = document.createElement('div');
    document.body.appendChild(container);

    try {
      const node = renderTextarea(stub, container);

      setUntrackedValue.call(node, 'giraffe');
      node.dispatchEvent(
        new Event('input', {bubbles: true, cancelable: false}),
      );
      expect(node.value).toBe('0');
    } finally {
      document.body.removeChild(container);
    }
  });

  if (ReactFeatureFlags.disableTextareaChildren) {
    it('should ignore children content', () => {
      const container = document.createElement('div');
      let stub = <textarea>giraffe</textarea>;
      let node;

      expect(() => {
        node = renderTextarea(stub, container);
      }).toErrorDev(
        'Use the `defaultValue` or `value` props instead of setting children on <textarea>.',
      );
      expect(node.value).toBe('');
      // Changing children should do nothing, it functions like `defaultValue`.
      stub = ReactDOM.render(<textarea>gorilla</textarea>, container);
      expect(node.value).toEqual('');
    });
  }

  if (ReactFeatureFlags.disableTextareaChildren) {
    it('should receive defaultValue and still ignore children content', () => {
      let node;

      expect(() => {
        node = renderTextarea(
          <textarea defaultValue="dragon">monkey</textarea>,
        );
      }).toErrorDev(
        'Use the `defaultValue` or `value` props instead of setting children on <textarea>.',
      );
      expect(node.value).toBe('dragon');
    });
  }

  if (!ReactFeatureFlags.disableTextareaChildren) {
    it('should treat children like `defaultValue`', () => {
      const container = document.createElement('div');
      let stub = <textarea>giraffe</textarea>;
      let node;

      expect(() => {
        node = renderTextarea(stub, container);
      }).toErrorDev(
        'Use the `defaultValue` or `value` props instead of setting children on <textarea>.',
      );

      expect(node.value).toBe('giraffe');

      // Changing children should do nothing, it functions like `defaultValue`.
      stub = ReactDOM.render(<textarea>gorilla</textarea>, container);
      expect(node.value).toEqual('giraffe');
    });
  }

  it('should keep value when switching to uncontrolled element if not changed', () => {
    const container = document.createElement('div');

    const node = renderTextarea(
      <textarea value="kitten" onChange={emptyFunction} />,
      container,
    );

    expect(node.value).toBe('kitten');

    ReactDOM.render(<textarea defaultValue="gorilla" />, container);

    expect(node.value).toEqual('kitten');
  });

  it('should keep value when switching to uncontrolled element if changed', () => {
    const container = document.createElement('div');

    const node = renderTextarea(
      <textarea value="kitten" onChange={emptyFunction} />,
      container,
    );

    expect(node.value).toBe('kitten');

    ReactDOM.render(
      <textarea value="puppies" onChange={emptyFunction} />,
      container,
    );

    expect(node.value).toBe('puppies');

    ReactDOM.render(<textarea defaultValue="gorilla" />, container);

    expect(node.value).toEqual('puppies');
  });

  if (ReactFeatureFlags.disableTextareaChildren) {
    it('should ignore numbers as children', () => {
      let node;
      expect(() => {
        node = renderTextarea(<textarea>{17}</textarea>);
      }).toErrorDev(
        'Use the `defaultValue` or `value` props instead of setting children on <textarea>.',
      );
      expect(node.value).toBe('');
    });
  }

  if (!ReactFeatureFlags.disableTextareaChildren) {
    it('should allow numbers as children', () => {
      let node;
      expect(() => {
        node = renderTextarea(<textarea>{17}</textarea>);
      }).toErrorDev(
        'Use the `defaultValue` or `value` props instead of setting children on <textarea>.',
      );
      expect(node.value).toBe('17');
    });
  }

  if (ReactFeatureFlags.disableTextareaChildren) {
    it('should ignore booleans as children', () => {
      let node;
      expect(() => {
        node = renderTextarea(<textarea>{false}</textarea>);
      }).toErrorDev(
        'Use the `defaultValue` or `value` props instead of setting children on <textarea>.',
      );
      expect(node.value).toBe('');
    });
  }

  if (!ReactFeatureFlags.disableTextareaChildren) {
    it('should allow booleans as children', () => {
      let node;
      expect(() => {
        node = renderTextarea(<textarea>{false}</textarea>);
      }).toErrorDev(
        'Use the `defaultValue` or `value` props instead of setting children on <textarea>.',
      );
      expect(node.value).toBe('false');
    });
  }

  if (ReactFeatureFlags.disableTextareaChildren) {
    it('should ignore objects as children', () => {
      const obj = {
        toString: function () {
          return 'sharkswithlasers';
        },
      };
      let node;
      expect(() => {
        node = renderTextarea(<textarea>{obj}</textarea>);
      }).toErrorDev(
        'Use the `defaultValue` or `value` props instead of setting children on <textarea>.',
      );
      expect(node.value).toBe('');
    });
  }

  if (!ReactFeatureFlags.disableTextareaChildren) {
    it('should allow objects as children', () => {
      const obj = {
        toString: function () {
          return 'sharkswithlasers';
        },
      };
      let node;
      expect(() => {
        node = renderTextarea(<textarea>{obj}</textarea>);
      }).toErrorDev(
        'Use the `defaultValue` or `value` props instead of setting children on <textarea>.',
      );
      expect(node.value).toBe('sharkswithlasers');
    });
  }

  if (!ReactFeatureFlags.disableTextareaChildren) {
    it('should throw with multiple or invalid children', () => {
      expect(() => {
        expect(() =>
          ReactTestUtils.renderIntoDocument(
            <textarea>
              {'hello'}
              {'there'}
            </textarea>,
          ),
        ).toThrow('<textarea> can only have at most one child');
      }).toErrorDev(
        'Use the `defaultValue` or `value` props instead of setting children on <textarea>.',
      );

      let node;
      expect(() => {
        expect(
          () =>
            (node = renderTextarea(
              <textarea>
                <strong />
              </textarea>,
            )),
        ).not.toThrow();
      }).toErrorDev(
        'Use the `defaultValue` or `value` props instead of setting children on <textarea>.',
      );

      expect(node.value).toBe('[object Object]');
    });
  }

  it('should unmount', () => {
    const container = document.createElement('div');
    renderTextarea(<textarea />, container);
    ReactDOM.unmountComponentAtNode(container);
  });

  it('should warn if value is null', () => {
    expect(() =>
      ReactTestUtils.renderIntoDocument(<textarea value={null} />),
    ).toErrorDev(
      '`value` prop on `textarea` should not be null. ' +
        'Consider using an empty string to clear the component or `undefined` ' +
        'for uncontrolled components.',
    );

    // No additional warnings are expected
    ReactTestUtils.renderIntoDocument(<textarea value={null} />);
  });

  it('should warn if value and defaultValue are specified', () => {
    const InvalidComponent = () => (
      <textarea value="foo" defaultValue="bar" readOnly={true} />
    );
    expect(() =>
      ReactTestUtils.renderIntoDocument(<InvalidComponent />),
    ).toErrorDev(
      'InvalidComponent contains a textarea with both value and defaultValue props. ' +
        'Textarea elements must be either controlled or uncontrolled ' +
        '(specify either the value prop, or the defaultValue prop, but not ' +
        'both). Decide between using a controlled or uncontrolled textarea ' +
        'and remove one of these props. More info: ' +
        'https://reactjs.org/link/controlled-components',
    );

    // No additional warnings are expected
    ReactTestUtils.renderIntoDocument(<InvalidComponent />);
  });

  it('should not warn about missing onChange in uncontrolled textareas', () => {
    const container = document.createElement('div');
    ReactDOM.render(<textarea />, container);
    ReactDOM.unmountComponentAtNode(container);
    ReactDOM.render(<textarea value={undefined} />, container);
  });

  it('does not set textContent if value is unchanged', () => {
    const container = document.createElement('div');
    let node;
    let instance;
    // Setting defaultValue on a textarea is equivalent to setting textContent,
    // and is the method we currently use, so we can observe if defaultValue is
    // is set to determine if textContent is being recreated.
    // https://html.spec.whatwg.org/#the-textarea-element
    let defaultValue;
    const set = jest.fn(value => {
      defaultValue = value;
    });
    const get = jest.fn(value => {
      return defaultValue;
    });
    class App extends React.Component {
      state = {count: 0, text: 'foo'};
      componentDidMount() {
        instance = this;
      }
      render() {
        return (
          <div>
            <span>{this.state.count}</span>
            <textarea
              ref={n => (node = n)}
              value="foo"
              onChange={emptyFunction}
            />
          </div>
        );
      }
    }
    ReactDOM.render(<App />, container);
    defaultValue = node.defaultValue;
    Object.defineProperty(node, 'defaultValue', {get, set});
    instance.setState({count: 1});
    expect(set.mock.calls.length).toBe(0);
  });

  describe('When given a Symbol value', () => {
    it('treats initial Symbol value as an empty string', () => {
      const container = document.createElement('div');
      expect(() =>
        ReactDOM.render(
          <textarea value={Symbol('foobar')} onChange={() => {}} />,
          container,
        ),
      ).toErrorDev('Invalid value for prop `value`');
      const node = container.firstChild;

      expect(node.value).toBe('');
    });

    it('treats initial Symbol children as an empty string', () => {
      const container = document.createElement('div');
      expect(() =>
        ReactDOM.render(
          <textarea onChange={() => {}}>{Symbol('foo')}</textarea>,
          container,
        ),
      ).toErrorDev('Use the `defaultValue` or `value` props');
      const node = container.firstChild;

      expect(node.value).toBe('');
    });

    it('treats updated Symbol value as an empty string', () => {
      const container = document.createElement('div');
      ReactDOM.render(<textarea value="foo" onChange={() => {}} />, container);
      expect(() =>
        ReactDOM.render(
          <textarea value={Symbol('foo')} onChange={() => {}} />,
          container,
        ),
      ).toErrorDev('Invalid value for prop `value`');
      const node = container.firstChild;

      expect(node.value).toBe('');
    });

    it('treats initial Symbol defaultValue as an empty string', () => {
      const container = document.createElement('div');
      ReactDOM.render(<textarea defaultValue={Symbol('foobar')} />, container);
      const node = container.firstChild;

      // TODO: defaultValue is a reserved prop and is not validated. Check warnings when they are.
      expect(node.value).toBe('');
    });

    it('treats updated Symbol defaultValue as an empty string', () => {
      const container = document.createElement('div');
      ReactDOM.render(<textarea defaultValue="foo" />, container);
      ReactDOM.render(<textarea defaultValue={Symbol('foobar')} />, container);
      const node = container.firstChild;

      // TODO: defaultValue is a reserved prop and is not validated. Check warnings when they are.
      expect(node.value).toBe('foo');
    });
  });

  describe('When given a function value', () => {
    it('treats initial function value as an empty string', () => {
      const container = document.createElement('div');
      expect(() =>
        ReactDOM.render(
          <textarea value={() => {}} onChange={() => {}} />,
          container,
        ),
      ).toErrorDev('Invalid value for prop `value`');
      const node = container.firstChild;

      expect(node.value).toBe('');
    });

    it('treats initial function children as an empty string', () => {
      const container = document.createElement('div');
      expect(() =>
        ReactDOM.render(
          <textarea onChange={() => {}}>{() => {}}</textarea>,
          container,
        ),
      ).toErrorDev('Use the `defaultValue` or `value` props');
      const node = container.firstChild;

      expect(node.value).toBe('');
    });

    it('treats updated function value as an empty string', () => {
      const container = document.createElement('div');
      ReactDOM.render(<textarea value="foo" onChange={() => {}} />, container);
      expect(() =>
        ReactDOM.render(
          <textarea value={() => {}} onChange={() => {}} />,
          container,
        ),
      ).toErrorDev('Invalid value for prop `value`');
      const node = container.firstChild;

      expect(node.value).toBe('');
    });

    it('treats initial function defaultValue as an empty string', () => {
      const container = document.createElement('div');
      ReactDOM.render(<textarea defaultValue={() => {}} />, container);
      const node = container.firstChild;

      // TODO: defaultValue is a reserved prop and is not validated. Check warnings when they are.
      expect(node.value).toBe('');
    });

    it('treats updated function defaultValue as an empty string', () => {
      const container = document.createElement('div');
      ReactDOM.render(<textarea defaultValue="foo" />, container);
      ReactDOM.render(<textarea defaultValue={() => {}} />, container);
      const node = container.firstChild;

      // TODO: defaultValue is a reserved prop and is not validated. Check warnings when they are.
      expect(node.value).toBe('foo');
    });
  });
});<|MERGE_RESOLUTION|>--- conflicted
+++ resolved
@@ -137,13 +137,7 @@
 
     let counter = 0;
     const originalCreateElement = document.createElement;
-<<<<<<< HEAD
-    spyOnDevAndProd(document, 'createElement').mockImplementation(function(
-      type,
-    ) {
-=======
-    spyOnDevAndProd(document, 'createElement').and.callFake(function (type) {
->>>>>>> 6b308326
+    spyOnDevAndProd(document, 'createElement').mockImplementation(function (type) {
       const el = originalCreateElement.apply(this, arguments);
       let value = '';
       if (type === 'textarea') {
