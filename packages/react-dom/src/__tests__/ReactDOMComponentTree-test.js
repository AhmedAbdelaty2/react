/**
 * Copyright (c) Facebook, Inc. and its affiliates.
 *
 * This source code is licensed under the MIT license found in the
 * LICENSE file in the root directory of this source tree.
 *
 * @emails react-core
 */

'use strict';

describe('ReactDOMComponentTree', () => {
  let React;
  let ReactDOM;
  let container;

  beforeEach(() => {
    React = require('react');
    ReactDOM = require('react-dom');
    container = document.createElement('div');
    document.body.appendChild(container);
  });

  afterEach(() => {
    document.body.removeChild(container);
    container = null;
  });

  it('finds nodes for instances on events', () => {
    const mouseOverID = 'mouseOverID';
    const clickID = 'clickID';
    let currentTargetID = null;
    // the current target of an event is set to result of getNodeFromInstance
    // when an event is dispatched so we can test behavior by invoking
    // events on elements in the tree and confirming the expected node is
    // set as the current target
    class Component extends React.Component {
      handler = e => {
        currentTargetID = e.currentTarget.id;
      };
      render() {
        return (
          <div id={mouseOverID} onMouseOver={this.handler}>
            <div id={clickID} onClick={this.handler} />
          </div>
        );
      }
    }

    function simulateMouseEvent(elem, type) {
      const event = new MouseEvent(type, {
        bubbles: true,
      });
      elem.dispatchEvent(event);
    }

    const component = <Component />;
    ReactDOM.render(component, container);
    expect(currentTargetID).toBe(null);
    simulateMouseEvent(document.getElementById(mouseOverID), 'mouseover');
    expect(currentTargetID).toBe(mouseOverID);
    simulateMouseEvent(document.getElementById(clickID), 'click');
    expect(currentTargetID).toBe(clickID);
  });

  it('finds closest instance for node when an event happens', () => {
    const nonReactElemID = 'aID';
    const innerHTML = {__html: `<div id="${nonReactElemID}"></div>`};
    const closestInstanceID = 'closestInstance';
    let currentTargetID = null;

    class ClosestInstance extends React.Component {
      _onClick = e => {
        currentTargetID = e.currentTarget.id;
      };
      render() {
        return (
          <div
            id={closestInstanceID}
            onClick={this._onClick}
            dangerouslySetInnerHTML={innerHTML}
          />
        );
      }
    }

    function simulateClick(elem) {
      const event = new MouseEvent('click', {
        bubbles: true,
      });
      elem.dispatchEvent(event);
    }

    const component = <ClosestInstance />;
    ReactDOM.render(<section>{component}</section>, container);
    expect(currentTargetID).toBe(null);
    simulateClick(document.getElementById(nonReactElemID));
    expect(currentTargetID).toBe(closestInstanceID);
  });

  it('updates event handlers from fiber props', () => {
    let action = '';
    let instance;
    const handlerA = () => (action = 'A');
    const handlerB = () => (action = 'B');

    function simulateMouseOver(target) {
      const event = new MouseEvent('mouseover', {
        bubbles: true,
      });
      target.dispatchEvent(event);
    }

    class HandlerFlipper extends React.Component {
      state = {flip: false};
      flip() {
        this.setState({flip: true});
      }
      render() {
        return (
          <div
            id="update"
            onMouseOver={this.state.flip ? handlerB : handlerA}
          />
        );
      }
    }

    ReactDOM.render(
      <HandlerFlipper key="1" ref={n => (instance = n)} />,
      container,
    );
    const node = container.firstChild;
    simulateMouseOver(node);
    expect(action).toEqual('A');
    action = '';
    // Render with the other event handler.
    instance.flip();
    simulateMouseOver(node);
    expect(action).toEqual('B');
  });

  it('finds a controlled instance from node and gets its current fiber props', () => {
    const inputID = 'inputID';
    const startValue = undefined;
    const finishValue = 'finish';

    class Controlled extends React.Component {
      state = {value: startValue};
      a = null;
      _onChange = e => this.setState({value: e.currentTarget.value});
      render() {
        return (
          <input
            id={inputID}
            type="text"
            ref={n => (this.a = n)}
            value={this.state.value}
            onChange={this._onChange}
          />
        );
      }
    }

    const setUntrackedInputValue = Object.getOwnPropertyDescriptor(
      HTMLInputElement.prototype,
      'value',
    ).set;

    function simulateInput(elem, value) {
      const inputEvent = new Event('input', {
        bubbles: true,
      });
      setUntrackedInputValue.call(elem, value);
      elem.dispatchEvent(inputEvent);
    }

    const component = <Controlled />;
    const instance = ReactDOM.render(component, container);
<<<<<<< HEAD
    expect(() => simulateInput(instance.a, finishValue)).toWarnDev(
      'Warning: A component is changing an uncontrolled input to be ' +
        'controlled. This is likely caused by the value changing from ' +
        'a defined to undefined, which should not happen. ' +
=======
    expect(() => simulateInput(instance.a, finishValue)).toErrorDev(
      'Warning: A component is changing an uncontrolled input of ' +
        'type text to be controlled. Input elements should not ' +
        'switch from uncontrolled to controlled (or vice versa). ' +
>>>>>>> 2c1e5d2b
        'Decide between using a controlled or uncontrolled input ' +
        'element for the lifetime of the component. More info: ' +
        'https://fb.me/react-controlled-components',
    );
  });

  it('finds instance of node that is attempted to be unmounted', () => {
    const component = <div />;
    const node = ReactDOM.render(<div>{component}</div>, container);
    expect(() => ReactDOM.unmountComponentAtNode(node)).toErrorDev(
      "unmountComponentAtNode(): The node you're attempting to unmount " +
        'was rendered by React and is not a top-level container. You may ' +
        'have accidentally passed in a React root node instead of its ' +
        'container.',
      {withoutStack: true},
    );
  });

  it('finds instance from node to stop rendering over other react rendered components', () => {
    const component = (
      <div>
        <span>Hello</span>
      </div>
    );
    const anotherComponent = <div />;
    const instance = ReactDOM.render(component, container);
    expect(() => ReactDOM.render(anotherComponent, instance)).toErrorDev(
      'render(...): Replacing React-rendered children with a new root ' +
        'component. If you intended to update the children of this node, ' +
        'you should instead have the existing children update their state ' +
        'and render the new components instead of calling ReactDOM.render.',
      {withoutStack: true},
    );
  });
});<|MERGE_RESOLUTION|>--- conflicted
+++ resolved
@@ -177,17 +177,10 @@
 
     const component = <Controlled />;
     const instance = ReactDOM.render(component, container);
-<<<<<<< HEAD
-    expect(() => simulateInput(instance.a, finishValue)).toWarnDev(
+    expect(() => simulateInput(instance.a, finishValue)).toErrorDev(
       'Warning: A component is changing an uncontrolled input to be ' +
         'controlled. This is likely caused by the value changing from ' +
         'a defined to undefined, which should not happen. ' +
-=======
-    expect(() => simulateInput(instance.a, finishValue)).toErrorDev(
-      'Warning: A component is changing an uncontrolled input of ' +
-        'type text to be controlled. Input elements should not ' +
-        'switch from uncontrolled to controlled (or vice versa). ' +
->>>>>>> 2c1e5d2b
         'Decide between using a controlled or uncontrolled input ' +
         'element for the lifetime of the component. More info: ' +
         'https://fb.me/react-controlled-components',
