--- conflicted
+++ resolved
@@ -1055,11 +1055,7 @@
   });
 
   // @gate enableCapturePhaseSelectiveHydrationWithoutDiscreteEventReplay
-<<<<<<< HEAD
   it('fires capture event handlers and native events if content is hydratable during discrete event', async () => {
-=======
-  it('Fires capture event handlers and native events if content is hydratable during discrete event', async () => {
->>>>>>> 714509b2
     spyOnDev(console, 'error');
     function Child({text}) {
       Scheduler.unstable_yieldValue(text);
