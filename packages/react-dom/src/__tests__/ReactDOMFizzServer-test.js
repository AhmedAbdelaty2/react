/**
 * Copyright (c) Facebook, Inc. and its affiliates.
 *
 * This source code is licensed under the MIT license found in the
 * LICENSE file in the root directory of this source tree.
 *
 * @emails react-core
 */

'use strict';

let JSDOM;
let Stream;
let Scheduler;
let React;
let ReactDOM;
let ReactDOMFizzServer;
let Suspense;
let SuspenseList;
let useSyncExternalStore;
let useSyncExternalStoreWithSelector;
let PropTypes;
let textCache;
let window;
let document;
let writable;
let CSPnonce = null;
let container;
let buffer = '';
let hasErrored = false;
let fatalError = undefined;

describe('ReactDOMFizzServer', () => {
  beforeEach(() => {
    jest.resetModules();
    JSDOM = require('jsdom').JSDOM;
    Scheduler = require('scheduler');
    React = require('react');
    ReactDOM = require('react-dom');
    if (__EXPERIMENTAL__) {
      ReactDOMFizzServer = require('react-dom/server');
    }
    Stream = require('stream');
    Suspense = React.Suspense;
    SuspenseList = React.SuspenseList;

    PropTypes = require('prop-types');

    if (gate(flags => flags.source)) {
      // The `with-selector` module composes the main `use-sync-external-store`
      // entrypoint. In the compiled artifacts, this is resolved to the `shim`
      // implementation by our build config, but when running the tests against
      // the source files, we need to tell Jest how to resolve it. Because this
      // is a source module, this mock has no affect on the build tests.
      jest.mock('use-sync-external-store/src/useSyncExternalStore', () =>
        jest.requireActual('react'),
      );
    }
    useSyncExternalStore = React.useSyncExternalStore;
    useSyncExternalStoreWithSelector = require('use-sync-external-store/with-selector')
      .useSyncExternalStoreWithSelector;

    textCache = new Map();

    // Test Environment
    const jsdom = new JSDOM(
      '<!DOCTYPE html><html><head></head><body><div id="container">',
      {
        runScripts: 'dangerously',
      },
    );
    window = jsdom.window;
    document = jsdom.window.document;
    container = document.getElementById('container');

    buffer = '';
    hasErrored = false;

    writable = new Stream.PassThrough();
    writable.setEncoding('utf8');
    writable.on('data', chunk => {
      buffer += chunk;
    });
    writable.on('error', error => {
      hasErrored = true;
      fatalError = error;
    });
  });

  async function act(callback) {
    await callback();
    // Await one turn around the event loop.
    // This assumes that we'll flush everything we have so far.
    await new Promise(resolve => {
      setImmediate(resolve);
    });
    if (hasErrored) {
      throw fatalError;
    }
    // JSDOM doesn't support stream HTML parser so we need to give it a proper fragment.
    // We also want to execute any scripts that are embedded.
    // We assume that we have now received a proper fragment of HTML.
    const bufferedContent = buffer;
    buffer = '';
    const fakeBody = document.createElement('body');
    fakeBody.innerHTML = bufferedContent;
    while (fakeBody.firstChild) {
      const node = fakeBody.firstChild;
      if (
        node.nodeName === 'SCRIPT' &&
        (CSPnonce === null || node.getAttribute('nonce') === CSPnonce)
      ) {
        const script = document.createElement('script');
        script.textContent = node.textContent;
        fakeBody.removeChild(node);
        container.appendChild(script);
      } else {
        container.appendChild(node);
      }
    }
  }

  function getVisibleChildren(element) {
    const children = [];
    let node = element.firstChild;
    while (node) {
      if (node.nodeType === 1) {
        if (
          node.tagName !== 'SCRIPT' &&
          node.tagName !== 'TEMPLATE' &&
          node.tagName !== 'template' &&
          !node.hasAttribute('hidden') &&
          !node.hasAttribute('aria-hidden')
        ) {
          const props = {};
          const attributes = node.attributes;
          for (let i = 0; i < attributes.length; i++) {
            if (
              attributes[i].name === 'id' &&
              attributes[i].value.includes(':')
            ) {
              // We assume this is a React added ID that's a non-visual implementation detail.
              continue;
            }
            props[attributes[i].name] = attributes[i].value;
          }
          props.children = getVisibleChildren(node);
          children.push(React.createElement(node.tagName.toLowerCase(), props));
        }
      } else if (node.nodeType === 3) {
        children.push(node.data);
      }
      node = node.nextSibling;
    }
    return children.length === 0
      ? undefined
      : children.length === 1
      ? children[0]
      : children;
  }

  function resolveText(text) {
    const record = textCache.get(text);
    if (record === undefined) {
      const newRecord = {
        status: 'resolved',
        value: text,
      };
      textCache.set(text, newRecord);
    } else if (record.status === 'pending') {
      const thenable = record.value;
      record.status = 'resolved';
      record.value = text;
      thenable.pings.forEach(t => t());
    }
  }

  function rejectText(text, error) {
    const record = textCache.get(text);
    if (record === undefined) {
      const newRecord = {
        status: 'rejected',
        value: error,
      };
      textCache.set(text, newRecord);
    } else if (record.status === 'pending') {
      const thenable = record.value;
      record.status = 'rejected';
      record.value = error;
      thenable.pings.forEach(t => t());
    }
  }

  function readText(text) {
    const record = textCache.get(text);
    if (record !== undefined) {
      switch (record.status) {
        case 'pending':
          throw record.value;
        case 'rejected':
          throw record.value;
        case 'resolved':
          return record.value;
      }
    } else {
      const thenable = {
        pings: [],
        then(resolve) {
          if (newRecord.status === 'pending') {
            thenable.pings.push(resolve);
          } else {
            Promise.resolve().then(() => resolve(newRecord.value));
          }
        },
      };

      const newRecord = {
        status: 'pending',
        value: thenable,
      };
      textCache.set(text, newRecord);

      throw thenable;
    }
  }

  function Text({text}) {
    return text;
  }

  function AsyncText({text}) {
    return readText(text);
  }

  // @gate experimental
  it('should asynchronously load a lazy component', async () => {
    let resolveA;
    const LazyA = React.lazy(() => {
      return new Promise(r => {
        resolveA = r;
      });
    });

    let resolveB;
    const LazyB = React.lazy(() => {
      return new Promise(r => {
        resolveB = r;
      });
    });

    function TextWithPunctuation({text, punctuation}) {
      return <Text text={text + punctuation} />;
    }
    // This tests that default props of the inner element is resolved.
    TextWithPunctuation.defaultProps = {
      punctuation: '!',
    };

    await act(async () => {
      const {pipe} = ReactDOMFizzServer.renderToPipeableStream(
        <div>
          <div>
            <Suspense fallback={<Text text="Loading..." />}>
              <LazyA text="Hello" />
            </Suspense>
          </div>
          <div>
            <Suspense fallback={<Text text="Loading..." />}>
              <LazyB text="world" />
            </Suspense>
          </div>
        </div>,
      );
      pipe(writable);
    });
    expect(getVisibleChildren(container)).toEqual(
      <div>
        <div>Loading...</div>
        <div>Loading...</div>
      </div>,
    );
    await act(async () => {
      resolveA({default: Text});
    });
    expect(getVisibleChildren(container)).toEqual(
      <div>
        <div>Hello</div>
        <div>Loading...</div>
      </div>,
    );
    await act(async () => {
      resolveB({default: TextWithPunctuation});
    });
    expect(getVisibleChildren(container)).toEqual(
      <div>
        <div>Hello</div>
        <div>world!</div>
      </div>,
    );
  });

  // @gate experimental
  it('should support nonce scripts', async () => {
    CSPnonce = 'R4nd0m';
    try {
      let resolve;
      const Lazy = React.lazy(() => {
        return new Promise(r => {
          resolve = r;
        });
      });

      await act(async () => {
        const {pipe} = ReactDOMFizzServer.renderToPipeableStream(
          <div>
            <Suspense fallback={<Text text="Loading..." />}>
              <Lazy text="Hello" />
            </Suspense>
          </div>,
          {nonce: 'R4nd0m'},
        );
        pipe(writable);
      });
      expect(getVisibleChildren(container)).toEqual(<div>Loading...</div>);
      await act(async () => {
        resolve({default: Text});
      });
      expect(getVisibleChildren(container)).toEqual(<div>Hello</div>);
    } finally {
      CSPnonce = null;
    }
  });

  // @gate experimental
  it('should client render a boundary if a lazy component rejects', async () => {
    let rejectComponent;
    const LazyComponent = React.lazy(() => {
      return new Promise((resolve, reject) => {
        rejectComponent = reject;
      });
    });

    const loggedErrors = [];

    function App({isClient}) {
      return (
        <div>
          <Suspense fallback={<Text text="Loading..." />}>
            {isClient ? <Text text="Hello" /> : <LazyComponent text="Hello" />}
          </Suspense>
        </div>
      );
    }

    let bootstrapped = false;
    window.__INIT__ = function() {
      bootstrapped = true;
      // Attempt to hydrate the content.
      ReactDOM.hydrateRoot(container, <App isClient={true} />);
    };

    await act(async () => {
      const {pipe} = ReactDOMFizzServer.renderToPipeableStream(
        <App isClient={false} />,
        {
          bootstrapScriptContent: '__INIT__();',
          onError(x) {
            loggedErrors.push(x);
          },
        },
      );
      pipe(writable);
    });
    expect(loggedErrors).toEqual([]);
    expect(bootstrapped).toBe(true);

    Scheduler.unstable_flushAll();

    // We're still loading because we're waiting for the server to stream more content.
    expect(getVisibleChildren(container)).toEqual(<div>Loading...</div>);

    expect(loggedErrors).toEqual([]);

    const theError = new Error('Test');
    await act(async () => {
      rejectComponent(theError);
    });

    expect(loggedErrors).toEqual([theError]);

    // We haven't ran the client hydration yet.
    expect(getVisibleChildren(container)).toEqual(<div>Loading...</div>);

    // Now we can client render it instead.
    Scheduler.unstable_flushAll();

    // The client rendered HTML is now in place.
    expect(getVisibleChildren(container)).toEqual(<div>Hello</div>);

    expect(loggedErrors).toEqual([theError]);
  });

  // @gate experimental
  it('should asynchronously load a lazy element', async () => {
    let resolveElement;
    const lazyElement = React.lazy(() => {
      return new Promise(r => {
        resolveElement = r;
      });
    });

    await act(async () => {
      const {pipe} = ReactDOMFizzServer.renderToPipeableStream(
        <div>
          <Suspense fallback={<Text text="Loading..." />}>
            {lazyElement}
          </Suspense>
        </div>,
      );
      pipe(writable);
    });
    expect(getVisibleChildren(container)).toEqual(<div>Loading...</div>);
    await act(async () => {
      resolveElement({default: <Text text="Hello" />});
    });
    expect(getVisibleChildren(container)).toEqual(<div>Hello</div>);
  });

  // @gate experimental
  it('should client render a boundary if a lazy element rejects', async () => {
    let rejectElement;
    const element = <Text text="Hello" />;
    const lazyElement = React.lazy(() => {
      return new Promise((resolve, reject) => {
        rejectElement = reject;
      });
    });

    const loggedErrors = [];

    function App({isClient}) {
      return (
        <div>
          <Suspense fallback={<Text text="Loading..." />}>
            {isClient ? element : lazyElement}
          </Suspense>
        </div>
      );
    }

    await act(async () => {
      const {pipe} = ReactDOMFizzServer.renderToPipeableStream(
        <App isClient={false} />,

        {
          onError(x) {
            loggedErrors.push(x);
          },
        },
      );
      pipe(writable);
    });
    expect(loggedErrors).toEqual([]);

    // Attempt to hydrate the content.
    const root = ReactDOM.createRoot(container, {hydrate: true});
    root.render(<App isClient={true} />);
    Scheduler.unstable_flushAll();

    // We're still loading because we're waiting for the server to stream more content.
    expect(getVisibleChildren(container)).toEqual(<div>Loading...</div>);

    expect(loggedErrors).toEqual([]);

    const theError = new Error('Test');
    await act(async () => {
      rejectElement(theError);
    });

    expect(loggedErrors).toEqual([theError]);

    // We haven't ran the client hydration yet.
    expect(getVisibleChildren(container)).toEqual(<div>Loading...</div>);

    // Now we can client render it instead.
    Scheduler.unstable_flushAll();

    // The client rendered HTML is now in place.
    expect(getVisibleChildren(container)).toEqual(<div>Hello</div>);

    expect(loggedErrors).toEqual([theError]);
  });

  // @gate experimental
  it('should asynchronously load the suspense boundary', async () => {
    await act(async () => {
      const {pipe} = ReactDOMFizzServer.renderToPipeableStream(
        <div>
          <Suspense fallback={<Text text="Loading..." />}>
            <AsyncText text="Hello World" />
          </Suspense>
        </div>,
      );
      pipe(writable);
    });
    expect(getVisibleChildren(container)).toEqual(<div>Loading...</div>);
    await act(async () => {
      resolveText('Hello World');
    });
    expect(getVisibleChildren(container)).toEqual(<div>Hello World</div>);
  });

  // @gate experimental
  it('waits for pending content to come in from the server and then hydrates it', async () => {
    const ref = React.createRef();

    function App() {
      return (
        <div>
          <Suspense fallback="Loading...">
            <h1 ref={ref}>
              <AsyncText text="Hello" />
            </h1>
          </Suspense>
        </div>
      );
    }

    let bootstrapped = false;
    window.__INIT__ = function() {
      bootstrapped = true;
      // Attempt to hydrate the content.
      ReactDOM.hydrateRoot(container, <App />);
    };

    await act(async () => {
      const {pipe} = ReactDOMFizzServer.renderToPipeableStream(<App />, {
        bootstrapScriptContent: '__INIT__();',
      });
      pipe(writable);
    });

    // We're still showing a fallback.
    expect(getVisibleChildren(container)).toEqual(<div>Loading...</div>);

    // We already bootstrapped.
    expect(bootstrapped).toBe(true);

    // Attempt to hydrate the content.
    Scheduler.unstable_flushAll();

    // We're still loading because we're waiting for the server to stream more content.
    expect(getVisibleChildren(container)).toEqual(<div>Loading...</div>);

    // The server now updates the content in place in the fallback.
    await act(async () => {
      resolveText('Hello');
    });

    // The final HTML is now in place.
    expect(getVisibleChildren(container)).toEqual(
      <div>
        <h1>Hello</h1>
      </div>,
    );
    const h1 = container.getElementsByTagName('h1')[0];

    // But it is not yet hydrated.
    expect(ref.current).toBe(null);

    Scheduler.unstable_flushAll();

    // Now it's hydrated.
    expect(ref.current).toBe(h1);
  });

  // @gate experimental
  it('handles an error on the client if the server ends up erroring', async () => {
    const ref = React.createRef();

    class ErrorBoundary extends React.Component {
      state = {error: null};
      static getDerivedStateFromError(error) {
        return {error};
      }
      render() {
        if (this.state.error) {
          return <b ref={ref}>{this.state.error.message}</b>;
        }
        return this.props.children;
      }
    }

    function App() {
      return (
        <ErrorBoundary>
          <div>
            <Suspense fallback="Loading...">
              <span ref={ref}>
                <AsyncText text="This Errors" />
              </span>
            </Suspense>
          </div>
        </ErrorBoundary>
      );
    }

    const loggedErrors = [];

    // We originally suspend the boundary and start streaming the loading state.
    await act(async () => {
      const {pipe} = ReactDOMFizzServer.renderToPipeableStream(
        <App />,

        {
          onError(x) {
            loggedErrors.push(x);
          },
        },
      );
      pipe(writable);
    });

    // We're still showing a fallback.
    expect(getVisibleChildren(container)).toEqual(<div>Loading...</div>);

    expect(loggedErrors).toEqual([]);

    // Attempt to hydrate the content.
    const root = ReactDOM.createRoot(container, {hydrate: true});
    root.render(<App />);
    Scheduler.unstable_flushAll();

    // We're still loading because we're waiting for the server to stream more content.
    expect(getVisibleChildren(container)).toEqual(<div>Loading...</div>);

    const theError = new Error('Error Message');
    await act(async () => {
      rejectText('This Errors', theError);
    });

    expect(loggedErrors).toEqual([theError]);

    // The server errored, but we still haven't hydrated. We don't know if the
    // client will succeed yet, so we still show the loading state.
    expect(getVisibleChildren(container)).toEqual(<div>Loading...</div>);
    expect(ref.current).toBe(null);

    // Flush the hydration.
    Scheduler.unstable_flushAll();

    // Hydrating should've generated an error and replaced the suspense boundary.
    expect(getVisibleChildren(container)).toEqual(<b>Error Message</b>);

    const b = container.getElementsByTagName('b')[0];
    expect(ref.current).toBe(b);
  });

  // @gate experimental
  it('shows inserted items before pending in a SuspenseList as fallbacks while hydrating', async () => {
    const ref = React.createRef();

    // These are hoisted to avoid them from rerendering.
    const a = (
      <Suspense fallback="Loading A">
        <span ref={ref}>
          <AsyncText text="A" />
        </span>
      </Suspense>
    );
    const b = (
      <Suspense fallback="Loading B">
        <span>
          <Text text="B" />
        </span>
      </Suspense>
    );

    function App({showMore}) {
      return (
        <SuspenseList revealOrder="forwards">
          {a}
          {b}
          {showMore ? (
            <Suspense fallback="Loading C">
              <span>C</span>
            </Suspense>
          ) : null}
        </SuspenseList>
      );
    }

    // We originally suspend the boundary and start streaming the loading state.
    await act(async () => {
      const {pipe} = ReactDOMFizzServer.renderToPipeableStream(
        <App showMore={false} />,
      );
      pipe(writable);
    });

    const root = ReactDOM.createRoot(container, {hydrate: true});
    root.render(<App showMore={false} />);
    Scheduler.unstable_flushAll();

    // We're not hydrated yet.
    expect(ref.current).toBe(null);
    expect(getVisibleChildren(container)).toEqual([
      'Loading A',
      // TODO: This is incorrect. It should be "Loading B" but Fizz SuspenseList
      // isn't implemented fully yet.
      <span>B</span>,
    ]);

    // Add more rows before we've hydrated the first two.
    root.render(<App showMore={true} />);
    Scheduler.unstable_flushAll();

    // We're not hydrated yet.
    expect(ref.current).toBe(null);

    // We haven't resolved yet.
    expect(getVisibleChildren(container)).toEqual([
      'Loading A',
      // TODO: This is incorrect. It should be "Loading B" but Fizz SuspenseList
      // isn't implemented fully yet.
      <span>B</span>,
      'Loading C',
    ]);

    await act(async () => {
      await resolveText('A');
    });

    Scheduler.unstable_flushAll();

    expect(getVisibleChildren(container)).toEqual([
      <span>A</span>,
      <span>B</span>,
      <span>C</span>,
    ]);

    const span = container.getElementsByTagName('span')[0];
    expect(ref.current).toBe(span);
  });

  // @gate experimental
  it('client renders a boundary if it does not resolve before aborting', async () => {
    function App() {
      return (
        <div>
          <Suspense fallback="Loading...">
            <h1>
              <AsyncText text="Hello" />
            </h1>
          </Suspense>
        </div>
      );
    }

    let controls;
    await act(async () => {
      controls = ReactDOMFizzServer.renderToPipeableStream(<App />);
      controls.pipe(writable);
    });

    // We're still showing a fallback.

    // Attempt to hydrate the content.
    const root = ReactDOM.createRoot(container, {hydrate: true});
    root.render(<App />);
    Scheduler.unstable_flushAll();

    // We're still loading because we're waiting for the server to stream more content.
    expect(getVisibleChildren(container)).toEqual(<div>Loading...</div>);

    // We abort the server response.
    await act(async () => {
      controls.abort();
    });

    // We still can't render it on the client.
    Scheduler.unstable_flushAll();
    expect(getVisibleChildren(container)).toEqual(<div>Loading...</div>);

    // We now resolve it on the client.
    resolveText('Hello');

    Scheduler.unstable_flushAll();

    // The client rendered HTML is now in place.
    expect(getVisibleChildren(container)).toEqual(
      <div>
        <h1>Hello</h1>
      </div>,
    );
  });

  // @gate experimental
  it('should allow for two containers to be written to the same document', async () => {
    // We create two passthrough streams for each container to write into.
    // Notably we don't implement a end() call for these. Because we don't want to
    // close the underlying stream just because one of the streams is done. Instead
    // we manually close when both are done.
    const writableA = new Stream.Writable();
    writableA._write = (chunk, encoding, next) => {
      writable.write(chunk, encoding, next);
    };
    const writableB = new Stream.Writable();
    writableB._write = (chunk, encoding, next) => {
      writable.write(chunk, encoding, next);
    };

    await act(async () => {
      const {pipe} = ReactDOMFizzServer.renderToPipeableStream(
        // We use two nested boundaries to flush out coverage of an old reentrancy bug.
        <Suspense fallback="Loading...">
          <Suspense fallback={<Text text="Loading A..." />}>
            <>
              <Text text="This will show A: " />
              <div>
                <AsyncText text="A" />
              </div>
            </>
          </Suspense>
        </Suspense>,
        {
          identifierPrefix: 'A_',
          onCompleteShell() {
            writableA.write('<div id="container-A">');
            pipe(writableA);
            writableA.write('</div>');
          },
        },
      );
    });

    await act(async () => {
      const {pipe} = ReactDOMFizzServer.renderToPipeableStream(
        <Suspense fallback={<Text text="Loading B..." />}>
          <Text text="This will show B: " />
          <div>
            <AsyncText text="B" />
          </div>
        </Suspense>,
        {
          identifierPrefix: 'B_',
          onCompleteShell() {
            writableB.write('<div id="container-B">');
            pipe(writableB);
            writableB.write('</div>');
          },
        },
      );
    });

    expect(getVisibleChildren(container)).toEqual([
      <div id="container-A">Loading A...</div>,
      <div id="container-B">Loading B...</div>,
    ]);

    await act(async () => {
      resolveText('B');
    });

    expect(getVisibleChildren(container)).toEqual([
      <div id="container-A">Loading A...</div>,
      <div id="container-B">
        This will show B: <div>B</div>
      </div>,
    ]);

    await act(async () => {
      resolveText('A');
    });

    // We're done writing both streams now.
    writable.end();

    expect(getVisibleChildren(container)).toEqual([
      <div id="container-A">
        This will show A: <div>A</div>
      </div>,
      <div id="container-B">
        This will show B: <div>B</div>
      </div>,
    ]);
  });

  // @gate experimental
  it('can resolve async content in esoteric parents', async () => {
    function AsyncOption({text}) {
      return <option>{readText(text)}</option>;
    }

    function AsyncCol({className}) {
      return <col className={readText(className)} />;
    }

    function AsyncPath({id}) {
      return <path id={readText(id)} />;
    }

    function AsyncMi({id}) {
      return <mi id={readText(id)} />;
    }

    function App() {
      return (
        <div>
          <select>
            <Suspense fallback="Loading...">
              <AsyncOption text="Hello" />
            </Suspense>
          </select>
          <Suspense fallback="Loading...">
            <table>
              <colgroup>
                <AsyncCol className="World" />
              </colgroup>
            </table>
            <svg>
              <g>
                <AsyncPath id="my-path" />
              </g>
            </svg>
            <math>
              <AsyncMi id="my-mi" />
            </math>
          </Suspense>
        </div>
      );
    }

    await act(async () => {
      const {pipe} = ReactDOMFizzServer.renderToPipeableStream(<App />);
      pipe(writable);
    });

    expect(getVisibleChildren(container)).toEqual(
      <div>
        <select>Loading...</select>Loading...
      </div>,
    );

    await act(async () => {
      resolveText('Hello');
    });

    await act(async () => {
      resolveText('World');
    });

    await act(async () => {
      resolveText('my-path');
      resolveText('my-mi');
    });

    expect(getVisibleChildren(container)).toEqual(
      <div>
        <select>
          <option>Hello</option>
        </select>
        <table>
          <colgroup>
            <col class="World" />
          </colgroup>
        </table>
        <svg>
          <g>
            <path id="my-path" />
          </g>
        </svg>
        <math>
          <mi id="my-mi" />
        </math>
      </div>,
    );

    expect(container.querySelector('#my-path').namespaceURI).toBe(
      'http://www.w3.org/2000/svg',
    );
    expect(container.querySelector('#my-mi').namespaceURI).toBe(
      'http://www.w3.org/1998/Math/MathML',
    );
  });

  // @gate experimental
  it('can resolve async content in table parents', async () => {
    function AsyncTableBody({className, children}) {
      return <tbody className={readText(className)}>{children}</tbody>;
    }

    function AsyncTableRow({className, children}) {
      return <tr className={readText(className)}>{children}</tr>;
    }

    function AsyncTableCell({text}) {
      return <td>{readText(text)}</td>;
    }

    function App() {
      return (
        <table>
          <Suspense
            fallback={
              <tbody>
                <tr>
                  <td>Loading...</td>
                </tr>
              </tbody>
            }>
            <AsyncTableBody className="A">
              <AsyncTableRow className="B">
                <AsyncTableCell text="C" />
              </AsyncTableRow>
            </AsyncTableBody>
          </Suspense>
        </table>
      );
    }

    await act(async () => {
      const {pipe} = ReactDOMFizzServer.renderToPipeableStream(<App />);
      pipe(writable);
    });

    expect(getVisibleChildren(container)).toEqual(
      <table>
        <tbody>
          <tr>
            <td>Loading...</td>
          </tr>
        </tbody>
      </table>,
    );

    await act(async () => {
      resolveText('A');
    });

    await act(async () => {
      resolveText('B');
    });

    await act(async () => {
      resolveText('C');
    });

    expect(getVisibleChildren(container)).toEqual(
      <table>
        <tbody class="A">
          <tr class="B">
            <td>C</td>
          </tr>
        </tbody>
      </table>,
    );
  });

  // @gate experimental
  it('can stream into an SVG container', async () => {
    function AsyncPath({id}) {
      return <path id={readText(id)} />;
    }

    function App() {
      return (
        <g>
          <Suspense fallback={<text>Loading...</text>}>
            <AsyncPath id="my-path" />
          </Suspense>
        </g>
      );
    }

    await act(async () => {
      const {pipe} = ReactDOMFizzServer.renderToPipeableStream(
        <App />,

        {
          namespaceURI: 'http://www.w3.org/2000/svg',
          onCompleteShell() {
            writable.write('<svg>');
            pipe(writable);
            writable.write('</svg>');
          },
        },
      );
    });

    expect(getVisibleChildren(container)).toEqual(
      <svg>
        <g>
          <text>Loading...</text>
        </g>
      </svg>,
    );

    await act(async () => {
      resolveText('my-path');
    });

    expect(getVisibleChildren(container)).toEqual(
      <svg>
        <g>
          <path id="my-path" />
        </g>
      </svg>,
    );

    expect(container.querySelector('#my-path').namespaceURI).toBe(
      'http://www.w3.org/2000/svg',
    );
  });

  function normalizeCodeLocInfo(str) {
    return (
      str &&
      str.replace(/\n +(?:at|in) ([\S]+)[^\n]*/g, function(m, name) {
        return '\n    in ' + name + ' (at **)';
      })
    );
  }

  // @gate experimental
  it('should include a component stack across suspended boundaries', async () => {
    function B() {
      const children = [readText('Hello'), readText('World')];
      // Intentionally trigger a key warning here.
      return (
        <div>
          {children.map(t => (
            <span>{t}</span>
          ))}
        </div>
      );
    }
    function C() {
      return (
        <inCorrectTag>
          <Text text="Loading" />
        </inCorrectTag>
      );
    }
    function A() {
      return (
        <div>
          <Suspense fallback={<C />}>
            <B />
          </Suspense>
        </div>
      );
    }

    // We can't use the toErrorDev helper here because this is an async act.
    const originalConsoleError = console.error;
    const mockError = jest.fn();
    console.error = (...args) => {
      mockError(...args.map(normalizeCodeLocInfo));
    };

    try {
      await act(async () => {
        const {pipe} = ReactDOMFizzServer.renderToPipeableStream(<A />);
        pipe(writable);
      });

      expect(getVisibleChildren(container)).toEqual(
        <div>
          <incorrecttag>Loading</incorrecttag>
        </div>,
      );

      if (__DEV__) {
        expect(mockError).toHaveBeenCalledWith(
          'Warning: <%s /> is using incorrect casing. Use PascalCase for React components, or lowercase for HTML elements.%s',
          'inCorrectTag',
          '\n' +
            '    in inCorrectTag (at **)\n' +
            '    in C (at **)\n' +
            '    in Suspense (at **)\n' +
            '    in div (at **)\n' +
            '    in A (at **)',
        );
        mockError.mockClear();
      } else {
        expect(mockError).not.toHaveBeenCalled();
      }

      await act(async () => {
        resolveText('Hello');
        resolveText('World');
      });

      if (__DEV__) {
        expect(mockError).toHaveBeenCalledWith(
          'Warning: Each child in a list should have a unique "key" prop.%s%s' +
            ' See https://reactjs.org/link/warning-keys for more information.%s',
          '\n\nCheck the top-level render call using <div>.',
          '',
          '\n' +
            '    in span (at **)\n' +
            '    in B (at **)\n' +
            '    in Suspense (at **)\n' +
            '    in div (at **)\n' +
            '    in A (at **)',
        );
      } else {
        expect(mockError).not.toHaveBeenCalled();
      }

      expect(getVisibleChildren(container)).toEqual(
        <div>
          <div>
            <span>Hello</span>
            <span>World</span>
          </div>
        </div>,
      );
    } finally {
      console.error = originalConsoleError;
    }
  });

  // @gate experimental
  it('should can suspend in a class component with legacy context', async () => {
    class TestProvider extends React.Component {
      static childContextTypes = {
        test: PropTypes.string,
      };
      state = {ctxToSet: null};
      static getDerivedStateFromProps(props, state) {
        return {ctxToSet: props.ctx};
      }
      getChildContext() {
        return {
          test: this.state.ctxToSet,
        };
      }
      render() {
        return this.props.children;
      }
    }

    class TestConsumer extends React.Component {
      static contextTypes = {
        test: PropTypes.string,
      };
      render() {
        const child = (
          <b>
            <Text text={this.context.test} />
          </b>
        );
        if (this.props.prefix) {
          return [readText(this.props.prefix), child];
        }
        return child;
      }
    }

    await act(async () => {
      const {pipe} = ReactDOMFizzServer.renderToPipeableStream(
        <TestProvider ctx="A">
          <div>
            <Suspense fallback={[<Text text="Loading: " />, <TestConsumer />]}>
              <TestProvider ctx="B">
                <TestConsumer prefix="Hello: " />
              </TestProvider>
              <TestConsumer />
            </Suspense>
          </div>
        </TestProvider>,
      );
      pipe(writable);
    });
    expect(getVisibleChildren(container)).toEqual(
      <div>
        Loading: <b>A</b>
      </div>,
    );
    await act(async () => {
      resolveText('Hello: ');
    });
    expect(getVisibleChildren(container)).toEqual(
      <div>
        Hello: <b>B</b>
        <b>A</b>
      </div>,
    );
  });

  // @gate experimental
  it('should resume the context from where it left off', async () => {
    const ContextA = React.createContext('A0');
    const ContextB = React.createContext('B0');

    function PrintA() {
      return (
        <ContextA.Consumer>{value => <Text text={value} />}</ContextA.Consumer>
      );
    }

    class PrintB extends React.Component {
      static contextType = ContextB;
      render() {
        return <Text text={this.context} />;
      }
    }

    function AsyncParent({text, children}) {
      return (
        <>
          <AsyncText text={text} />
          <b>{children}</b>
        </>
      );
    }

    await act(async () => {
      const {pipe} = ReactDOMFizzServer.renderToPipeableStream(
        <div>
          <PrintA />
          <div>
            <ContextA.Provider value="A0.1">
              <Suspense fallback={<Text text="Loading..." />}>
                <AsyncParent text="Child:">
                  <PrintA />
                </AsyncParent>
                <PrintB />
              </Suspense>
            </ContextA.Provider>
          </div>
          <PrintA />
        </div>,
      );
      pipe(writable);
    });
    expect(getVisibleChildren(container)).toEqual(
      <div>
        A0<div>Loading...</div>A0
      </div>,
    );
    await act(async () => {
      resolveText('Child:');
    });
    expect(getVisibleChildren(container)).toEqual(
      <div>
        A0
        <div>
          Child:<b>A0.1</b>B0
        </div>
        A0
      </div>,
    );
  });

  // @gate experimental
  it('should recover the outer context when an error happens inside a provider', async () => {
    const ContextA = React.createContext('A0');
    const ContextB = React.createContext('B0');

    function PrintA() {
      return (
        <ContextA.Consumer>{value => <Text text={value} />}</ContextA.Consumer>
      );
    }

    class PrintB extends React.Component {
      static contextType = ContextB;
      render() {
        return <Text text={this.context} />;
      }
    }

    function Throws() {
      const value = React.useContext(ContextA);
      throw new Error(value);
    }

    const loggedErrors = [];
    await act(async () => {
      const {pipe} = ReactDOMFizzServer.renderToPipeableStream(
        <div>
          <PrintA />
          <div>
            <ContextA.Provider value="A0.1">
              <Suspense
                fallback={
                  <b>
                    <Text text="Loading..." />
                  </b>
                }>
                <ContextA.Provider value="A0.1.1">
                  <Throws />
                </ContextA.Provider>
              </Suspense>
              <PrintB />
            </ContextA.Provider>
          </div>
          <PrintA />
        </div>,

        {
          onError(x) {
            loggedErrors.push(x);
          },
        },
      );
      pipe(writable);
    });
    expect(loggedErrors.length).toBe(1);
    expect(loggedErrors[0].message).toEqual('A0.1.1');
    expect(getVisibleChildren(container)).toEqual(
      <div>
        A0
        <div>
          <b>Loading...</b>B0
        </div>
        A0
      </div>,
    );
  });

  // @gate experimental
  it('client renders a boundary if it errors before finishing the fallback', async () => {
    function App({isClient}) {
      return (
        <Suspense fallback="Loading root...">
          <div>
            <Suspense fallback={<AsyncText text="Loading..." />}>
              <h1>
                {isClient ? <Text text="Hello" /> : <AsyncText text="Hello" />}
              </h1>
            </Suspense>
          </div>
        </Suspense>
      );
    }

    const loggedErrors = [];
    let controls;
    await act(async () => {
      controls = ReactDOMFizzServer.renderToPipeableStream(
        <App isClient={false} />,

        {
          onError(x) {
            loggedErrors.push(x);
          },
        },
      );
      controls.pipe(writable);
    });

    // We're still showing a fallback.

    // Attempt to hydrate the content.
    const root = ReactDOM.createRoot(container, {hydrate: true});
    root.render(<App isClient={true} />);
    Scheduler.unstable_flushAll();

    // We're still loading because we're waiting for the server to stream more content.
    expect(getVisibleChildren(container)).toEqual('Loading root...');

    expect(loggedErrors).toEqual([]);

    const theError = new Error('Test');
    // Error the content, but we don't have a fallback yet.
    await act(async () => {
      rejectText('Hello', theError);
    });

    expect(loggedErrors).toEqual([theError]);

    // We still can't render it on the client because we haven't unblocked the parent.
    Scheduler.unstable_flushAll();
    expect(getVisibleChildren(container)).toEqual('Loading root...');

    // Unblock the loading state
    await act(async () => {
      resolveText('Loading...');
    });

    // Now we're able to show the inner boundary.
    expect(getVisibleChildren(container)).toEqual(<div>Loading...</div>);

    // That will let us client render it instead.
    Scheduler.unstable_flushAll();

    // The client rendered HTML is now in place.
    expect(getVisibleChildren(container)).toEqual(
      <div>
        <h1>Hello</h1>
      </div>,
    );

    expect(loggedErrors).toEqual([theError]);
  });

  // @gate experimental
  it('should be able to abort the fallback if the main content finishes first', async () => {
    await act(async () => {
      const {pipe} = ReactDOMFizzServer.renderToPipeableStream(
        <Suspense fallback={<Text text="Loading Outer" />}>
          <div>
            <Suspense
              fallback={
                <div>
                  <AsyncText text="Loading" />
                  Inner
                </div>
              }>
              <AsyncText text="Hello" />
            </Suspense>
          </div>
        </Suspense>,
      );
      pipe(writable);
    });
    expect(getVisibleChildren(container)).toEqual('Loading Outer');
    // We should have received a partial segment containing the a partial of the fallback.
    expect(container.innerHTML).toContain('Inner');
    await act(async () => {
      resolveText('Hello');
    });
    // We should've been able to display the content without waiting for the rest of the fallback.
    expect(getVisibleChildren(container)).toEqual(<div>Hello</div>);
  });

  // @gate experimental && enableSuspenseAvoidThisFallback
  it('should respect unstable_avoidThisFallback', async () => {
    const resolved = {
      0: false,
      1: false,
    };
    const promiseRes = {};
    const promises = {
      0: new Promise(res => {
        promiseRes[0] = () => {
          resolved[0] = true;
          res();
        };
      }),
      1: new Promise(res => {
        promiseRes[1] = () => {
          resolved[1] = true;
          res();
        };
      }),
    };

    const InnerComponent = ({isClient, depth}) => {
      if (isClient) {
        // Resuspend after re-rendering on client to check that fallback shows on client
        throw new Promise(() => {});
      }
      if (!resolved[depth]) {
        throw promises[depth];
      }
      return (
        <div>
          <Text text={`resolved ${depth}`} />
        </div>
      );
    };

    function App({isClient}) {
      return (
        <div>
          <Text text="Non Suspense Content" />
          <Suspense
            fallback={
              <span>
                <Text text="Avoided Fallback" />
              </span>
            }
            unstable_avoidThisFallback={true}>
            <InnerComponent isClient={isClient} depth={0} />
            <div>
              <Suspense fallback={<Text text="Fallback" />}>
                <Suspense
                  fallback={
                    <span>
                      <Text text="Avoided Fallback2" />
                    </span>
                  }
                  unstable_avoidThisFallback={true}>
                  <InnerComponent isClient={isClient} depth={1} />
                </Suspense>
              </Suspense>
            </div>
          </Suspense>
        </div>
      );
    }

    await jest.runAllTimers();

    await act(async () => {
      const {pipe} = ReactDOMFizzServer.renderToPipeableStream(
        <App isClient={false} />,
      );
      pipe(writable);
    });

    // Nothing is output since root has a suspense with avoidedThisFallback that hasn't resolved
    expect(getVisibleChildren(container)).toEqual(undefined);
    expect(container.innerHTML).not.toContain('Avoided Fallback');

    // resolve first suspense component with avoidThisFallback
    await act(async () => {
      promiseRes[0]();
    });

    expect(getVisibleChildren(container)).toEqual(
      <div>
        Non Suspense Content
        <div>resolved 0</div>
        <div>Fallback</div>
      </div>,
    );

    expect(container.innerHTML).not.toContain('Avoided Fallback2');

    await act(async () => {
      promiseRes[1]();
    });

    expect(getVisibleChildren(container)).toEqual(
      <div>
        Non Suspense Content
        <div>resolved 0</div>
        <div>
          <div>resolved 1</div>
        </div>
      </div>,
    );

    let root;
    await act(async () => {
      root = ReactDOM.hydrateRoot(container, <App isClient={false} />);
      Scheduler.unstable_flushAll();
      await jest.runAllTimers();
    });

    // No change after hydration
    expect(getVisibleChildren(container)).toEqual(
      <div>
        Non Suspense Content
        <div>resolved 0</div>
        <div>
          <div>resolved 1</div>
        </div>
      </div>,
    );

    await act(async () => {
      // Trigger update by changing isClient to true
      root.render(<App isClient={true} />);
      Scheduler.unstable_flushAll();
      await jest.runAllTimers();
    });

    // Now that we've resuspended at the root we show the root fallback
    expect(getVisibleChildren(container)).toEqual(
      <div>
        Non Suspense Content
        <div style="display: none;">resolved 0</div>
        <div style="display: none;">
          <div>resolved 1</div>
        </div>
        <span>Avoided Fallback</span>
      </div>,
    );
  });

  // @gate experimental
  it('calls getServerSnapshot instead of getSnapshot', async () => {
    function getServerSnapshot() {
      return 'server';
    }

    function getClientSnapshot() {
      return 'client';
    }

    function subscribe() {
      return () => {};
    }

    function Child({text}) {
      Scheduler.unstable_yieldValue(text);
      return text;
    }

    function App() {
      const value = useSyncExternalStore(
        subscribe,
        getClientSnapshot,
        getServerSnapshot,
      );
      return (
        <div>
          <Child text={value} />
        </div>
      );
    }

    const loggedErrors = [];
    await act(async () => {
      const {pipe} = ReactDOMFizzServer.renderToPipeableStream(
        <Suspense fallback="Loading...">
          <App />
        </Suspense>,

        {
          onError(x) {
            loggedErrors.push(x);
          },
        },
      );
      pipe(writable);
    });
    expect(Scheduler).toHaveYielded(['server']);

    ReactDOM.hydrateRoot(container, <App />);

    expect(() => {
      // The first paint switches to client rendering due to mismatch
      expect(Scheduler).toFlushUntilNextPaint(['client']);
    }).toErrorDev(
      'Warning: An error occurred during hydration. The server HTML was replaced with client content',
      {withoutStack: true},
    );
    expect(getVisibleChildren(container)).toEqual(<div>client</div>);
  });

  // The selector implementation uses the lazy ref initialization pattern
<<<<<<< HEAD
  // @gate supportsNativeUseSyncExternalStore
=======
  // @gate !(enableUseRefAccessWarning && __DEV__)
>>>>>>> 327d5c48
  // @gate experimental
  it('calls getServerSnapshot instead of getSnapshot (with selector and isEqual)', async () => {
    // Same as previous test, but with a selector that returns a complex object
    // that is memoized with a custom `isEqual` function.
    const ref = React.createRef();

    function getServerSnapshot() {
      return {env: 'server', other: 'unrelated'};
    }

    function getClientSnapshot() {
      return {env: 'client', other: 'unrelated'};
    }

    function selector({env}) {
      return {env};
    }

    function isEqual(a, b) {
      return a.env === b.env;
    }

    function subscribe() {
      return () => {};
    }

    function Child({text}) {
      Scheduler.unstable_yieldValue(text);
      return text;
    }

    function App() {
      const {env} = useSyncExternalStoreWithSelector(
        subscribe,
        getClientSnapshot,
        getServerSnapshot,
        selector,
        isEqual,
      );
      return (
        <div ref={ref}>
          <Child text={env} />
        </div>
      );
    }

    const loggedErrors = [];
    await act(async () => {
      const {pipe} = ReactDOMFizzServer.renderToPipeableStream(
        <Suspense fallback="Loading...">
          <App />
        </Suspense>,

        {
          onError(x) {
            loggedErrors.push(x);
          },
        },
      );
      pipe(writable);
    });
    expect(Scheduler).toHaveYielded(['server']);

    ReactDOM.hydrateRoot(container, <App />);

    // The first paint uses the client due to mismatch forcing client render
    expect(() => {
      // The first paint switches to client rendering due to mismatch
      expect(Scheduler).toFlushUntilNextPaint(['client']);
    }).toErrorDev(
      'Warning: An error occurred during hydration. The server HTML was replaced with client content',
      {withoutStack: true},
    );
    expect(getVisibleChildren(container)).toEqual(<div>client</div>);
  });

  // @gate experimental
  it(
    'errors during hydration force a client render at the nearest Suspense ' +
      'boundary, and during the client render it recovers',
    async () => {
      let isClient = false;

      function subscribe() {
        return () => {};
      }
      function getClientSnapshot() {
        return 'Yay!';
      }

      // At the time of writing, the only API that exposes whether it's currently
      // hydrating is the `getServerSnapshot` API, so I'm using that here to
      // simulate an error during hydration.
      function getServerSnapshot() {
        if (isClient) {
          throw new Error('Hydration error');
        }
        return 'Yay!';
      }

      function Child() {
        const value = useSyncExternalStore(
          subscribe,
          getClientSnapshot,
          getServerSnapshot,
        );
        Scheduler.unstable_yieldValue(value);
        return value;
      }

      const span1Ref = React.createRef();
      const span2Ref = React.createRef();
      const span3Ref = React.createRef();

      function App() {
        return (
          <div>
            <span ref={span1Ref} />
            <Suspense fallback="Loading...">
              <span ref={span2Ref}>
                <Child />
              </span>
            </Suspense>
            <span ref={span3Ref} />
          </div>
        );
      }

      await act(async () => {
        const {pipe} = ReactDOMFizzServer.renderToPipeableStream(<App />);
        pipe(writable);
      });
      expect(Scheduler).toHaveYielded(['Yay!']);

      const [span1, span2, span3] = container.getElementsByTagName('span');

      // Hydrate the tree. Child will throw during hydration, but not when it
      // falls back to client rendering.
      isClient = true;
      ReactDOM.hydrateRoot(container, <App />);

      expect(Scheduler).toFlushAndYield(['Yay!']);
      expect(getVisibleChildren(container)).toEqual(
        <div>
          <span />
          <span>Yay!</span>
          <span />
        </div>,
      );

      // The node that's inside the boundary that errored during hydration was
      // not hydrated.
      expect(span2Ref.current).not.toBe(span2);

      // But the nodes outside the boundary were.
      expect(span1Ref.current).toBe(span1);
      expect(span3Ref.current).toBe(span3);
    },
  );

  // @gate experimental
  it(
    'errors during hydration force a client render at the nearest Suspense ' +
      'boundary, and during the client render it fails again',
    async () => {
      // Similar to previous test, but the client render errors, too. We should
      // be able to capture it with an error boundary.

      let isClient = false;

      class ErrorBoundary extends React.Component {
        state = {error: null};
        static getDerivedStateFromError(error) {
          return {error};
        }
        render() {
          if (this.state.error !== null) {
            return this.state.error.message;
          }
          return this.props.children;
        }
      }

      function Child() {
        if (isClient) {
          throw new Error('Oops!');
        }
        Scheduler.unstable_yieldValue('Yay!');
        return 'Yay!';
      }

      const span1Ref = React.createRef();
      const span2Ref = React.createRef();
      const span3Ref = React.createRef();

      function App() {
        return (
          <ErrorBoundary>
            <span ref={span1Ref} />
            <Suspense fallback="Loading...">
              <span ref={span2Ref}>
                <Child />
              </span>
            </Suspense>
            <span ref={span3Ref} />
          </ErrorBoundary>
        );
      }

      await act(async () => {
        const {pipe} = ReactDOMFizzServer.renderToPipeableStream(<App />);
        pipe(writable);
      });
      expect(Scheduler).toHaveYielded(['Yay!']);

      // Hydrate the tree. Child will throw during render.
      isClient = true;
      ReactDOM.hydrateRoot(container, <App />);

      expect(Scheduler).toFlushAndYield([]);
      expect(getVisibleChildren(container)).toEqual('Oops!');
    },
  );

  // @gate experimental
  it(
    'errors during hydration force a client render at the nearest Suspense ' +
      'boundary, and during the client render it recovers, then a deeper ' +
      'child suspends',
    async () => {
      let isClient = false;

      function subscribe() {
        return () => {};
      }
      function getClientSnapshot() {
        return 'Yay!';
      }

      // At the time of writing, the only API that exposes whether it's currently
      // hydrating is the `getServerSnapshot` API, so I'm using that here to
      // simulate an error during hydration.
      function getServerSnapshot() {
        if (isClient) {
          throw new Error('Hydration error');
        }
        return 'Yay!';
      }

      function Child() {
        const value = useSyncExternalStore(
          subscribe,
          getClientSnapshot,
          getServerSnapshot,
        );
        if (isClient) {
          readText(value);
        }
        Scheduler.unstable_yieldValue(value);
        return value;
      }

      const span1Ref = React.createRef();
      const span2Ref = React.createRef();
      const span3Ref = React.createRef();

      function App() {
        return (
          <div>
            <span ref={span1Ref} />
            <Suspense fallback="Loading...">
              <span ref={span2Ref}>
                <Child />
              </span>
            </Suspense>
            <span ref={span3Ref} />
          </div>
        );
      }

      await act(async () => {
        const {pipe} = ReactDOMFizzServer.renderToPipeableStream(<App />);
        pipe(writable);
      });
      expect(Scheduler).toHaveYielded(['Yay!']);

      const [span1, span2, span3] = container.getElementsByTagName('span');

      // Hydrate the tree. Child will throw during hydration, but not when it
      // falls back to client rendering.
      isClient = true;
      ReactDOM.hydrateRoot(container, <App />);

      expect(Scheduler).toFlushAndYield([]);
      expect(getVisibleChildren(container)).toEqual(
        <div>
          <span />
          Loading...
          <span />
        </div>,
      );

      await act(async () => {
        resolveText('Yay!');
      });
      expect(Scheduler).toFlushAndYield(['Yay!']);
      expect(getVisibleChildren(container)).toEqual(
        <div>
          <span />
          <span>Yay!</span>
          <span />
        </div>,
      );

      // The node that's inside the boundary that errored during hydration was
      // not hydrated.
      expect(span2Ref.current).not.toBe(span2);

      // But the nodes outside the boundary were.
      expect(span1Ref.current).toBe(span1);
      expect(span3Ref.current).toBe(span3);
    },
  );
});<|MERGE_RESOLUTION|>--- conflicted
+++ resolved
@@ -1737,11 +1737,7 @@
   });
 
   // The selector implementation uses the lazy ref initialization pattern
-<<<<<<< HEAD
   // @gate supportsNativeUseSyncExternalStore
-=======
-  // @gate !(enableUseRefAccessWarning && __DEV__)
->>>>>>> 327d5c48
   // @gate experimental
   it('calls getServerSnapshot instead of getSnapshot (with selector and isEqual)', async () => {
     // Same as previous test, but with a selector that returns a complex object
