--- conflicted
+++ resolved
@@ -1484,7 +1484,6 @@
     expect(getVisibleChildren(container)).toEqual(<div>Hello</div>);
   });
 
-<<<<<<< HEAD
   // @gate experimental && enableSuspenseAvoidThisFallback
   it('should respect unstable_avoidThisFallback', async () => {
     const resolved = {
@@ -1548,44 +1547,10 @@
               </Suspense>
             </div>
           </Suspense>
-=======
-  // @gate supportsNativeUseSyncExternalStore
-  // @gate experimental
-  it('calls getServerSnapshot instead of getSnapshot', async () => {
-    const ref = React.createRef();
-
-    function getServerSnapshot() {
-      return 'server';
-    }
-
-    function getClientSnapshot() {
-      return 'client';
-    }
-
-    function subscribe() {
-      return () => {};
-    }
-
-    function Child({text}) {
-      Scheduler.unstable_yieldValue(text);
-      return text;
-    }
-
-    function App() {
-      const value = useSyncExternalStore(
-        subscribe,
-        getClientSnapshot,
-        getServerSnapshot,
-      );
-      return (
-        <div ref={ref}>
-          <Child text={value} />
->>>>>>> 3ee7a004
-        </div>
-      );
-    }
-
-<<<<<<< HEAD
+          </div>
+      );
+    }
+    
     await jest.runAllTimers();
 
     await act(async () => {
@@ -1665,7 +1630,43 @@
         <span>Avoided Fallback</span>
       </div>,
     );
-=======
+  });
+  
+  // @gate supportsNativeUseSyncExternalStore
+  // @gate experimental
+  it('calls getServerSnapshot instead of getSnapshot', async () => {
+    const ref = React.createRef();
+
+    function getServerSnapshot() {
+      return 'server';
+    }
+
+    function getClientSnapshot() {
+      return 'client';
+    }
+
+    function subscribe() {
+      return () => {};
+    }
+
+    function Child({text}) {
+      Scheduler.unstable_yieldValue(text);
+      return text;
+    }
+
+    function App() {
+      const value = useSyncExternalStore(
+        subscribe,
+        getClientSnapshot,
+        getServerSnapshot,
+      );
+      return (
+        <div ref={ref}>
+          <Child text={value} />
+        </div>
+      );
+    }
+
     const loggedErrors = [];
     await act(async () => {
       const {startWriting} = ReactDOMFizzServer.pipeToNodeWritable(
@@ -1781,6 +1782,5 @@
     expect(Scheduler).toFlushUntilNextPaint(['client']);
     expect(getVisibleChildren(container)).toEqual(<div>client</div>);
     expect(ref.current).toEqual(serverRenderedDiv);
->>>>>>> 3ee7a004
   });
 });