--- conflicted
+++ resolved
@@ -159,12 +159,8 @@
   context: ContextSnapshot, // the current new context that this task is executing in
   treeContext: TreeContext, // the current tree context that this task is executing in
   componentStack: null | ComponentStackNode, // DEV-only component stack
-<<<<<<< HEAD
+  thenableState: null | ThenableState,
 |};
-=======
-  thenableState: null | ThenableState,
-};
->>>>>>> 37cc6bf1
 
 const PENDING = 0;
 const COMPLETED = 1;
