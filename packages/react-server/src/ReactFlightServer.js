/**
 * Copyright (c) Meta Platforms, Inc. and affiliates.
 *
 * This source code is licensed under the MIT license found in the
 * LICENSE file in the root directory of this source tree.
 *
 * @flow
 */

import type {Chunk, BinaryChunk, Destination} from './ReactServerStreamConfig';

import type {Postpone} from 'react/src/ReactPostpone';

import {enableBinaryFlight, enablePostpone} from 'shared/ReactFeatureFlags';

import {
  scheduleWork,
  flushBuffered,
  beginWriting,
  writeChunkAndReturn,
  stringToChunk,
  typedArrayToBinaryChunk,
  byteLengthOfChunk,
  byteLengthOfBinaryChunk,
  completeWriting,
  close,
  closeWithError,
} from './ReactServerStreamConfig';

export type {Destination, Chunk} from './ReactServerStreamConfig';

import type {
  ClientManifest,
  ClientReferenceMetadata,
  ClientReference,
  ClientReferenceKey,
  ServerReference,
  ServerReferenceId,
  Hints,
  HintCode,
  HintModel,
} from './ReactFlightServerConfig';
import type {ContextSnapshot} from './ReactFlightNewContext';
import type {ThenableState} from './ReactFlightThenable';
import type {
  ReactProviderType,
  ServerContextJSONValue,
  Wakeable,
  Thenable,
  PendingThenable,
  FulfilledThenable,
  RejectedThenable,
  ReactServerContext,
} from 'shared/ReactTypes';
import type {LazyComponent} from 'react/src/ReactLazy';

import {
  resolveClientReferenceMetadata,
  getServerReferenceId,
  getServerReferenceBoundArguments,
  getClientReferenceKey,
  isClientReference,
  isServerReference,
  supportsRequestStorage,
  requestStorage,
  prepareHostDispatcher,
  createHints,
} from './ReactFlightServerConfig';

import {
  HooksDispatcher,
  prepareToUseHooksForRequest,
  prepareToUseHooksForComponent,
  getThenableStateAfterSuspending,
  resetHooksForRequest,
} from './ReactFlightHooks';
import {DefaultCacheDispatcher} from './flight/ReactFlightServerCache';
import {
  pushProvider,
  popProvider,
  switchContext,
  getActiveContext,
  rootContextSnapshot,
} from './ReactFlightNewContext';

import {
  getIteratorFn,
  REACT_ELEMENT_TYPE,
  REACT_FORWARD_REF_TYPE,
  REACT_FRAGMENT_TYPE,
  REACT_LAZY_TYPE,
  REACT_MEMO_TYPE,
  REACT_POSTPONE_TYPE,
  REACT_PROVIDER_TYPE,
} from 'shared/ReactSymbols';

import {
  describeValueForErrorMessage,
  describeObjectForErrorMessage,
  isSimpleObject,
  jsxPropsParents,
  jsxChildrenParents,
  objectName,
} from 'shared/ReactSerializationErrors';

import {getOrCreateServerContext} from 'shared/ReactServerContextRegistry';
import ReactSharedInternals from 'shared/ReactSharedInternals';
import isArray from 'shared/isArray';
import {SuspenseException, getSuspendedThenable} from './ReactFlightThenable';

type JSONValue =
  | string
  | boolean
  | number
  | null
  | {+[key: string]: JSONValue}
  | $ReadOnlyArray<JSONValue>;

const stringify = JSON.stringify;

type ReactJSONValue =
  | string
  | boolean
  | number
  | null
  | $ReadOnlyArray<ReactJSONValue>
  | ReactClientObject;

// Serializable values
export type ReactClientValue =
  // Server Elements and Lazy Components are unwrapped on the Server
  | React$Element<React$AbstractComponent<any, any>>
  | LazyComponent<ReactClientValue, any>
  // References are passed by their value
  | ClientReference<any>
  | ServerReference<any>
  // The rest are passed as is. Sub-types can be passed in but lose their
  // subtype, so the receiver can only accept once of these.
  | React$Element<string>
  | React$Element<ClientReference<any> & any>
  | ReactServerContext<any>
  | string
  | boolean
  | number
  | symbol
  | null
  | void
  | bigint
  | Iterable<ReactClientValue>
  | Array<ReactClientValue>
  | Map<ReactClientValue, ReactClientValue>
  | Set<ReactClientValue>
  | Date
  | ReactClientObject
  | Promise<ReactClientValue>; // Thenable<ReactClientValue>

type ReactClientObject = {+[key: string]: ReactClientValue};

const PENDING = 0;
const COMPLETED = 1;
const ABORTED = 3;
const ERRORED = 4;

type Task = {
  id: number,
  status: 0 | 1 | 3 | 4,
  model: ReactClientValue,
  ping: () => void,
  context: ContextSnapshot,
  thenableState: ThenableState | null,
};

export type Request = {
  status: 0 | 1 | 2,
  flushScheduled: boolean,
  fatalError: mixed,
  destination: null | Destination,
  bundlerConfig: ClientManifest,
  cache: Map<Function, mixed>,
  nextChunkId: number,
  pendingChunks: number,
  hints: Hints,
  abortableTasks: Set<Task>,
  pingedTasks: Array<Task>,
  completedImportChunks: Array<Chunk>,
  completedHintChunks: Array<Chunk>,
  completedRegularChunks: Array<Chunk | BinaryChunk>,
  completedErrorChunks: Array<Chunk>,
  writtenSymbols: Map<symbol, number>,
  writtenClientReferences: Map<ClientReferenceKey, number>,
  writtenServerReferences: Map<ServerReference<any>, number>,
  writtenProviders: Map<string, number>,
  identifierPrefix: string,
  identifierCount: number,
  onError: (error: mixed) => ?string,
  onPostpone: (reason: string) => void,
  toJSON: (key: string, value: ReactClientValue) => ReactJSONValue,
};

const ReactCurrentDispatcher = ReactSharedInternals.ReactCurrentDispatcher;
const ReactCurrentCache = ReactSharedInternals.ReactCurrentCache;

function defaultErrorHandler(error: mixed) {
  console['error'](error);
  // Don't transform to our wrapper
}

function defaultPostponeHandler(reason: string) {
  // Noop
}

const OPEN = 0;
const CLOSING = 1;
const CLOSED = 2;

export function createRequest(
  model: ReactClientValue,
  bundlerConfig: ClientManifest,
  onError: void | ((error: mixed) => ?string),
  context?: Array<[string, ServerContextJSONValue]>,
  identifierPrefix?: string,
  onPostpone: void | ((reason: string) => void),
): Request {
  if (
    ReactCurrentCache.current !== null &&
    ReactCurrentCache.current !== DefaultCacheDispatcher
  ) {
    throw new Error(
      'Currently React only supports one RSC renderer at a time.',
    );
  }
  prepareHostDispatcher();
  ReactCurrentCache.current = DefaultCacheDispatcher;

  const abortSet: Set<Task> = new Set();
  const pingedTasks: Array<Task> = [];
  const hints = createHints();
  const request: Request = {
    status: OPEN,
    flushScheduled: false,
    fatalError: null,
    destination: null,
    bundlerConfig,
    cache: new Map(),
    nextChunkId: 0,
    pendingChunks: 0,
    hints,
    abortableTasks: abortSet,
    pingedTasks: pingedTasks,
    completedImportChunks: ([]: Array<Chunk>),
    completedHintChunks: ([]: Array<Chunk>),
    completedRegularChunks: ([]: Array<Chunk | BinaryChunk>),
    completedErrorChunks: ([]: Array<Chunk>),
    writtenSymbols: new Map(),
    writtenClientReferences: new Map(),
    writtenServerReferences: new Map(),
    writtenProviders: new Map(),
    identifierPrefix: identifierPrefix || '',
    identifierCount: 1,
    onError: onError === undefined ? defaultErrorHandler : onError,
    onPostpone: onPostpone === undefined ? defaultPostponeHandler : onPostpone,
    // $FlowFixMe[missing-this-annot]
    toJSON: function (key: string, value: ReactClientValue): ReactJSONValue {
      return resolveModelToJSON(request, this, key, value);
    },
  };
  request.pendingChunks++;
  const rootContext = createRootContext(context);
  const rootTask = createTask(request, model, rootContext, abortSet);
  pingedTasks.push(rootTask);
  return request;
}

let currentRequest: null | Request = null;

export function resolveRequest(): null | Request {
  if (currentRequest) return currentRequest;
  if (supportsRequestStorage) {
    const store = requestStorage.getStore();
    if (store) return store;
  }
  return null;
}

function createRootContext(
  reqContext?: Array<[string, ServerContextJSONValue]>,
) {
  return importServerContexts(reqContext);
}

const POP = {};

function serializeThenable(request: Request, thenable: Thenable<any>): number {
  request.pendingChunks++;
  const newTask = createTask(
    request,
    null,
    getActiveContext(),
    request.abortableTasks,
  );

  switch (thenable.status) {
    case 'fulfilled': {
      // We have the resolved value, we can go ahead and schedule it for serialization.
      newTask.model = thenable.value;
      pingTask(request, newTask);
      return newTask.id;
    }
    case 'rejected': {
      const x = thenable.reason;
      if (
        enablePostpone &&
        typeof x === 'object' &&
        x !== null &&
        (x: any).$$typeof === REACT_POSTPONE_TYPE
      ) {
        const postponeInstance: Postpone = (x: any);
        logPostpone(request, postponeInstance.message);
        emitPostponeChunk(request, newTask.id, postponeInstance);
      } else {
        const digest = logRecoverableError(request, x);
        emitErrorChunk(request, newTask.id, digest, x);
      }
      return newTask.id;
    }
    default: {
      if (typeof thenable.status === 'string') {
        // Only instrument the thenable if the status if not defined. If
        // it's defined, but an unknown value, assume it's been instrumented by
        // some custom userspace implementation. We treat it as "pending".
        break;
      }
      const pendingThenable: PendingThenable<mixed> = (thenable: any);
      pendingThenable.status = 'pending';
      pendingThenable.then(
        fulfilledValue => {
          if (thenable.status === 'pending') {
            const fulfilledThenable: FulfilledThenable<mixed> = (thenable: any);
            fulfilledThenable.status = 'fulfilled';
            fulfilledThenable.value = fulfilledValue;
          }
        },
        (error: mixed) => {
          if (thenable.status === 'pending') {
            const rejectedThenable: RejectedThenable<mixed> = (thenable: any);
            rejectedThenable.status = 'rejected';
            rejectedThenable.reason = error;
          }
        },
      );
      break;
    }
  }

  thenable.then(
    value => {
      newTask.model = value;
      pingTask(request, newTask);
    },
    reason => {
      newTask.status = ERRORED;
      request.abortableTasks.delete(newTask);
      // TODO: We should ideally do this inside performWork so it's scheduled
      const digest = logRecoverableError(request, reason);
      emitErrorChunk(request, newTask.id, digest, reason);
      if (request.destination !== null) {
        flushCompletedChunks(request, request.destination);
      }
    },
  );

  return newTask.id;
}

export function emitHint<Code: HintCode>(
  request: Request,
  code: Code,
  model: HintModel<Code>,
): void {
  emitHintChunk(request, code, model);
  enqueueFlush(request);
}

export function getHints(request: Request): Hints {
  return request.hints;
}

export function getCache(request: Request): Map<Function, mixed> {
  return request.cache;
}

function readThenable<T>(thenable: Thenable<T>): T {
  if (thenable.status === 'fulfilled') {
    return thenable.value;
  } else if (thenable.status === 'rejected') {
    throw thenable.reason;
  }
  throw thenable;
}

function createLazyWrapperAroundWakeable(wakeable: Wakeable) {
  // This is a temporary fork of the `use` implementation until we accept
  // promises everywhere.
  const thenable: Thenable<mixed> = (wakeable: any);
  switch (thenable.status) {
    case 'fulfilled':
    case 'rejected':
      break;
    default: {
      if (typeof thenable.status === 'string') {
        // Only instrument the thenable if the status if not defined. If
        // it's defined, but an unknown value, assume it's been instrumented by
        // some custom userspace implementation. We treat it as "pending".
        break;
      }
      const pendingThenable: PendingThenable<mixed> = (thenable: any);
      pendingThenable.status = 'pending';
      pendingThenable.then(
        fulfilledValue => {
          if (thenable.status === 'pending') {
            const fulfilledThenable: FulfilledThenable<mixed> = (thenable: any);
            fulfilledThenable.status = 'fulfilled';
            fulfilledThenable.value = fulfilledValue;
          }
        },
        (error: mixed) => {
          if (thenable.status === 'pending') {
            const rejectedThenable: RejectedThenable<mixed> = (thenable: any);
            rejectedThenable.status = 'rejected';
            rejectedThenable.reason = error;
          }
        },
      );
      break;
    }
  }
  const lazyType: LazyComponent<any, Thenable<any>> = {
    $$typeof: REACT_LAZY_TYPE,
    _payload: thenable,
    _init: readThenable,
  };
  return lazyType;
}

function attemptResolveElement(
  request: Request,
  type: any,
  key: null | React$Key,
  ref: mixed,
  props: any,
  prevThenableState: ThenableState | null,
): ReactClientValue {
  if (ref !== null && ref !== undefined) {
    // When the ref moves to the regular props object this will implicitly
    // throw for functions. We could probably relax it to a DEV warning for other
    // cases.
    throw new Error(
      'Refs cannot be used in Server Components, nor passed to Client Components.',
    );
  }
  if (__DEV__) {
    jsxPropsParents.set(props, type);
    if (typeof props.children === 'object' && props.children !== null) {
      jsxChildrenParents.set(props.children, type);
    }
  }
  if (typeof type === 'function') {
    if (isClientReference(type)) {
      // This is a reference to a Client Component.
      return [REACT_ELEMENT_TYPE, type, key, props];
    }
    // This is a server-side component.
    prepareToUseHooksForComponent(prevThenableState);
    const result = type(props);
    if (
      typeof result === 'object' &&
      result !== null &&
      typeof result.then === 'function'
    ) {
      // When the return value is in children position we can resolve it immediately,
      // to its value without a wrapper if it's synchronously available.
      const thenable: Thenable<any> = result;
      if (thenable.status === 'fulfilled') {
        return thenable.value;
      }
      // TODO: Once we accept Promises as children on the client, we can just return
      // the thenable here.
      return createLazyWrapperAroundWakeable(result);
    }
    return result;
  } else if (typeof type === 'string') {
    // This is a host element. E.g. HTML.
    return [REACT_ELEMENT_TYPE, type, key, props];
  } else if (typeof type === 'symbol') {
    if (type === REACT_FRAGMENT_TYPE) {
      // For key-less fragments, we add a small optimization to avoid serializing
      // it as a wrapper.
      // TODO: If a key is specified, we should propagate its key to any children.
      // Same as if a Server Component has a key.
      return props.children;
    }
    // This might be a built-in React component. We'll let the client decide.
    // Any built-in works as long as its props are serializable.
    return [REACT_ELEMENT_TYPE, type, key, props];
  } else if (type != null && typeof type === 'object') {
    if (isClientReference(type)) {
      // This is a reference to a Client Component.
      return [REACT_ELEMENT_TYPE, type, key, props];
    }
    switch (type.$$typeof) {
      case REACT_LAZY_TYPE: {
        const payload = type._payload;
        const init = type._init;
        const wrappedType = init(payload);
        return attemptResolveElement(
          request,
          wrappedType,
          key,
          ref,
          props,
          prevThenableState,
        );
      }
      case REACT_FORWARD_REF_TYPE: {
        const render = type.render;
        prepareToUseHooksForComponent(prevThenableState);
        return render(props, undefined);
      }
      case REACT_MEMO_TYPE: {
        return attemptResolveElement(
          request,
          type.type,
          key,
          ref,
          props,
          prevThenableState,
        );
      }
      case REACT_PROVIDER_TYPE: {
        pushProvider(type._context, props.value);
        if (__DEV__) {
          const extraKeys = Object.keys(props).filter(value => {
            if (value === 'children' || value === 'value') {
              return false;
            }
            return true;
          });
          if (extraKeys.length !== 0) {
            console.error(
              'ServerContext can only have a value prop and children. Found: %s',
              JSON.stringify(extraKeys),
            );
          }
        }
        return [
          REACT_ELEMENT_TYPE,
          type,
          key,
          // Rely on __popProvider being serialized last to pop the provider.
          {value: props.value, children: props.children, __pop: POP},
        ];
      }
    }
  }
  throw new Error(
    `Unsupported Server Component type: ${describeValueForErrorMessage(type)}`,
  );
}

function pingTask(request: Request, task: Task): void {
  const pingedTasks = request.pingedTasks;
  pingedTasks.push(task);
  if (pingedTasks.length === 1) {
    request.flushScheduled = request.destination !== null;
    scheduleWork(() => performWork(request));
  }
}

function createTask(
  request: Request,
  model: ReactClientValue,
  context: ContextSnapshot,
  abortSet: Set<Task>,
): Task {
  const id = request.nextChunkId++;
  const task: Task = {
    id,
    status: PENDING,
    model,
    context,
    ping: () => pingTask(request, task),
    thenableState: null,
  };
  abortSet.add(task);
  return task;
}

function serializeByValueID(id: number): string {
  return '$' + id.toString(16);
}

function serializeLazyID(id: number): string {
  return '$L' + id.toString(16);
}

function serializePromiseID(id: number): string {
  return '$@' + id.toString(16);
}

function serializeServerReferenceID(id: number): string {
  return '$F' + id.toString(16);
}

function serializeSymbolReference(name: string): string {
  return '$S' + name;
}

function serializeProviderReference(name: string): string {
  return '$P' + name;
}

function serializeNumber(number: number): string | number {
  if (Number.isFinite(number)) {
    if (number === 0 && 1 / number === -Infinity) {
      return '$-0';
    } else {
      return number;
    }
  } else {
    if (number === Infinity) {
      return '$Infinity';
    } else if (number === -Infinity) {
      return '$-Infinity';
    } else {
      return '$NaN';
    }
  }
}

function serializeUndefined(): string {
  return '$undefined';
}

function serializeDateFromDateJSON(dateJSON: string): string {
  // JSON.stringify automatically calls Date.prototype.toJSON which calls toISOString.
  // We need only tack on a $D prefix.
  return '$D' + dateJSON;
}

<<<<<<< HEAD
function describeValueForErrorMessage(value: ReactModel): string {
  switch (typeof value) {
    case 'string': {
      return JSON.stringify(
        value.length <= 10 ? value : value.slice(0, 10) + '...',
      );
=======
function serializeBigInt(n: bigint): string {
  return '$n' + n.toString(10);
}

function serializeRowHeader(tag: string, id: number) {
  return id.toString(16) + ':' + tag;
}

function encodeReferenceChunk(
  request: Request,
  id: number,
  reference: string,
): Chunk {
  const json = stringify(reference);
  const row = id.toString(16) + ':' + json + '\n';
  return stringToChunk(row);
}

function serializeClientReference(
  request: Request,
  parent:
    | {+[key: string | number]: ReactClientValue}
    | $ReadOnlyArray<ReactClientValue>,
  key: string,
  clientReference: ClientReference<any>,
): string {
  const clientReferenceKey: ClientReferenceKey =
    getClientReferenceKey(clientReference);
  const writtenClientReferences = request.writtenClientReferences;
  const existingId = writtenClientReferences.get(clientReferenceKey);
  if (existingId !== undefined) {
    if (parent[0] === REACT_ELEMENT_TYPE && key === '1') {
      // If we're encoding the "type" of an element, we can refer
      // to that by a lazy reference instead of directly since React
      // knows how to deal with lazy values. This lets us suspend
      // on this component rather than its parent until the code has
      // loaded.
      return serializeLazyID(existingId);
>>>>>>> 13d0225c
    }
    return serializeByValueID(existingId);
  }
  try {
    const clientReferenceMetadata: ClientReferenceMetadata =
      resolveClientReferenceMetadata(request.bundlerConfig, clientReference);
    request.pendingChunks++;
    const importId = request.nextChunkId++;
    emitImportChunk(request, importId, clientReferenceMetadata);
    writtenClientReferences.set(clientReferenceKey, importId);
    if (parent[0] === REACT_ELEMENT_TYPE && key === '1') {
      // If we're encoding the "type" of an element, we can refer
      // to that by a lazy reference instead of directly since React
      // knows how to deal with lazy values. This lets us suspend
      // on this component rather than its parent until the code has
      // loaded.
      return serializeLazyID(importId);
    }
    return serializeByValueID(importId);
  } catch (x) {
    request.pendingChunks++;
    const errorId = request.nextChunkId++;
    const digest = logRecoverableError(request, x);
    emitErrorChunk(request, errorId, digest, x);
    return serializeByValueID(errorId);
  }
}

function outlineModel(request: Request, value: any): number {
  request.pendingChunks++;
  const outlinedId = request.nextChunkId++;
  // We assume that this object doesn't suspend, but a child might.
  emitModelChunk(request, outlinedId, value);
  return outlinedId;
}

function serializeServerReference(
  request: Request,
  parent:
    | {+[key: string | number]: ReactClientValue}
    | $ReadOnlyArray<ReactClientValue>,
  key: string,
  serverReference: ServerReference<any>,
): string {
  const writtenServerReferences = request.writtenServerReferences;
  const existingId = writtenServerReferences.get(serverReference);
  if (existingId !== undefined) {
    return serializeServerReferenceID(existingId);
  }

  const bound: null | Array<any> = getServerReferenceBoundArguments(
    request.bundlerConfig,
    serverReference,
  );
  const serverReferenceMetadata: {
    id: ServerReferenceId,
    bound: null | Promise<Array<any>>,
  } = {
    id: getServerReferenceId(request.bundlerConfig, serverReference),
    bound: bound ? Promise.resolve(bound) : null,
  };
  const metadataId = outlineModel(request, serverReferenceMetadata);
  writtenServerReferences.set(serverReference, metadataId);
  return serializeServerReferenceID(metadataId);
}

function serializeLargeTextString(request: Request, text: string): string {
  request.pendingChunks += 2;
  const textId = request.nextChunkId++;
  const textChunk = stringToChunk(text);
  const binaryLength = byteLengthOfChunk(textChunk);
  const row = textId.toString(16) + ':T' + binaryLength.toString(16) + ',';
  const headerChunk = stringToChunk(row);
  request.completedRegularChunks.push(headerChunk, textChunk);
  return serializeByValueID(textId);
}

function serializeMap(
  request: Request,
  map: Map<ReactClientValue, ReactClientValue>,
): string {
  const id = outlineModel(request, Array.from(map));
  return '$Q' + id.toString(16);
}

function serializeSet(request: Request, set: Set<ReactClientValue>): string {
  const id = outlineModel(request, Array.from(set));
  return '$W' + id.toString(16);
}

function serializeTypedArray(
  request: Request,
  tag: string,
  typedArray: $ArrayBufferView,
): string {
  request.pendingChunks += 2;
  const bufferId = request.nextChunkId++;
  // TODO: Convert to little endian if that's not the server default.
  const binaryChunk = typedArrayToBinaryChunk(typedArray);
  const binaryLength = byteLengthOfBinaryChunk(binaryChunk);
  const row =
    bufferId.toString(16) + ':' + tag + binaryLength.toString(16) + ',';
  const headerChunk = stringToChunk(row);
  request.completedRegularChunks.push(headerChunk, binaryChunk);
  return serializeByValueID(bufferId);
}

function escapeStringValue(value: string): string {
  if (value[0] === '$') {
    // We need to escape $ prefixed strings since we use those to encode
    // references to IDs and as special symbol values.
    return '$' + value;
  } else {
    return value;
  }
}

let insideContextProps = null;
let isInsideContextValue = false;

function resolveModelToJSON(
  request: Request,
  parent:
    | {+[key: string | number]: ReactClientValue}
    | $ReadOnlyArray<ReactClientValue>,
  key: string,
  value: ReactClientValue,
): ReactJSONValue {
  // Make sure that `parent[key]` wasn't JSONified before `value` was passed to us
  if (__DEV__) {
    // $FlowFixMe[incompatible-use]
    const originalValue = parent[key];
    if (
      typeof originalValue === 'object' &&
      originalValue !== value &&
      !(originalValue instanceof Date)
    ) {
      if (objectName(originalValue) !== 'Object') {
        const jsxParentType = jsxChildrenParents.get(parent);
        if (typeof jsxParentType === 'string') {
          console.error(
            '%s objects cannot be rendered as text children. Try formatting it using toString().%s',
            objectName(originalValue),
            describeObjectForErrorMessage(parent, key),
          );
        } else {
          console.error(
            'Only plain objects can be passed to Client Components from Server Components. ' +
              '%s objects are not supported.%s',
            objectName(originalValue),
            describeObjectForErrorMessage(parent, key),
          );
        }
      } else {
        console.error(
          'Only plain objects can be passed to Client Components from Server Components. ' +
            'Objects with toJSON methods are not supported. Convert it manually ' +
            'to a simple value before passing it to props.%s',
          describeObjectForErrorMessage(parent, key),
        );
      }
    }
  }

  // Special Symbols
  switch (value) {
    case REACT_ELEMENT_TYPE:
      return '$';
  }

  if (__DEV__) {
    if (
      parent[0] === REACT_ELEMENT_TYPE &&
      parent[1] &&
      (parent[1]: any).$$typeof === REACT_PROVIDER_TYPE &&
      key === '3'
    ) {
      insideContextProps = value;
    } else if (insideContextProps === parent && key === 'value') {
      isInsideContextValue = true;
    } else if (insideContextProps === parent && key === 'children') {
      isInsideContextValue = false;
    }
  }

  // Resolve Server Components.
  while (
    typeof value === 'object' &&
    value !== null &&
    ((value: any).$$typeof === REACT_ELEMENT_TYPE ||
      (value: any).$$typeof === REACT_LAZY_TYPE)
  ) {
    if (__DEV__) {
      if (isInsideContextValue) {
        console.error('React elements are not allowed in ServerContext');
      }
    }

    try {
      switch ((value: any).$$typeof) {
        case REACT_ELEMENT_TYPE: {
          // TODO: Concatenate keys of parents onto children.
          const element: React$Element<any> = (value: any);
          // Attempt to render the Server Component.
          value = attemptResolveElement(
            request,
            element.type,
            element.key,
            element.ref,
            element.props,
            null,
          );
          break;
        }
        case REACT_LAZY_TYPE: {
          const payload = (value: any)._payload;
          const init = (value: any)._init;
          value = init(payload);
          break;
        }
      }
    } catch (thrownValue) {
      const x =
        thrownValue === SuspenseException
          ? // This is a special type of exception used for Suspense. For historical
            // reasons, the rest of the Suspense implementation expects the thrown
            // value to be a thenable, because before `use` existed that was the
            // (unstable) API for suspending. This implementation detail can change
            // later, once we deprecate the old API in favor of `use`.
            getSuspendedThenable()
          : thrownValue;
      if (typeof x === 'object' && x !== null) {
        // $FlowFixMe[method-unbinding]
        if (typeof x.then === 'function') {
          // Something suspended, we'll need to create a new task and resolve it later.
          request.pendingChunks++;
          const newTask = createTask(
            request,
            value,
            getActiveContext(),
            request.abortableTasks,
          );
          const ping = newTask.ping;
          x.then(ping, ping);
          newTask.thenableState = getThenableStateAfterSuspending();
          return serializeLazyID(newTask.id);
        } else if (enablePostpone && x.$$typeof === REACT_POSTPONE_TYPE) {
          // Something postponed. We'll still send everything we have up until this point.
          // We'll replace this element with a lazy reference that postpones on the client.
          const postponeInstance: Postpone = (x: any);
          request.pendingChunks++;
          const postponeId = request.nextChunkId++;
          logPostpone(request, postponeInstance.message);
          emitPostponeChunk(request, postponeId, postponeInstance);
          return serializeLazyID(postponeId);
        }
      }
      // Something errored. We'll still send everything we have up until this point.
      // We'll replace this element with a lazy reference that throws on the client
      // once it gets rendered.
      request.pendingChunks++;
      const errorId = request.nextChunkId++;
      const digest = logRecoverableError(request, x);
      emitErrorChunk(request, errorId, digest, x);
      return serializeLazyID(errorId);
    }
  }

  if (value === null) {
    return null;
  }

  if (typeof value === 'object') {
    if (isClientReference(value)) {
      return serializeClientReference(request, parent, key, (value: any));
      // $FlowFixMe[method-unbinding]
    } else if (typeof value.then === 'function') {
      // We assume that any object with a .then property is a "Thenable" type,
      // or a Promise type. Either of which can be represented by a Promise.
      const promiseId = serializeThenable(request, (value: any));
      return serializePromiseID(promiseId);
    } else if ((value: any).$$typeof === REACT_PROVIDER_TYPE) {
      const providerKey = ((value: any): ReactProviderType<any>)._context
        ._globalName;
      const writtenProviders = request.writtenProviders;
      let providerId = writtenProviders.get(key);
      if (providerId === undefined) {
        request.pendingChunks++;
        providerId = request.nextChunkId++;
        writtenProviders.set(providerKey, providerId);
        emitProviderChunk(request, providerId, providerKey);
      }
      return serializeByValueID(providerId);
    } else if (value === POP) {
      popProvider();
      if (__DEV__) {
        insideContextProps = null;
        isInsideContextValue = false;
      }
      return (undefined: any);
    }

    if (value instanceof Map) {
      return serializeMap(request, value);
    }
    if (value instanceof Set) {
      return serializeSet(request, value);
    }

    if (enableBinaryFlight) {
      if (value instanceof ArrayBuffer) {
        return serializeTypedArray(request, 'A', new Uint8Array(value));
      }
      if (value instanceof Int8Array) {
        // char
        return serializeTypedArray(request, 'C', value);
      }
      if (value instanceof Uint8Array) {
        // unsigned char
        return serializeTypedArray(request, 'c', value);
      }
      if (value instanceof Uint8ClampedArray) {
        // unsigned clamped char
        return serializeTypedArray(request, 'U', value);
      }
      if (value instanceof Int16Array) {
        // sort
        return serializeTypedArray(request, 'S', value);
      }
      if (value instanceof Uint16Array) {
        // unsigned short
        return serializeTypedArray(request, 's', value);
      }
      if (value instanceof Int32Array) {
        // long
        return serializeTypedArray(request, 'L', value);
      }
      if (value instanceof Uint32Array) {
        // unsigned long
        return serializeTypedArray(request, 'l', value);
      }
      if (value instanceof Float32Array) {
        // float
        return serializeTypedArray(request, 'F', value);
      }
      if (value instanceof Float64Array) {
        // double
        return serializeTypedArray(request, 'D', value);
      }
      if (value instanceof BigInt64Array) {
        // number
        return serializeTypedArray(request, 'N', value);
      }
      if (value instanceof BigUint64Array) {
        // unsigned number
        // We use "m" instead of "n" since JSON can start with "null"
        return serializeTypedArray(request, 'm', value);
      }
      if (value instanceof DataView) {
        return serializeTypedArray(request, 'V', value);
      }
    }

    if (!isArray(value)) {
      const iteratorFn = getIteratorFn(value);
      if (iteratorFn) {
        return Array.from((value: any));
      }
    }

    if (__DEV__) {
      if (value !== null && !isArray(value)) {
        // Verify that this is a simple plain object.
        if (objectName(value) !== 'Object') {
          console.error(
            'Only plain objects can be passed to Client Components from Server Components. ' +
              '%s objects are not supported.%s',
            objectName(value),
            describeObjectForErrorMessage(parent, key),
          );
        } else if (!isSimpleObject(value)) {
          console.error(
            'Only plain objects can be passed to Client Components from Server Components. ' +
              'Classes or other objects with methods are not supported.%s',
            describeObjectForErrorMessage(parent, key),
          );
        } else if (Object.getOwnPropertySymbols) {
          const symbols = Object.getOwnPropertySymbols(value);
          if (symbols.length > 0) {
            console.error(
              'Only plain objects can be passed to Client Components from Server Components. ' +
                'Objects with symbol properties like %s are not supported.%s',
              symbols[0].description,
              describeObjectForErrorMessage(parent, key),
            );
          }
        }
      }
    }

    // $FlowFixMe[incompatible-return]
    return value;
  }

  if (typeof value === 'string') {
    // TODO: Maybe too clever. If we support URL there's no similar trick.
    if (value[value.length - 1] === 'Z') {
      // Possibly a Date, whose toJSON automatically calls toISOString
      // $FlowFixMe[incompatible-use]
      const originalValue = parent[key];
      if (originalValue instanceof Date) {
        return serializeDateFromDateJSON(value);
      }
    }
    if (value.length >= 1024) {
      // For large strings, we encode them outside the JSON payload so that we
      // don't have to double encode and double parse the strings. This can also
      // be more compact in case the string has a lot of escaped characters.
      return serializeLargeTextString(request, value);
    }
    return escapeStringValue(value);
  }

  if (typeof value === 'boolean') {
    return value;
  }

  if (typeof value === 'number') {
    return serializeNumber(value);
  }

  if (typeof value === 'undefined') {
    return serializeUndefined();
  }

  if (typeof value === 'function') {
    if (isClientReference(value)) {
      return serializeClientReference(request, parent, key, (value: any));
    }
    if (isServerReference(value)) {
      return serializeServerReference(request, parent, key, (value: any));
    }
    if (/^on[A-Z]/.test(key)) {
      throw new Error(
        'Event handlers cannot be passed to Client Component props.' +
          describeObjectForErrorMessage(parent, key) +
          '\nIf you need interactivity, consider converting part of this to a Client Component.',
      );
    } else {
      throw new Error(
        'Functions cannot be passed directly to Client Components ' +
          'unless you explicitly expose it by marking it with "use server".' +
          describeObjectForErrorMessage(parent, key),
      );
    }
  }

  if (typeof value === 'symbol') {
    const writtenSymbols = request.writtenSymbols;
    const existingId = writtenSymbols.get(value);
    if (existingId !== undefined) {
      return serializeByValueID(existingId);
    }
    // $FlowFixMe[incompatible-type] `description` might be undefined
    const name: string = value.description;

    if (Symbol.for(name) !== value) {
      throw new Error(
        'Only global symbols received from Symbol.for(...) can be passed to Client Components. ' +
          `The symbol Symbol.for(${
            // $FlowFixMe[incompatible-type] `description` might be undefined
            value.description
          }) cannot be found among global symbols.` +
          describeObjectForErrorMessage(parent, key),
      );
    }

    request.pendingChunks++;
    const symbolId = request.nextChunkId++;
    emitSymbolChunk(request, symbolId, name);
    writtenSymbols.set(value, symbolId);
    return serializeByValueID(symbolId);
  }

  if (typeof value === 'bigint') {
    return serializeBigInt(value);
  }

  throw new Error(
    `Type ${typeof value} is not supported in Client Component props.` +
      describeObjectForErrorMessage(parent, key),
  );
}

function logPostpone(request: Request, reason: string): void {
  const onPostpone = request.onPostpone;
  onPostpone(reason);
}

function logRecoverableError(request: Request, error: mixed): string {
  const onError = request.onError;
  const errorDigest = onError(error);
  if (errorDigest != null && typeof errorDigest !== 'string') {
    // eslint-disable-next-line react-internal/prod-error-codes
    throw new Error(
      `onError returned something with a type other than "string". onError should return a string and may return null or undefined but must not return anything else. It received something of type "${typeof errorDigest}" instead`,
    );
  }
  return errorDigest || '';
}

function fatalError(request: Request, error: mixed): void {
  // This is called outside error handling code such as if an error happens in React internals.
  if (request.destination !== null) {
    request.status = CLOSED;
    closeWithError(request.destination, error);
  } else {
    request.status = CLOSING;
    request.fatalError = error;
  }
}

function emitPostponeChunk(
  request: Request,
  id: number,
  postponeInstance: Postpone,
): void {
  let row;
  if (__DEV__) {
    let reason = '';
    let stack = '';
    try {
      // eslint-disable-next-line react-internal/safe-string-coercion
      reason = String(postponeInstance.message);
      // eslint-disable-next-line react-internal/safe-string-coercion
      stack = String(postponeInstance.stack);
    } catch (x) {}
    row = serializeRowHeader('P', id) + stringify({reason, stack}) + '\n';
  } else {
    // No reason included in prod.
    row = serializeRowHeader('P', id) + '\n';
  }
  const processedChunk = stringToChunk(row);
  request.completedErrorChunks.push(processedChunk);
}

function emitErrorChunk(
  request: Request,
  id: number,
  digest: string,
  error: mixed,
): void {
  let errorInfo: any;
  if (__DEV__) {
    let message;
    let stack = '';
    try {
      if (error instanceof Error) {
        // eslint-disable-next-line react-internal/safe-string-coercion
        message = String(error.message);
        // eslint-disable-next-line react-internal/safe-string-coercion
        stack = String(error.stack);
      } else {
        message = 'Error: ' + (error: any);
      }
    } catch (x) {
      message = 'An error occurred but serializing the error message failed.';
    }
    errorInfo = {digest, message, stack};
  } else {
    errorInfo = {digest};
  }
  const row = serializeRowHeader('E', id) + stringify(errorInfo) + '\n';
  const processedChunk = stringToChunk(row);
  request.completedErrorChunks.push(processedChunk);
}

function emitImportChunk(
  request: Request,
  id: number,
  clientReferenceMetadata: ClientReferenceMetadata,
): void {
  // $FlowFixMe[incompatible-type] stringify can return null
  const json: string = stringify(clientReferenceMetadata);
  const row = serializeRowHeader('I', id) + json + '\n';
  const processedChunk = stringToChunk(row);
  request.completedImportChunks.push(processedChunk);
}

function emitHintChunk<Code: HintCode>(
  request: Request,
  code: Code,
  model: HintModel<Code>,
): void {
  const json: string = stringify(model);
  const id = request.nextChunkId++;
  const row = serializeRowHeader('H' + code, id) + json + '\n';
  const processedChunk = stringToChunk(row);
  request.completedHintChunks.push(processedChunk);
}

function emitSymbolChunk(request: Request, id: number, name: string): void {
  const symbolReference = serializeSymbolReference(name);
  const processedChunk = encodeReferenceChunk(request, id, symbolReference);
  request.completedImportChunks.push(processedChunk);
}

function emitProviderChunk(
  request: Request,
  id: number,
  contextName: string,
): void {
  const contextReference = serializeProviderReference(contextName);
  const processedChunk = encodeReferenceChunk(request, id, contextReference);
  request.completedRegularChunks.push(processedChunk);
}

function emitModelChunk(
  request: Request,
  id: number,
  model: ReactClientValue,
): void {
  // $FlowFixMe[incompatible-type] stringify can return null
  const json: string = stringify(model, request.toJSON);
  const row = id.toString(16) + ':' + json + '\n';
  const processedChunk = stringToChunk(row);
  request.completedRegularChunks.push(processedChunk);
}

function retryTask(request: Request, task: Task): void {
  if (task.status !== PENDING) {
    // We completed this by other means before we had a chance to retry it.
    return;
  }

  switchContext(task.context);
  try {
    let value = task.model;
    if (
      typeof value === 'object' &&
      value !== null &&
      (value: any).$$typeof === REACT_ELEMENT_TYPE
    ) {
      // TODO: Concatenate keys of parents onto children.
      const element: React$Element<any> = (value: any);

      // When retrying a component, reuse the thenableState from the
      // previous attempt.
      const prevThenableState = task.thenableState;

      // Attempt to render the Server Component.
      // Doing this here lets us reuse this same task if the next component
      // also suspends.
      task.model = value;
      value = attemptResolveElement(
        request,
        element.type,
        element.key,
        element.ref,
        element.props,
        prevThenableState,
      );

      // Successfully finished this component. We're going to keep rendering
      // using the same task, but we reset its thenable state before continuing.
      task.thenableState = null;

      // Keep rendering and reuse the same task. This inner loop is separate
      // from the render above because we don't need to reset the thenable state
      // until the next time something suspends and retries.
      while (
        typeof value === 'object' &&
        value !== null &&
        (value: any).$$typeof === REACT_ELEMENT_TYPE
      ) {
        // TODO: Concatenate keys of parents onto children.
        const nextElement: React$Element<any> = (value: any);
        task.model = value;
        value = attemptResolveElement(
          request,
          nextElement.type,
          nextElement.key,
          nextElement.ref,
          nextElement.props,
          null,
        );
      }
    }

    emitModelChunk(request, task.id, value);
    request.abortableTasks.delete(task);
    task.status = COMPLETED;
  } catch (thrownValue) {
    const x =
      thrownValue === SuspenseException
        ? // This is a special type of exception used for Suspense. For historical
          // reasons, the rest of the Suspense implementation expects the thrown
          // value to be a thenable, because before `use` existed that was the
          // (unstable) API for suspending. This implementation detail can change
          // later, once we deprecate the old API in favor of `use`.
          getSuspendedThenable()
        : thrownValue;
    if (typeof x === 'object' && x !== null) {
      // $FlowFixMe[method-unbinding]
      if (typeof x.then === 'function') {
        // Something suspended again, let's pick it back up later.
        const ping = task.ping;
        x.then(ping, ping);
        task.thenableState = getThenableStateAfterSuspending();
        return;
      } else if (enablePostpone && x.$$typeof === REACT_POSTPONE_TYPE) {
        request.abortableTasks.delete(task);
        task.status = ERRORED;
        const postponeInstance: Postpone = (x: any);
        logPostpone(request, postponeInstance.message);
        emitPostponeChunk(request, task.id, postponeInstance);
        return;
      }
    }
    request.abortableTasks.delete(task);
    task.status = ERRORED;
    const digest = logRecoverableError(request, x);
    emitErrorChunk(request, task.id, digest, x);
  }
}

function performWork(request: Request): void {
  const prevDispatcher = ReactCurrentDispatcher.current;
  ReactCurrentDispatcher.current = HooksDispatcher;
  const prevRequest = currentRequest;
  currentRequest = request;
  prepareToUseHooksForRequest(request);

  try {
    const pingedTasks = request.pingedTasks;
    request.pingedTasks = [];
    for (let i = 0; i < pingedTasks.length; i++) {
      const task = pingedTasks[i];
      retryTask(request, task);
    }
    if (request.destination !== null) {
      flushCompletedChunks(request, request.destination);
    }
  } catch (error) {
    logRecoverableError(request, error);
    fatalError(request, error);
  } finally {
    ReactCurrentDispatcher.current = prevDispatcher;
    resetHooksForRequest();
    currentRequest = prevRequest;
  }
}

function abortTask(task: Task, request: Request, errorId: number): void {
  task.status = ABORTED;
  // Instead of emitting an error per task.id, we emit a model that only
  // has a single value referencing the error.
  const ref = serializeByValueID(errorId);
  const processedChunk = encodeReferenceChunk(request, task.id, ref);
  request.completedErrorChunks.push(processedChunk);
}

function flushCompletedChunks(
  request: Request,
  destination: Destination,
): void {
  beginWriting(destination);
  try {
    // We emit module chunks first in the stream so that
    // they can be preloaded as early as possible.
    const importsChunks = request.completedImportChunks;
    let i = 0;
    for (; i < importsChunks.length; i++) {
      request.pendingChunks--;
      const chunk = importsChunks[i];
      const keepWriting: boolean = writeChunkAndReturn(destination, chunk);
      if (!keepWriting) {
        request.destination = null;
        i++;
        break;
      }
    }
    importsChunks.splice(0, i);

    // Next comes hints.
    const hintChunks = request.completedHintChunks;
    i = 0;
    for (; i < hintChunks.length; i++) {
      const chunk = hintChunks[i];
      const keepWriting: boolean = writeChunkAndReturn(destination, chunk);
      if (!keepWriting) {
        request.destination = null;
        i++;
        break;
      }
    }
    hintChunks.splice(0, i);

    // Next comes model data.
    const regularChunks = request.completedRegularChunks;
    i = 0;
    for (; i < regularChunks.length; i++) {
      request.pendingChunks--;
      const chunk = regularChunks[i];
      const keepWriting: boolean = writeChunkAndReturn(destination, chunk);
      if (!keepWriting) {
        request.destination = null;
        i++;
        break;
      }
    }
    regularChunks.splice(0, i);

    // Finally, errors are sent. The idea is that it's ok to delay
    // any error messages and prioritize display of other parts of
    // the page.
    const errorChunks = request.completedErrorChunks;
    i = 0;
    for (; i < errorChunks.length; i++) {
      request.pendingChunks--;
      const chunk = errorChunks[i];
      const keepWriting: boolean = writeChunkAndReturn(destination, chunk);
      if (!keepWriting) {
        request.destination = null;
        i++;
        break;
      }
    }
    errorChunks.splice(0, i);
  } finally {
    request.flushScheduled = false;
    completeWriting(destination);
  }
  flushBuffered(destination);
  if (request.pendingChunks === 0) {
    // We're done.
    close(destination);
  }
}

export function startWork(request: Request): void {
  request.flushScheduled = request.destination !== null;
  if (supportsRequestStorage) {
    scheduleWork(() => requestStorage.run(request, performWork, request));
  } else {
    scheduleWork(() => performWork(request));
  }
}

function enqueueFlush(request: Request): void {
  if (
    request.flushScheduled === false &&
    // If there are pinged tasks we are going to flush anyway after work completes
    request.pingedTasks.length === 0 &&
    // If there is no destination there is nothing we can flush to. A flush will
    // happen when we start flowing again
    request.destination !== null
  ) {
    const destination = request.destination;
    request.flushScheduled = true;
    scheduleWork(() => flushCompletedChunks(request, destination));
  }
}

export function startFlowing(request: Request, destination: Destination): void {
  if (request.status === CLOSING) {
    request.status = CLOSED;
    closeWithError(destination, request.fatalError);
    return;
  }
  if (request.status === CLOSED) {
    return;
  }
  if (request.destination !== null) {
    // We're already flowing.
    return;
  }
  request.destination = destination;
  try {
    flushCompletedChunks(request, destination);
  } catch (error) {
    logRecoverableError(request, error);
    fatalError(request, error);
  }
}

export function stopFlowing(request: Request): void {
  request.destination = null;
}

// This is called to early terminate a request. It creates an error at all pending tasks.
export function abort(request: Request, reason: mixed): void {
  try {
    const abortableTasks = request.abortableTasks;
    if (abortableTasks.size > 0) {
      // We have tasks to abort. We'll emit one error row and then emit a reference
      // to that row from every row that's still remaining.
      const error =
        reason === undefined
          ? new Error('The render was aborted by the server without a reason.')
          : reason;

      const digest = logRecoverableError(request, error);
      request.pendingChunks++;
      const errorId = request.nextChunkId++;
      emitErrorChunk(request, errorId, digest, error);
      abortableTasks.forEach(task => abortTask(task, request, errorId));
      abortableTasks.clear();
    }
    if (request.destination !== null) {
      flushCompletedChunks(request, request.destination);
    }
  } catch (error) {
    logRecoverableError(request, error);
    fatalError(request, error);
  }
}

function importServerContexts(
  contexts?: Array<[string, ServerContextJSONValue]>,
) {
  if (contexts) {
    const prevContext = getActiveContext();
    switchContext(rootContextSnapshot);
    for (let i = 0; i < contexts.length; i++) {
      const [name, value] = contexts[i];
      const context = getOrCreateServerContext(name);
      pushProvider(context, value);
    }
    const importedContext = getActiveContext();
    switchContext(prevContext);
    return importedContext;
  }
  return rootContextSnapshot;
}<|MERGE_RESOLUTION|>--- conflicted
+++ resolved
@@ -647,14 +647,6 @@
   return '$D' + dateJSON;
 }
 
-<<<<<<< HEAD
-function describeValueForErrorMessage(value: ReactModel): string {
-  switch (typeof value) {
-    case 'string': {
-      return JSON.stringify(
-        value.length <= 10 ? value : value.slice(0, 10) + '...',
-      );
-=======
 function serializeBigInt(n: bigint): string {
   return '$n' + n.toString(10);
 }
@@ -693,7 +685,6 @@
       // on this component rather than its parent until the code has
       // loaded.
       return serializeLazyID(existingId);
->>>>>>> 13d0225c
     }
     return serializeByValueID(existingId);
   }
