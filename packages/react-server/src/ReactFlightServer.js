--- conflicted
+++ resolved
@@ -685,9 +685,6 @@
     // they can be preloaded as early as possible.
     const moduleChunks = request.completedModuleChunks;
     let i = 0;
-<<<<<<< HEAD
-    for (; i < jsonChunks.length; i += 1) {
-=======
     for (; i < moduleChunks.length; i++) {
       request.pendingChunks--;
       const chunk = moduleChunks[i];
@@ -702,7 +699,6 @@
     const jsonChunks = request.completedJSONChunks;
     i = 0;
     for (; i < jsonChunks.length; i++) {
->>>>>>> e23673b5
       request.pendingChunks--;
       const chunk = jsonChunks[i];
       if (!writeChunk(destination, chunk)) {
