--- conflicted
+++ resolved
@@ -500,18 +500,18 @@
   throw new Error('Not yet implemented.');
 }
 
-<<<<<<< HEAD
 export function unmountEventComponent(
   eventResponder: ReactEventResponder,
   rootContainerInstance: Container,
   internalInstanceHandle: Object,
 ): void {
-=======
+  throw new Error('Not yet implemented.');
+}
+
 export function getEventTargetChildElement(
   type: Symbol | number,
   props: Props,
 ): null {
->>>>>>> 4fbbae8a
   throw new Error('Not yet implemented.');
 }
 
@@ -520,9 +520,6 @@
   props: Props,
   rootContainerInstance: Container,
   internalInstanceHandle: Object,
-<<<<<<< HEAD
-) {
-=======
 ): boolean {
   throw new Error('Not yet implemented.');
 }
@@ -533,6 +530,5 @@
   instance: Instance,
   parentInstance: Instance,
 ): void {
->>>>>>> 4fbbae8a
   throw new Error('Not yet implemented.');
 }