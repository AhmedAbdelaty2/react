/**
 * Copyright (c) Facebook, Inc. and its affiliates.
 *
 * This source code is licensed under the MIT license found in the
 * LICENSE file in the root directory of this source tree.
 *
 * @emails react-core
 * @jest-environment node
 */

'use strict';

let React;
let ReactFeatureFlags;
let StrictMode;
let ReactNative;
let createReactClass;
let createReactNativeComponentClass;
let UIManager;
let NativeMethodsMixin;

const SET_NATIVE_PROPS_DEPRECATION_MESSAGE =
  'Warning: Calling ref.setNativeProps(nativeProps) ' +
  'is deprecated and will be removed in a future release. ' +
  'Use the setNativeProps export from the react-native package instead.' +
  "\n\timport {setNativeProps} from 'react-native';\n\tsetNativeProps(ref, nativeProps);\n";

describe('ReactNative', () => {
  beforeEach(() => {
    jest.resetModules();

    React = require('react');
    StrictMode = React.StrictMode;
    ReactFeatureFlags = require('shared/ReactFeatureFlags');
    ReactFeatureFlags.warnAboutDeprecatedSetNativeProps = true;
    ReactNative = require('react-native-renderer');
    UIManager = require('UIManager');
    createReactClass = require('create-react-class/factory')(
      React.Component,
      React.isValidElement,
      new React.Component().updater,
    );
    createReactNativeComponentClass = require('ReactNativeViewConfigRegistry')
      .register;
    NativeMethodsMixin =
      ReactNative.__SECRET_INTERNALS_DO_NOT_USE_OR_YOU_WILL_BE_FIRED
        .NativeMethodsMixin;
  });

  it('should be able to create and render a native component', () => {
    const View = createReactNativeComponentClass('RCTView', () => ({
      validAttributes: {foo: true},
      uiViewClassName: 'RCTView',
    }));

    ReactNative.render(<View foo="test" />, 1);
    expect(UIManager.createView).toBeCalled();
    expect(UIManager.setChildren).toBeCalled();
    expect(UIManager.manageChildren).not.toBeCalled();
    expect(UIManager.updateView).not.toBeCalled();
  });

  it('should be able to create and update a native component', () => {
    const View = createReactNativeComponentClass('RCTView', () => ({
      validAttributes: {foo: true},
      uiViewClassName: 'RCTView',
    }));

    ReactNative.render(<View foo="foo" />, 11);

    expect(UIManager.createView).toHaveBeenCalledTimes(1);
    expect(UIManager.setChildren).toHaveBeenCalledTimes(1);
    expect(UIManager.manageChildren).not.toBeCalled();
    expect(UIManager.updateView).not.toBeCalled();

    ReactNative.render(<View foo="bar" />, 11);

    expect(UIManager.createView).toHaveBeenCalledTimes(1);
    expect(UIManager.setChildren).toHaveBeenCalledTimes(1);
    expect(UIManager.manageChildren).not.toBeCalled();
    expect(UIManager.updateView).toBeCalledWith(3, 'RCTView', {foo: 'bar'});
  });

  it('should not call UIManager.updateView after render for properties that have not changed', () => {
    const Text = createReactNativeComponentClass('RCTText', () => ({
      validAttributes: {foo: true},
      uiViewClassName: 'RCTText',
    }));

    ReactNative.render(<Text foo="a">1</Text>, 11);
    expect(UIManager.updateView).not.toBeCalled();

    // If no properties have changed, we shouldn't call updateView.
    ReactNative.render(<Text foo="a">1</Text>, 11);
    expect(UIManager.updateView).not.toBeCalled();

    // Only call updateView for the changed property (and not for text).
    ReactNative.render(<Text foo="b">1</Text>, 11);
    expect(UIManager.updateView).toHaveBeenCalledTimes(1);

    // Only call updateView for the changed text (and no other properties).
    ReactNative.render(<Text foo="b">2</Text>, 11);
    expect(UIManager.updateView).toHaveBeenCalledTimes(2);

    // Call updateView for both changed text and properties.
    ReactNative.render(<Text foo="c">3</Text>, 11);
    expect(UIManager.updateView).toHaveBeenCalledTimes(4);
  });

  it('should not call UIManager.updateView from ref.setNativeProps for properties that have not changed', () => {
    const View = createReactNativeComponentClass('RCTView', () => ({
      validAttributes: {foo: true},
      uiViewClassName: 'RCTView',
    }));

    class Subclass extends ReactNative.NativeComponent {
      render() {
        return <View />;
      }
    }

    const CreateClass = createReactClass({
      mixins: [NativeMethodsMixin],
      render: () => {
        return <View />;
      },
    });

    [View, Subclass, CreateClass].forEach(Component => {
      UIManager.updateView.mockReset();

      let viewRef;
      ReactNative.render(
        <Component
          foo="bar"
          ref={ref => {
            viewRef = ref;
          }}
        />,
        11,
      );
      expect(UIManager.updateView).not.toBeCalled();

      expect(() => {
        viewRef.setNativeProps({});
      }).toWarnDev([SET_NATIVE_PROPS_DEPRECATION_MESSAGE], {
        withoutStack: true,
      });
      expect(UIManager.updateView).not.toBeCalled();

      expect(() => {
        viewRef.setNativeProps({foo: 'baz'});
      }).toWarnDev([SET_NATIVE_PROPS_DEPRECATION_MESSAGE], {
        withoutStack: true,
      });

      expect(UIManager.updateView).toHaveBeenCalledTimes(1);
      expect(UIManager.updateView).toHaveBeenCalledWith(
        expect.any(Number),
        'RCTView',
        {foo: 'baz'},
      );
    });
  });

  it('should be able to setNativeProps on native refs', () => {
    const View = createReactNativeComponentClass('RCTView', () => ({
      validAttributes: {foo: true},
      uiViewClassName: 'RCTView',
    }));

    UIManager.updateView.mockReset();

    let viewRef;
    ReactNative.render(
      <View
        foo="bar"
        ref={ref => {
          viewRef = ref;
        }}
      />,
      11,
    );

    ReactNative.setNativeProps(viewRef, {});
    expect(UIManager.updateView).not.toBeCalled();

    ReactNative.setNativeProps(viewRef, {foo: 'baz'});
    expect(UIManager.updateView).toHaveBeenCalledTimes(1);
    expect(UIManager.updateView).toHaveBeenCalledWith(
      expect.any(Number),
      'RCTView',
      {foo: 'baz'},
    );
  });

  it('should warn and no-op if calling setNativeProps on non native refs', () => {
    const View = createReactNativeComponentClass('RCTView', () => ({
      validAttributes: {foo: true},
      uiViewClassName: 'RCTView',
    }));

    class BasicClass extends React.Component {
      render() {
        return <React.Fragment />;
      }
    }

    class Subclass extends ReactNative.NativeComponent {
      render() {
        return <View />;
      }
    }

    const CreateClass = createReactClass({
      mixins: [NativeMethodsMixin],
      render: () => {
        return <View />;
      },
    });

    [BasicClass, Subclass, CreateClass].forEach(Component => {
      UIManager.updateView.mockReset();

      let viewRef;
      ReactNative.render(
        <Component
          foo="bar"
          ref={ref => {
            viewRef = ref;
          }}
        />,
        11,
      );

      expect(UIManager.updateView).not.toBeCalled();
      expect(() => {
        ReactNative.setNativeProps(viewRef, {foo: 'baz'});
      }).toWarnDev(
        [
          "Warning: setNativeProps was called with a ref that isn't a " +
            'native component. Use React.forwardRef to get access ' +
            'to the underlying native component',
        ],
        {withoutStack: true},
      );

      expect(UIManager.updateView).not.toBeCalled();
    });
  });

  it('should call UIManager.measure on ref.measure', () => {
    const View = createReactNativeComponentClass('RCTView', () => ({
      validAttributes: {foo: true},
      uiViewClassName: 'RCTView',
    }));

    class Subclass extends ReactNative.NativeComponent {
      render() {
        return <View>{this.props.children}</View>;
      }
    }

    const CreateClass = createReactClass({
      mixins: [NativeMethodsMixin],
      render() {
        return <View>{this.props.children}</View>;
      },
    });

    [View, Subclass, CreateClass].forEach(Component => {
      UIManager.measure.mockClear();

      let viewRef;
      ReactNative.render(
        <Component
          ref={ref => {
            viewRef = ref;
          }}
        />,
        11,
      );

      expect(UIManager.measure).not.toBeCalled();
      const successCallback = jest.fn();
      viewRef.measure(successCallback);
      expect(UIManager.measure).toHaveBeenCalledTimes(1);
      expect(successCallback).toHaveBeenCalledTimes(1);
      expect(successCallback).toHaveBeenCalledWith(10, 10, 100, 100, 0, 0);
    });
  });

  it('should call UIManager.measureInWindow on ref.measureInWindow', () => {
    const View = createReactNativeComponentClass('RCTView', () => ({
      validAttributes: {foo: true},
      uiViewClassName: 'RCTView',
    }));

    class Subclass extends ReactNative.NativeComponent {
      render() {
        return <View>{this.props.children}</View>;
      }
    }

    const CreateClass = createReactClass({
      mixins: [NativeMethodsMixin],
      render() {
        return <View>{this.props.children}</View>;
      },
    });

    [View, Subclass, CreateClass].forEach(Component => {
      UIManager.measureInWindow.mockClear();

      let viewRef;
      ReactNative.render(
        <Component
          ref={ref => {
            viewRef = ref;
          }}
        />,
        11,
      );

      expect(UIManager.measureInWindow).not.toBeCalled();
      const successCallback = jest.fn();
      viewRef.measureInWindow(successCallback);
      expect(UIManager.measureInWindow).toHaveBeenCalledTimes(1);
      expect(successCallback).toHaveBeenCalledTimes(1);
      expect(successCallback).toHaveBeenCalledWith(10, 10, 100, 100);
    });
  });

  it('should support reactTag in ref.measureLayout', () => {
    const View = createReactNativeComponentClass('RCTView', () => ({
      validAttributes: {foo: true},
      uiViewClassName: 'RCTView',
    }));

    class Subclass extends ReactNative.NativeComponent {
      render() {
        return <View>{this.props.children}</View>;
      }
    }

    const CreateClass = createReactClass({
      mixins: [NativeMethodsMixin],
      render() {
        return <View>{this.props.children}</View>;
      },
    });

    [View, Subclass, CreateClass].forEach(Component => {
      UIManager.measureLayout.mockClear();

      let viewRef;
      let otherRef;
      ReactNative.render(
        <Component>
          <Component
            foo="bar"
            ref={ref => {
              viewRef = ref;
            }}
          />
          <Component
            ref={ref => {
              otherRef = ref;
            }}
          />
        </Component>,
        11,
      );

      expect(UIManager.measureLayout).not.toBeCalled();
      const successCallback = jest.fn();
      const failureCallback = jest.fn();
      viewRef.measureLayout(
        ReactNative.findNodeHandle(otherRef),
        successCallback,
        failureCallback,
      );
      expect(UIManager.measureLayout).toHaveBeenCalledTimes(1);
      expect(successCallback).toHaveBeenCalledTimes(1);
      expect(successCallback).toHaveBeenCalledWith(1, 1, 100, 100);
    });
  });

  it('should support ref in ref.measureLayout of host components', () => {
    const View = createReactNativeComponentClass('RCTView', () => ({
      validAttributes: {foo: true},
      uiViewClassName: 'RCTView',
    }));

<<<<<<< HEAD
    class Subclass extends ReactNative.NativeComponent {
      render() {
        return <View>{this.props.children}</View>;
      }
    }

    const CreateClass = createReactClass({
      mixins: [NativeMethodsMixin],
      render() {
        return <View>{this.props.children}</View>;
      },
    });

    [View, Subclass, CreateClass].forEach(Component => {
      UIManager.measureLayout.mockReset();
=======
    [View].forEach(Component => {
      UIManager.measureLayout.mockClear();
>>>>>>> c7ec6abb

      let viewRef;
      let otherRef;
      ReactNative.render(
        <Component>
          <Component
            foo="bar"
            ref={ref => {
              viewRef = ref;
            }}
          />
          <View
            ref={ref => {
              otherRef = ref;
            }}
          />
        </Component>,
        11,
      );

      expect(UIManager.measureLayout).not.toBeCalled();
      const successCallback = jest.fn();
      const failureCallback = jest.fn();
      viewRef.measureLayout(otherRef, successCallback, failureCallback);
      expect(UIManager.measureLayout).toHaveBeenCalledTimes(1);
      expect(successCallback).toHaveBeenCalledTimes(1);
      expect(successCallback).toHaveBeenCalledWith(1, 1, 100, 100);
    });
  });

  it('returns the correct instance and calls it in the callback', () => {
    const View = createReactNativeComponentClass('RCTView', () => ({
      validAttributes: {foo: true},
      uiViewClassName: 'RCTView',
    }));

    let a;
    let b;
    const c = ReactNative.render(
      <View foo="foo" ref={v => (a = v)} />,
      11,
      function() {
        b = this;
      },
    );

    expect(a).toBeTruthy();
    expect(a).toBe(b);
    expect(a).toBe(c);
  });

  it('renders and reorders children', () => {
    const View = createReactNativeComponentClass('RCTView', () => ({
      validAttributes: {title: true},
      uiViewClassName: 'RCTView',
    }));

    class Component extends React.Component {
      render() {
        const chars = this.props.chars.split('');
        return (
          <View>{chars.map(text => <View key={text} title={text} />)}</View>
        );
      }
    }

    // Mini multi-child stress test: lots of reorders, some adds, some removes.
    const before = 'abcdefghijklmnopqrst';
    const after = 'mxhpgwfralkeoivcstzy';

    ReactNative.render(<Component chars={before} />, 11);
    expect(UIManager.__dumpHierarchyForJestTestsOnly()).toMatchSnapshot();

    ReactNative.render(<Component chars={after} />, 11);
    expect(UIManager.__dumpHierarchyForJestTestsOnly()).toMatchSnapshot();
  });

  it('calls setState with no arguments', () => {
    let mockArgs;
    class Component extends React.Component {
      componentDidMount() {
        this.setState({}, (...args) => (mockArgs = args));
      }
      render() {
        return false;
      }
    }

    ReactNative.render(<Component />, 11);
    expect(mockArgs.length).toEqual(0);
  });

  it('should throw when <View> is used inside of a <Text> ancestor', () => {
    const Image = createReactNativeComponentClass('RCTImage', () => ({
      validAttributes: {},
      uiViewClassName: 'RCTImage',
    }));
    const Text = createReactNativeComponentClass('RCTText', () => ({
      validAttributes: {},
      uiViewClassName: 'RCTText',
    }));
    const View = createReactNativeComponentClass('RCTView', () => ({
      validAttributes: {},
      uiViewClassName: 'RCTView',
    }));

    expect(() =>
      ReactNative.render(
        <Text>
          <View />
        </Text>,
        11,
      ),
    ).toThrow('Nesting of <View> within <Text> is not currently supported.');

    // Non-View things (e.g. Image) are fine
    ReactNative.render(
      <Text>
        <Image />
      </Text>,
      11,
    );
  });

  it('should throw for text not inside of a <Text> ancestor', () => {
    const ScrollView = createReactNativeComponentClass('RCTScrollView', () => ({
      validAttributes: {},
      uiViewClassName: 'RCTScrollView',
    }));
    const Text = createReactNativeComponentClass('RCTText', () => ({
      validAttributes: {},
      uiViewClassName: 'RCTText',
    }));
    const View = createReactNativeComponentClass('RCTView', () => ({
      validAttributes: {},
      uiViewClassName: 'RCTView',
    }));

    expect(() => ReactNative.render(<View>this should warn</View>, 11)).toThrow(
      'Text strings must be rendered within a <Text> component.',
    );

    expect(() =>
      ReactNative.render(
        <Text>
          <ScrollView>hi hello hi</ScrollView>
        </Text>,
        11,
      ),
    ).toThrow('Text strings must be rendered within a <Text> component.');
  });

  it('should not throw for text inside of an indirect <Text> ancestor', () => {
    const Text = createReactNativeComponentClass('RCTText', () => ({
      validAttributes: {},
      uiViewClassName: 'RCTText',
    }));

    const Indirection = () => 'Hi';

    ReactNative.render(
      <Text>
        <Indirection />
      </Text>,
      11,
    );
  });

  it('findNodeHandle should warn if used to find a host component inside StrictMode', () => {
    const View = createReactNativeComponentClass('RCTView', () => ({
      validAttributes: {foo: true},
      uiViewClassName: 'RCTView',
    }));

    let parent = undefined;
    let child = undefined;

    class ContainsStrictModeChild extends React.Component {
      render() {
        return (
          <StrictMode>
            <View ref={n => (child = n)} />
          </StrictMode>
        );
      }
    }

    ReactNative.render(<ContainsStrictModeChild ref={n => (parent = n)} />, 11);

    let match;
    expect(() => (match = ReactNative.findNodeHandle(parent))).toWarnDev([
      'Warning: findNodeHandle is deprecated in StrictMode. ' +
        'findNodeHandle was passed an instance of ContainsStrictModeChild which renders StrictMode children. ' +
        'Instead, add a ref directly to the element you want to reference.' +
        '\n' +
        '\n    in RCTView (at **)' +
        '\n    in StrictMode (at **)' +
        '\n    in ContainsStrictModeChild (at **)' +
        '\n' +
        '\nLearn more about using refs safely here:' +
        '\nhttps://fb.me/react-strict-mode-find-node',
    ]);
    expect(match).toBe(child._nativeTag);
  });

  it('findNodeHandle should warn if passed a component that is inside StrictMode', () => {
    const View = createReactNativeComponentClass('RCTView', () => ({
      validAttributes: {foo: true},
      uiViewClassName: 'RCTView',
    }));

    let parent = undefined;
    let child = undefined;

    class IsInStrictMode extends React.Component {
      render() {
        return <View ref={n => (child = n)} />;
      }
    }

    ReactNative.render(
      <StrictMode>
        <IsInStrictMode ref={n => (parent = n)} />
      </StrictMode>,
      11,
    );

    let match;
    expect(() => (match = ReactNative.findNodeHandle(parent))).toWarnDev([
      'Warning: findNodeHandle is deprecated in StrictMode. ' +
        'findNodeHandle was passed an instance of IsInStrictMode which is inside StrictMode. ' +
        'Instead, add a ref directly to the element you want to reference.' +
        '\n' +
        '\n    in RCTView (at **)' +
        '\n    in IsInStrictMode (at **)' +
        '\n    in StrictMode (at **)' +
        '\n' +
        '\nLearn more about using refs safely here:' +
        '\nhttps://fb.me/react-strict-mode-find-node',
    ]);
    expect(match).toBe(child._nativeTag);
  });
});<|MERGE_RESOLUTION|>--- conflicted
+++ resolved
@@ -392,26 +392,8 @@
       uiViewClassName: 'RCTView',
     }));
 
-<<<<<<< HEAD
-    class Subclass extends ReactNative.NativeComponent {
-      render() {
-        return <View>{this.props.children}</View>;
-      }
-    }
-
-    const CreateClass = createReactClass({
-      mixins: [NativeMethodsMixin],
-      render() {
-        return <View>{this.props.children}</View>;
-      },
-    });
-
-    [View, Subclass, CreateClass].forEach(Component => {
-      UIManager.measureLayout.mockReset();
-=======
     [View].forEach(Component => {
       UIManager.measureLayout.mockClear();
->>>>>>> c7ec6abb
 
       let viewRef;
       let otherRef;
