// Jest Snapshot v1, https://goo.gl/fbAQLP

exports[`ReactFabric recreates host parents even if only children changed 1`] = `
"11
 RCTView null
   RCTView null
     RCTView {"title":"a"}
     RCTView {"title":"b"}
     RCTView {"title":"c"}
     RCTView {"title":"d"}
     RCTView {"title":"e"}
     RCTView {"title":"f"}
     RCTView {"title":"g"}
     RCTView {"title":"h"}
     RCTView {"title":"i"}
     RCTView {"title":"j"}
     RCTView {"title":"k"}
     RCTView {"title":"l"}
     RCTView {"title":"m"}
     RCTView {"title":"n"}
     RCTView {"title":"o"}
     RCTView {"title":"p"}
     RCTView {"title":"q"}
     RCTView {"title":"r"}
     RCTView {"title":"s"}
     RCTView {"title":"t"}"
`;

exports[`ReactFabric recreates host parents even if only children changed 2`] = `
"11
 RCTView null
   RCTView null
     RCTView {"title":"m"}
     RCTView {"title":"x"}
     RCTView {"title":"h"}
     RCTView {"title":"p"}
     RCTView {"title":"g"}
     RCTView {"title":"w"}
     RCTView {"title":"f"}
     RCTView {"title":"r"}
     RCTView {"title":"a"}
     RCTView {"title":"l"}
     RCTView {"title":"k"}
     RCTView {"title":"e"}
     RCTView {"title":"o"}
     RCTView {"title":"i"}
     RCTView {"title":"v"}
     RCTView {"title":"c"}
     RCTView {"title":"s"}
     RCTView {"title":"t"}
     RCTView {"title":"z"}
     RCTView {"title":"y"}"
`;

exports[`ReactFabric renders and reorders children 1`] = `
"11
 RCTView null
   RCTView {"title":"a"}
   RCTView {"title":"b"}
   RCTView {"title":"c"}
   RCTView {"title":"d"}
   RCTView {"title":"e"}
   RCTView {"title":"f"}
   RCTView {"title":"g"}
   RCTView {"title":"h"}
   RCTView {"title":"i"}
   RCTView {"title":"j"}
   RCTView {"title":"k"}
   RCTView {"title":"l"}
   RCTView {"title":"m"}
   RCTView {"title":"n"}
   RCTView {"title":"o"}
   RCTView {"title":"p"}
   RCTView {"title":"q"}
   RCTView {"title":"r"}
   RCTView {"title":"s"}
   RCTView {"title":"t"}"
`;

exports[`ReactFabric renders and reorders children 2`] = `
"11
 RCTView null
   RCTView {"title":"m"}
   RCTView {"title":"x"}
   RCTView {"title":"h"}
   RCTView {"title":"p"}
   RCTView {"title":"g"}
   RCTView {"title":"w"}
   RCTView {"title":"f"}
   RCTView {"title":"r"}
   RCTView {"title":"a"}
   RCTView {"title":"l"}
   RCTView {"title":"k"}
   RCTView {"title":"e"}
   RCTView {"title":"o"}
   RCTView {"title":"i"}
   RCTView {"title":"v"}
   RCTView {"title":"c"}
   RCTView {"title":"s"}
   RCTView {"title":"t"}
   RCTView {"title":"z"}
   RCTView {"title":"y"}"
`;

exports[`ReactFabric should call complete after inserting children 1`] = `
<<<<<<< HEAD
[
  "RCTView {\\"foo\\":\\"a\\"}
  RCTView {\\"foo\\":\\"b\\"}",
=======
Array [
  "RCTView {"foo":"a"}
  RCTView {"foo":"b"}",
>>>>>>> 6c75d4e0
]
`;

exports[`ReactFabric should only pass props diffs to FabricUIManager.cloneNode 1`] = `
"11
 RCTText {"foo":"a","bar":"b"}
   RCTRawText {"text":"1"}"
`;

exports[`ReactFabric should only pass props diffs to FabricUIManager.cloneNode 2`] = `
"11
 RCTText {"foo":"b","bar":"b"}
   RCTRawText {"text":"2"}"
`;<|MERGE_RESOLUTION|>--- conflicted
+++ resolved
@@ -103,15 +103,9 @@
 `;
 
 exports[`ReactFabric should call complete after inserting children 1`] = `
-<<<<<<< HEAD
 [
-  "RCTView {\\"foo\\":\\"a\\"}
-  RCTView {\\"foo\\":\\"b\\"}",
-=======
-Array [
   "RCTView {"foo":"a"}
   RCTView {"foo":"b"}",
->>>>>>> 6c75d4e0
 ]
 `;
 
