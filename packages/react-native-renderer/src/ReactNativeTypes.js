--- conflicted
+++ resolved
@@ -155,16 +155,15 @@
     callback: ?Function,
   ): any,
   unmountComponentAtNode(containerTag: number): any,
-  unstable_createEventComponent:
+  unstable_createEvent:
     | void
     | ((
-        responder: ReactFabricEventResponder,
+        responder: ReactNativeEventResponder,
         displayName: string,
-      ) => ReactEventComponent),
+      ) => ReactEventComponent<ReactNativeEventResponder>),
   __SECRET_INTERNALS_DO_NOT_USE_OR_YOU_WILL_BE_FIRED: SecretInternalsFabricType,
 };
 
-<<<<<<< HEAD
 import type {EventPriority} from 'shared/ReactTypes';
 
 export type TopLevelEventType =
@@ -178,74 +177,68 @@
   | 'topTouchMove'
   | 'topTouchStart';
 
-export type ReactFabricResponderEvent = {
+export type ReactNativeResponderEvent = {
   nativeEvent: mixed,
   target: mixed,
   type: TopLevelEventType,
 };
 
-export type ReactFabricEventResponder = {
+export type ReactNativeEventResponder = {
   targetEventTypes?: Array<TopLevelEventType>,
   rootEventTypes?: Array<TopLevelEventType>,
   createInitialState?: (props: null | Object) => Object,
-  stopLocalPropagation: boolean,
   onEvent?: (
-    event: ReactFabricResponderEvent,
-    context: ReactFabricResponderContext,
+    event: ReactNativeResponderEvent,
+    context: ReactNativeResponderContext,
     props: null | Object,
     state: null | Object,
   ) => void,
   onEventCapture?: (
-    event: ReactFabricResponderEvent,
-    context: ReactFabricResponderContext,
+    event: ReactNativeResponderEvent,
+    context: ReactNativeResponderContext,
     props: null | Object,
     state: null | Object,
   ) => void,
   onRootEvent?: (
-    event: ReactFabricResponderEvent,
-    context: ReactFabricResponderContext,
+    event: ReactNativeResponderEvent,
+    context: ReactNativeResponderContext,
     props: null | Object,
     state: null | Object,
   ) => void,
   onMount?: (
-    context: ReactFabricResponderContext,
+    context: ReactNativeResponderContext,
     props: null | Object,
     state: null | Object,
   ) => void,
   onUnmount?: (
-    context: ReactFabricResponderContext,
+    context: ReactNativeResponderContext,
     props: null | Object,
     state: null | Object,
   ) => void,
   onOwnershipChange?: (
-    context: ReactFabricResponderContext,
-    props: null | Object,
-    state: null | Object,
-  ) => void,
-};
-
-export type ReactFabricResponderContext = {
+    context: ReactNativeResponderContext,
+    props: null | Object,
+    state: null | Object,
+  ) => void,
+};
+
+export type ReactNativeResponderContext = {
   dispatchEvent: (
     eventObject: Object,
     listener: (Object) => void,
     eventPriority: EventPriority,
   ) => void,
-  isTargetWithinElement: (childTarget: mixed, parentTarget: mixed) => boolean,
-  isTargetWithinEventComponent: mixed => boolean,
-  isTargetWithinEventResponderScope: mixed => boolean,
-  isEventWithinTouchHitTarget: (event: ReactFabricResponderEvent) => boolean,
-  addRootEventTypes: (rootEventTypes: Array<TopLevelEventType>) => void,
-  removeRootEventTypes: (rootEventTypes: Array<TopLevelEventType>) => void,
-  hasOwnership: () => boolean,
-  requestResponderOwnership: () => boolean,
-  requestGlobalOwnership: () => boolean,
-  releaseOwnership: () => boolean,
-  setTimeout: (func: () => void, timeout: number) => number,
-  clearTimeout: (timerId: number) => void,
-  getEventCurrentTarget(event: ReactFabricResponderEvent): Element,
   getTimeStamp: () => number,
-};
-=======
-// TODO will be addressed with upcoming React Flare support
-export type ReactNativeEventResponder = any;
->>>>>>> e61c9e0a
+  // TODO
+  // isTargetWithinElement: (childTarget: mixed, parentTarget: mixed) => boolean,
+  // isTargetWithinEventComponent: mixed => boolean,
+  // isTargetWithinEventResponderScope: mixed => boolean,
+  // isEventWithinTouchHitTarget: (event: ReactNativeResponderEvent) => boolean,
+  // hasOwnership: () => boolean,
+  // requestResponderOwnership: () => boolean,
+  // requestGlobalOwnership: () => boolean,
+  // releaseOwnership: () => boolean,
+  // setTimeout: (func: () => void, timeout: number) => number,
+  // clearTimeout: (timerId: number) => void,
+  // getEventCurrentTarget(event: ReactNativeResponderEvent): Element,
+};