--- conflicted
+++ resolved
@@ -525,25 +525,20 @@
   // noop
 }
 
-<<<<<<< HEAD
-export function detachDeletedInstance(node: Instance): void {
-  // noop
-}
-
-export function requestPostPaintCallback(callback: (time: number) => void) {
-  // noop
-}
-
-export function prepareRendererToRender(container: Container): void {
-  // noop
-}
-
-export function resetRendererAfterRender() {
-  // noop
-=======
 export function detachDeletedInstance(instance: Instance): void {
   const canonical = instance.canonical;
   canonical.currentProps = null;
   canonical._internalInstanceHandle = null;
->>>>>>> 497aac2a
+}
+
+export function requestPostPaintCallback(callback: (time: number) => void) {
+  // noop
+}
+
+export function prepareRendererToRender(container: Container): void {
+  // noop
+}
+
+export function resetRendererAfterRender() {
+  // noop
 }