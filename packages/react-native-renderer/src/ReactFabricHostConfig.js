--- conflicted
+++ resolved
@@ -471,7 +471,6 @@
     // TODO stop listening to targetEventTypes
     unmountEventResponder(eventComponentInstance);
   }
-<<<<<<< HEAD
 }
 
 export function getFundamentalComponentInstance(fundamentalInstance) {
@@ -492,6 +491,4 @@
 
 export function cloneFundamentalInstance(fundamentalInstance) {
   throw new Error('Not yet implemented.');
-=======
->>>>>>> 23b8a253
 }