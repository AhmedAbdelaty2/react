--- conflicted
+++ resolved
@@ -2050,10 +2050,9 @@
 
     ref.current.dispatchEvent(createEvent('pointerdown'));
     jest.advanceTimersByTime(DEFAULT_LONG_PRESS_DELAY);
-<<<<<<< HEAD
-    ref.current.dispatchEvent(createPointerEvent('pointermove'));
-    ref.current.dispatchEvent(createPointerEvent('pointerup'));
-    ref.current.dispatchEvent(createPointerEvent('pointerdown'));
+    ref.current.dispatchEvent(createEvent('pointermove'));
+    ref.current.dispatchEvent(createEvent('pointerup'));
+    ref.current.dispatchEvent(createEvent('pointerdown'));
   });
 
   it('should correctly pass through event properties', () => {
@@ -2086,15 +2085,10 @@
         <button ref={ref} />
       </Press>
     );
-=======
-    ref.current.dispatchEvent(createEvent('pointermove'));
-    ref.current.dispatchEvent(createEvent('pointerup'));
-    ref.current.dispatchEvent(createEvent('pointerdown'));
->>>>>>> 9d445e51
     ReactDOM.render(element, container);
 
     ref.current.dispatchEvent(
-      createPointerEvent('pointerdown', {
+      createEvent('pointerdown', {
         pointerType: 'mouse',
         pageX: 15,
         pageY: 16,
@@ -2106,7 +2100,7 @@
     );
     jest.advanceTimersByTime(DEFAULT_LONG_PRESS_DELAY);
     ref.current.dispatchEvent(
-      createPointerEvent('pointermove', {
+      createEvent('pointermove', {
         pointerType: 'mouse',
         pageX: 16,
         pageY: 17,
@@ -2117,7 +2111,7 @@
       }),
     );
     ref.current.dispatchEvent(
-      createPointerEvent('pointerup', {
+      createEvent('pointerup', {
         pointerType: 'mouse',
         pageX: 17,
         pageY: 18,
@@ -2128,7 +2122,7 @@
       }),
     );
     ref.current.dispatchEvent(
-      createPointerEvent('pointerdown', {
+      createEvent('pointerdown', {
         pointerType: 'mouse',
         pageX: 18,
         pageY: 19,
