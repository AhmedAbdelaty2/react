--- conflicted
+++ resolved
@@ -171,18 +171,11 @@
       ReactDOM.render(element, container);
     });
 
-<<<<<<< HEAD
-    // TODO update this test once we have a form of stopPropagation in
-    // the responder system again. This test had to be updated because
-    // we have removed stopPropagation() from synthetic events.
-    expect(events).toEqual(['keydown', 'press 2', 'press 1']);
-=======
     it('is called after "pointerup" event', () => {
       ref.current.dispatchEvent(createPointerEvent('pointerdown'));
       ref.current.dispatchEvent(createPointerEvent('pointerup'));
       expect(onPress).toHaveBeenCalledTimes(1);
     });
->>>>>>> f243deab
   });
 
   describe('onLongPress', () => {
@@ -395,8 +388,10 @@
 
       events = [];
       ref.current.dispatchEvent(createKeyboardEvent('keydown', {key: 'Enter'}));
-      // Outer press should not occur as inner press will preventDefault
-      expect(events).toEqual(['keydown', 'inner: onPress']);
+      // TODO update this test once we have a form of stopPropagation in
+      // the responder system again. This test had to be updated because
+      // we have removed stopPropagation() from synthetic events.
+      expect(events).toEqual(['keydown', 'inner: onPress', 'outer: onPress']);
     });
   });
 });