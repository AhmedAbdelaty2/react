--- conflicted
+++ resolved
@@ -13,16 +13,7 @@
 } from 'shared/ReactTypes';
 
 import React from 'react';
-
-<<<<<<< HEAD
-import {
-  getEventCurrentTarget,
-  getEventPointerType,
-  isEventPositionWithinTouchHitTarget,
-} from './utils';
-=======
 import {isEventPositionWithinTouchHitTarget} from './utils';
->>>>>>> 51e66cf9
 
 type PressProps = {
   disabled: boolean,
@@ -470,17 +461,10 @@
   target: Element,
   props: PressProps,
 ) {
-<<<<<<< HEAD
-  const pressRetentionOffset = Object.assign(
+  const pressRetentionOffset = context.objectAssign(
     {},
     DEFAULT_PRESS_RETENTION_OFFSET,
     props.pressRetentionOffset,
-=======
-  const pressRetentionOffset = context.objectAssign(
-    {},
-    ...DEFAULT_PRESS_RETENTION_OFFSET,
-    ...props.pressRetentionOffset,
->>>>>>> 51e66cf9
   );
 
   const clientRect = target.getBoundingClientRect();
