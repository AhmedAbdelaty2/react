--- conflicted
+++ resolved
@@ -61,15 +61,9 @@
 }
 
 function dispatchHoverStartEvents(
-<<<<<<< HEAD
   event: ResponderEvent,
   context: ResponderContext,
-  props: Object,
-  state: HoverState,
-=======
-  context: EventResponderContext,
   props: HoverProps,
->>>>>>> 937d262f
 ): void {
   const {nativeEvent, eventTarget} = event;
   if (context.isTargetWithinEventComponent((nativeEvent: any).relatedTarget)) {
@@ -97,20 +91,12 @@
 }
 
 function dispatchHoverEndEvents(
-<<<<<<< HEAD
   event: ResponderEvent,
   context: ResponderContext,
-  props: Object,
+  props: HoverProps,
 ) {
   const {nativeEvent, eventTarget} = event;
   if (context.isTargetWithinEventComponent((nativeEvent: any).relatedTarget)) {
-=======
-  context: EventResponderContext,
-  props: HoverProps,
-) {
-  const {event, eventTarget} = context;
-  if (context.isTargetWithinEventComponent((event: any).relatedTarget)) {
->>>>>>> 937d262f
     return;
   }
   if (props.onHoverEnd) {
@@ -143,16 +129,10 @@
       isTouched: false,
     };
   },
-<<<<<<< HEAD
   onEvent(
     event: ResponderEvent,
     context: ResponderContext,
-    props: Object,
-=======
-  handleEvent(
-    context: EventResponderContext,
     props: HoverProps,
->>>>>>> 937d262f
     state: HoverState,
   ): void {
     const {eventType, nativeEvent} = event;
@@ -184,11 +164,7 @@
             state.isInHitSlop = true;
             return;
           }
-<<<<<<< HEAD
-          dispatchHoverStartEvents(event, context, props, state);
-=======
-          dispatchHoverStartEvents(context, props);
->>>>>>> 937d262f
+          dispatchHoverStartEvents(event, context, props);
           state.isHovered = true;
         }
         break;
@@ -212,11 +188,7 @@
                 (nativeEvent: any).y,
               )
             ) {
-<<<<<<< HEAD
-              dispatchHoverStartEvents(event, context, props, state);
-=======
-              dispatchHoverStartEvents(context, props);
->>>>>>> 937d262f
+              dispatchHoverStartEvents(event, context, props);
               state.isHovered = true;
               state.isInHitSlop = false;
             }
