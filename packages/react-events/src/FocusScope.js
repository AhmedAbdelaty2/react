/**
 * Copyright (c) Facebook, Inc. and its affiliates.
 *
 * This source code is licensed under the MIT license found in the
 * LICENSE file in the root directory of this source tree.
 *
 * @flow
 */
import type {
  ReactResponderEvent,
  ReactResponderContext,
} from 'shared/ReactTypes';
import React from 'react';

type FocusScopeProps = {
  autoFocus: boolean,
  contain: boolean,
  restoreFocus: boolean,
};

type FocusScopeState = {
  nodeToRestore: null | HTMLElement,
  currentFocusedNode: null | HTMLElement,
};

const targetEventTypes = [{name: 'keydown', passive: false}];
const rootEventTypes = [{name: 'focus', passive: true}];

function focusElement(element: ?HTMLElement) {
  if (element != null) {
    try {
      element.focus();
    } catch (err) {}
  }
}

function getFirstFocusableElement(
  context: ReactResponderContext,
  state: FocusScopeState,
): ?HTMLElement {
  const elements = context.getFocusableElementsInScope();
  if (elements.length > 0) {
    return elements[0];
  }
}

const FocusScopeResponder = {
  isFocusScope: true,
  targetEventTypes,
  rootEventTypes,
  createInitialState(): FocusScopeState {
    return {
      nodeToRestore: null,
      currentFocusedNode: null,
    };
  },
  allowMultipleHostChildren: true,
  onEvent(
    event: ReactResponderEvent,
    context: ReactResponderContext,
    props: FocusScopeProps,
    state: FocusScopeState,
  ) {
    const {type, nativeEvent} = event;

    if (type === 'keydown' && nativeEvent.key === 'Tab') {
      const focusedElement = context.getActiveDocument().activeElement;
      if (
        focusedElement !== null &&
        context.isTargetWithinEventComponent(focusedElement)
      ) {
        const {altkey, ctrlKey, metaKey, shiftKey} = (nativeEvent: any);
        // Skip if any of these keys are being pressed
        if (altkey || ctrlKey || metaKey) {
          return;
        }

<<<<<<< HEAD
        const nextElement = context.moveFocusInScope(focusedElement, shiftKey, {
          tabbable: true,
          wrap: props.contain,
        });

        if (!nextElement) {
          context.releaseOwnership();
          return;
        }

        // If this element is possibly inside the scope of another
        // FocusScope responder or is out of bounds, then we release ownership.
        if (nextElement !== null) {
          if (!context.isTargetWithinEventResponderScope(nextElement)) {
            context.releaseOwnership();
          }
=======
        if (shiftKey) {
          if (position === 0) {
            if (props.contain) {
              nextElement = elements[lastPosition];
            } else {
              // Out of bounds
              context.continueLocalPropagation();
              return;
            }
          } else {
            nextElement = elements[position - 1];
          }
        } else {
          if (position === lastPosition) {
            if (props.contain) {
              nextElement = elements[0];
            } else {
              // Out of bounds
              context.continueLocalPropagation();
              return;
            }
          } else {
            nextElement = elements[position + 1];
          }
        }
        if (nextElement !== null) {
          focusElement(nextElement);
>>>>>>> f0156766
          state.currentFocusedNode = nextElement;
          ((nativeEvent: any): KeyboardEvent).preventDefault();
        }
      }
    }
  },
  onRootEvent(
    event: ReactResponderEvent,
    context: ReactResponderContext,
    props: FocusScopeProps,
    state: FocusScopeState,
  ) {
    const {target} = event;

    // Handle global focus containment
    if (props.contain) {
      if (!context.isTargetWithinEventComponent(target)) {
        const currentFocusedNode = state.currentFocusedNode;
        if (currentFocusedNode !== null) {
          focusElement(currentFocusedNode);
        } else if (props.autoFocus) {
          const firstElement = getFirstFocusableElement(context, state);
          focusElement(firstElement);
        }
      }
    }
  },
  onMount(
    context: ReactResponderContext,
    props: FocusScopeProps,
    state: FocusScopeState,
  ): void {
    if (props.restoreFocus) {
      state.nodeToRestore = context.getActiveDocument().activeElement;
    }
    if (props.autoFocus) {
      const firstElement = getFirstFocusableElement(context, state);
      focusElement(firstElement);
    }
  },
  onUnmount(
    context: ReactResponderContext,
    props: FocusScopeProps,
    state: FocusScopeState,
  ): void {
    if (props.restoreFocus && state.nodeToRestore !== null) {
      focusElement(state.nodeToRestore);
    }
  },
};

export default React.unstable_createEventComponent(
  FocusScopeResponder,
  'FocusScope',
);<|MERGE_RESOLUTION|>--- conflicted
+++ resolved
@@ -75,14 +75,13 @@
           return;
         }
 
-<<<<<<< HEAD
         const nextElement = context.moveFocusInScope(focusedElement, shiftKey, {
           tabbable: true,
           wrap: props.contain,
         });
 
         if (!nextElement) {
-          context.releaseOwnership();
+          context.continueLocalPropagation();
           return;
         }
 
@@ -90,37 +89,8 @@
         // FocusScope responder or is out of bounds, then we release ownership.
         if (nextElement !== null) {
           if (!context.isTargetWithinEventResponderScope(nextElement)) {
-            context.releaseOwnership();
+            context.continueLocalPropagation();
           }
-=======
-        if (shiftKey) {
-          if (position === 0) {
-            if (props.contain) {
-              nextElement = elements[lastPosition];
-            } else {
-              // Out of bounds
-              context.continueLocalPropagation();
-              return;
-            }
-          } else {
-            nextElement = elements[position - 1];
-          }
-        } else {
-          if (position === lastPosition) {
-            if (props.contain) {
-              nextElement = elements[0];
-            } else {
-              // Out of bounds
-              context.continueLocalPropagation();
-              return;
-            }
-          } else {
-            nextElement = elements[position + 1];
-          }
-        }
-        if (nextElement !== null) {
-          focusElement(nextElement);
->>>>>>> f0156766
           state.currentFocusedNode = nextElement;
           ((nativeEvent: any): KeyboardEvent).preventDefault();
         }
