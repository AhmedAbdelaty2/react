/**
 * Copyright (c) Facebook, Inc. and its affiliates.
 *
 * This source code is licensed under the MIT license found in the
 * LICENSE file in the root directory of this source tree.
 *
 * @flow
 */
import type {
<<<<<<< HEAD
  ReactResponderEvent,
  ReactResponderContext,
  ReactEventComponentInstance,
} from 'shared/ReactTypes';
import React from 'react';
import {
  isFiberSuspenseAndTimedOut,
  getSuspenseFallbackChild,
} from 'react-reconciler/src/ReactFiberEvents';
import {HostComponent} from 'shared/ReactWorkTags';
import type {Fiber} from 'react-reconciler/src/ReactFiber';
import invariant from 'shared/invariant';
=======
  ReactDOMResponderEvent,
  ReactDOMResponderContext,
} from 'shared/ReactDOMTypes';

import ReactDOM from 'react-dom';
>>>>>>> e9d0a3ff

type FocusScopeProps = {
  autoFocus: boolean,
  contain: boolean,
  restoreFocus: boolean,
  getFocusManager: (focusManager: FocusManager) => void,
};

type FocusScopeState = {
  nodeToRestore: null | HTMLElement,
  currentFocusedNode: null | HTMLElement,
};

type FocusManagerOptions = {
  from?: HTMLElement,
  tabbable?: boolean,
  wrap?: boolean,
};

type FocusManager = {
  focusNext(opts: ?FocusManagerOptions): ?HTMLElement,
  focusPrevious(opts: ?FocusManagerOptions): ?HTMLElement,
};

const targetEventTypes = [{name: 'keydown', passive: false}];
const rootEventTypes = [{name: 'focus', passive: true}];

function getFocusableElementsInScope(
  eventComponentInstance: ReactEventComponentInstance,
  tabbable?: boolean,
  searchNode?: Element,
): Array<HTMLElement> {
  const focusableElements = [];
  const child = ((eventComponentInstance.currentFiber: any): Fiber).child;

  if (child !== null) {
    collectFocusableElements(child, focusableElements, tabbable, searchNode);
  }
  return focusableElements;
}

function collectFocusableElements(
  node: Fiber,
  focusableElements: Array<HTMLElement>,
  tabbable?: boolean,
  searchNode?: Element,
): void {
  if (isFiberSuspenseAndTimedOut(node)) {
    const fallbackChild = getSuspenseFallbackChild(node);
    if (fallbackChild !== null) {
      collectFocusableElements(
        fallbackChild,
        focusableElements,
        tabbable,
        searchNode,
      );
    }
  } else {
    if (
      isFiberHostComponentFocusable(node, tabbable) ||
      node.stateNode === searchNode
    ) {
      focusableElements.push(node.stateNode);
    } else {
      const child = node.child;

      if (child !== null) {
        collectFocusableElements(
          child,
          focusableElements,
          tabbable,
          searchNode,
        );
      }
    }
  }
  const sibling = node.sibling;

  if (sibling !== null) {
    collectFocusableElements(sibling, focusableElements, tabbable, searchNode);
  }
}

function isFiberHostComponentFocusable(
  fiber: Fiber,
  tabbable?: boolean,
): boolean {
  if (fiber.tag !== HostComponent) {
    return false;
  }
  const {type, memoizedProps} = fiber;
  if ((tabbable && memoizedProps.tabIndex === -1) || memoizedProps.disabled) {
    return false;
  }
  const minTabIndex = tabbable ? 0 : -1;
  if (
    (memoizedProps.tabIndex != null && memoizedProps.tabIndex >= minTabIndex) ||
    memoizedProps.contentEditable === true
  ) {
    return true;
  }
  if (type === 'a' || type === 'area') {
    return !!memoizedProps.href && memoizedProps.rel !== 'ignore';
  }
  if (type === 'input') {
    return memoizedProps.type !== 'hidden' && memoizedProps.type !== 'file';
  }
  return (
    type === 'button' ||
    type === 'textarea' ||
    type === 'object' ||
    type === 'select' ||
    type === 'iframe' ||
    type === 'embed'
  );
}

function focusElement(element: ?HTMLElement) {
  if (element != null) {
    try {
      element.focus();
    } catch (err) {}
  }
}

function moveFocusInScope(
  scope: ReactEventComponentInstance,
  node: Element,
  backwards: boolean,
  options: FocusManagerOptions = {},
) {
  let elements = getFocusableElementsInScope(scope, !!options.tabbable, node);
  if (elements.length === 0) {
    return null;
  }

  const position = elements.indexOf(node);
  const lastPosition = elements.length - 1;
  let nextElement = null;

  if (backwards) {
    if (position === 0) {
      if (options.wrap) {
        nextElement = elements[lastPosition];
      } else {
        // Out of bounds
        return null;
      }
    } else {
      nextElement = elements[position - 1];
    }
  } else {
    if (position === lastPosition) {
      if (options.wrap) {
        nextElement = elements[0];
      } else {
        // Out of bounds
        return null;
      }
    } else {
      nextElement = elements[position + 1];
    }
  }

  if (nextElement) {
    focusElement(nextElement);
    return nextElement;
  }

  return null;
}

function moveFocus(
  scope: ReactEventComponentInstance,
  options: FocusManagerOptions = {},
  backwards: boolean,
) {
  let node = options.from;
  if (!node) {
    let doc = typeof document !== 'undefined' ? document : null;
    node = doc && doc.activeElement;
  }

  if (!node) {
    return;
  }

  return moveFocusInScope(scope, node, backwards, options);
}

function createFocusManager(scope: ReactEventComponentInstance): FocusManager {
  return {
    focusNext(options: ?FocusManagerOptions) {
      return moveFocus(scope, options || {}, false);
    },
    focusPrevious(options: ?FocusManagerOptions) {
      return moveFocus(scope, options || {}, true);
    },
  };
}

function getFirstFocusableElement(
  context: ReactDOMResponderContext,
  state: FocusScopeState,
): ?HTMLElement {
  const elements = getFocusableElementsInScope(context.getCurrentInstance());
  if (elements.length > 0) {
    return elements[0];
  }
}

const FocusScopeResponder = {
  targetEventTypes,
  rootEventTypes,
  createInitialState(): FocusScopeState {
    return {
      nodeToRestore: null,
      currentFocusedNode: null,
    };
  },
  allowMultipleHostChildren: true,
  onEvent(
    event: ReactDOMResponderEvent,
    context: ReactDOMResponderContext,
    props: FocusScopeProps,
    state: FocusScopeState,
  ) {
    const {type, nativeEvent} = event;

    if (type === 'keydown' && nativeEvent.key === 'Tab') {
      const focusedElement = context.getActiveDocument().activeElement;
      if (
        focusedElement !== null &&
        context.isTargetWithinEventComponent(focusedElement)
      ) {
        const {altkey, ctrlKey, metaKey, shiftKey} = (nativeEvent: any);
        // Skip if any of these keys are being pressed
        if (altkey || ctrlKey || metaKey) {
          return;
        }

        const nextElement = moveFocusInScope(
          context.getCurrentInstance(),
          focusedElement,
          shiftKey,
          {
            tabbable: true,
            wrap: props.contain,
          },
        );

        if (!nextElement) {
          context.continueLocalPropagation();
        } else {
          state.currentFocusedNode = nextElement;
          ((nativeEvent: any): KeyboardEvent).preventDefault();
        }
      }
    }
  },
  onRootEvent(
    event: ReactDOMResponderEvent,
    context: ReactDOMResponderContext,
    props: FocusScopeProps,
    state: FocusScopeState,
  ) {
    const {target} = event;

    // Handle global focus containment
    if (props.contain) {
      if (!context.isTargetWithinEventComponent(target)) {
        const currentFocusedNode = state.currentFocusedNode;
        if (currentFocusedNode !== null) {
          focusElement(currentFocusedNode);
        } else if (props.autoFocus) {
          const firstElement = getFirstFocusableElement(context, state);
          focusElement(firstElement);
        }
      }
    }
  },
  onMount(
    context: ReactDOMResponderContext,
    props: FocusScopeProps,
    state: FocusScopeState,
  ): void {
    if (props.restoreFocus) {
      state.nodeToRestore = context.getActiveDocument().activeElement;
    }
    if (props.autoFocus) {
      const firstElement = getFirstFocusableElement(context, state);
      focusElement(firstElement);
    }
    if (props.getFocusManager) {
      props.getFocusManager(createFocusManager(context.getCurrentInstance()));
    }
  },
  onUnmount(
    context: ReactDOMResponderContext,
    props: FocusScopeProps,
    state: FocusScopeState,
  ): void {
    if (props.restoreFocus && state.nodeToRestore !== null) {
      focusElement(state.nodeToRestore);
    }
  },
};

<<<<<<< HEAD
export const FocusScopeEventComponent = React.unstable_createEventComponent(
  FocusScopeResponder,
  'FocusScope',
);

const FocusScopeContext: React.Context<FocusManager> = React.createContext();

export function FocusScope(props: FocusScopeProps) {
  let internalFocusManager: ?FocusManager;
  let focusManager = {
    focusNext(options: FocusManagerOptions = {}) {
      invariant(
        internalFocusManager != null,
        'Attempt to use a focus manager method on an unmounted component.',
      );
      return internalFocusManager.focusNext(options);
    },
    focusPrevious(options: FocusManagerOptions = {}) {
      invariant(
        internalFocusManager != null,
        'Attempt to use a focus manager method on an unmounted component.',
      );
      return internalFocusManager.focusPrevious(options);
    },
  };

  props = {
    ...props,
    getFocusManager(manager) {
      internalFocusManager = manager;
    },
  };

  return React.createElement(FocusScopeContext.Provider, {
    value: focusManager,
    children: React.createElement(FocusScopeEventComponent, props),
  });
}

export function useFocusManager(): FocusManager {
  let focusManager = React.useContext(FocusScopeContext);
  invariant(
    focusManager != null,
    'Tried to call useFocusManager outside of a FocusScope subtree.',
  );
  return focusManager;
}
=======
export default ReactDOM.unstable_createEvent(FocusScopeResponder, 'FocusScope');
>>>>>>> e9d0a3ff
<|MERGE_RESOLUTION|>--- conflicted
+++ resolved
@@ -7,26 +7,20 @@
  * @flow
  */
 import type {
-<<<<<<< HEAD
-  ReactResponderEvent,
-  ReactResponderContext,
-  ReactEventComponentInstance,
-} from 'shared/ReactTypes';
+  ReactDOMResponderEvent,
+  ReactDOMResponderContext,
+} from 'shared/ReactDOMTypes';
+import type {ReactEventComponentInstance} from 'shared/ReactTypes';
+import type {Fiber} from 'react-reconciler/src/ReactFiber';
+
 import React from 'react';
+import ReactDOM from 'react-dom';
 import {
   isFiberSuspenseAndTimedOut,
   getSuspenseFallbackChild,
 } from 'react-reconciler/src/ReactFiberEvents';
 import {HostComponent} from 'shared/ReactWorkTags';
-import type {Fiber} from 'react-reconciler/src/ReactFiber';
 import invariant from 'shared/invariant';
-=======
-  ReactDOMResponderEvent,
-  ReactDOMResponderContext,
-} from 'shared/ReactDOMTypes';
-
-import ReactDOM from 'react-dom';
->>>>>>> e9d0a3ff
 
 type FocusScopeProps = {
   autoFocus: boolean,
@@ -335,8 +329,7 @@
   },
 };
 
-<<<<<<< HEAD
-export const FocusScopeEventComponent = React.unstable_createEventComponent(
+export const FocusScopeEventComponent = ReactDOM.unstable_createEvent(
   FocusScopeResponder,
   'FocusScope',
 );
@@ -382,7 +375,4 @@
     'Tried to call useFocusManager outside of a FocusScope subtree.',
   );
   return focusManager;
-}
-=======
-export default ReactDOM.unstable_createEvent(FocusScopeResponder, 'FocusScope');
->>>>>>> e9d0a3ff
+}