#!/usr/bin/env node

'use strict';

const {exec, execSync} = require('child_process');
const {readFileSync, writeFileSync} = require('fs');
const {join} = require('path');

const main = async buildId => {
  const root = join(__dirname, buildId);
  const buildPath = join(root, 'build');

  execSync(`node ${join(root, './build')}`, {
    cwd: __dirname,
    env: {
      ...process.env,
      NODE_ENV: 'production',
    },
    stdio: 'inherit',
  });

  await exec(`cp ${join(root, 'now.json')} ${join(buildPath, 'now.json')}`, {
    cwd: root,
  });

  const file = readFileSync(join(root, 'now.json'));
  const json = JSON.parse(file);
  const alias = json.alias[0];

<<<<<<< HEAD
  const commit = execSync('git rev-parse HEAD')
    .toString()
    .trim()
    .slice(0, 7);
=======
  const commit = execSync('git rev-parse HEAD').toString().trim().slice(0, 7);
>>>>>>> 13d0225c

  let date = new Date();
  date = `${date.toLocaleDateString()} – ${date.toLocaleTimeString()}`;

  const installationInstructions =
    buildId === 'chrome'
      ? readFileSync(join(__dirname, 'deploy.chrome.html'))
      : readFileSync(join(__dirname, 'deploy.firefox.html'));

  let html = readFileSync(join(__dirname, 'deploy.html')).toString();
  html = html.replace(/%commit%/g, commit);
  html = html.replace(/%date%/g, date);
  html = html.replace(/%installation%/, installationInstructions);

  writeFileSync(join(buildPath, 'index.html'), html);

  await exec(`now deploy && now alias ${alias}`, {
    cwd: buildPath,
    stdio: 'inherit',
  });

  console.log(`Deployed to https://${alias}.now.sh`);
};

module.exports = main;<|MERGE_RESOLUTION|>--- conflicted
+++ resolved
@@ -27,14 +27,7 @@
   const json = JSON.parse(file);
   const alias = json.alias[0];
 
-<<<<<<< HEAD
-  const commit = execSync('git rev-parse HEAD')
-    .toString()
-    .trim()
-    .slice(0, 7);
-=======
   const commit = execSync('git rev-parse HEAD').toString().trim().slice(0, 7);
->>>>>>> 13d0225c
 
   let date = new Date();
   date = `${date.toLocaleDateString()} – ${date.toLocaleTimeString()}`;
