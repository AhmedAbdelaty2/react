--- conflicted
+++ resolved
@@ -26,13 +26,8 @@
     "cross-spawn": "^5.0.1",
     "electron": "^5.0.0",
     "ip": "^1.1.4",
-<<<<<<< HEAD
     "minimist": "^1.2.3",
-    "react-devtools-core": "4.4.0",
-=======
-    "minimist": "^1.2.0",
     "react-devtools-core": "4.6.0",
->>>>>>> 5022fdfd
     "update-notifier": "^2.1.0"
   }
 }