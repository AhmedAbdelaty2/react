/**
 * Copyright (c) Facebook, Inc. and its affiliates.
 *
 * This source code is licensed under the MIT license found in the
 * LICENSE file in the root directory of this source tree.
 *
 * @flow
 */

import * as React from 'react';
import {useCallback, useContext, useEffect, useRef} from 'react';
import {TreeDispatcherContext, TreeStateContext} from './TreeContext';
import Button from '../Button';
import ButtonIcon from '../ButtonIcon';
import Icon from '../Icon';

import styles from './SearchInput.css';

type Props = {||};

export default function SearchInput(props: Props) {
  const {searchIndex, searchResults, searchText} = useContext(TreeStateContext);
  const dispatch = useContext(TreeDispatcherContext);

  const inputRef = useRef<HTMLInputElement | null>(null);

  const handleTextChange = useCallback(
    ({currentTarget}) =>
      dispatch({type: 'SET_SEARCH_TEXT', payload: currentTarget.value}),
    [dispatch],
  );
  const resetSearch = useCallback(
    () => dispatch({type: 'SET_SEARCH_TEXT', payload: ''}),
    [dispatch],
  );

  const handleInputKeyPress = useCallback(
    ({key, shiftKey}) => {
      if (key === 'Enter') {
        if (shiftKey) {
          dispatch({type: 'GO_TO_PREVIOUS_SEARCH_RESULT'});
        } else {
          dispatch({type: 'GO_TO_NEXT_SEARCH_RESULT'});
        }
      }
    },
    [dispatch],
  );

  // Auto-focus search input
  useEffect(() => {
    if (inputRef.current === null) {
      return () => {};
    }

    const handleWindowKey = (event: KeyboardEvent) => {
      const {key, metaKey} = event;
      if (key === 'f' && metaKey) {
        if (inputRef.current !== null) {
          inputRef.current.focus();
          event.preventDefault();
          event.stopPropagation();
        }
      }
    };

    // It's important to listen to the ownerDocument to support the browser extension.
    // Here we use portals to render individual tabs (e.g. Profiler),
    // and the root document might belong to a different window.
    const ownerDocument = inputRef.current.ownerDocument;
    ownerDocument.addEventListener('keydown', handleWindowKey);

    return () => ownerDocument.removeEventListener('keydown', handleWindowKey);
  }, [inputRef]);

  return (
    <div className={styles.SearchInput}>
      <Icon className={styles.InputIcon} type="search" />
      <input
        className={styles.Input}
        onChange={handleTextChange}
        onKeyPress={handleInputKeyPress}
        placeholder="Search (text or /regex/)"
        ref={inputRef}
        value={searchText}
      />
      {!!searchText && (
        <React.Fragment>
          <span className={styles.IndexLabel}>
            {Math.min(searchIndex + 1, searchResults.length)} |{' '}
            {searchResults.length}
          </span>
          <div className={styles.LeftVRule} />
          <Button
            className={styles.IconButton}
            disabled={!searchText}
            onClick={() => dispatch({type: 'GO_TO_PREVIOUS_SEARCH_RESULT'})}
            title="Scroll to previous search result">
            <ButtonIcon type="up" />
          </Button>
          <Button
            className={styles.IconButton}
            disabled={!searchText}
            onClick={() => dispatch({type: 'GO_TO_NEXT_SEARCH_RESULT'})}
            title="Scroll to next search result">
            <ButtonIcon type="down" />
          </Button>
          <Button
            className={styles.IconButton}
            disabled={!searchText}
            onClick={resetSearch}
            title="Reset search">
            <ButtonIcon type="close" />
          </Button>
        </React.Fragment>
      )}
<<<<<<< HEAD
=======
      <div className={styles.LeftVRule} />
      <Button
        className={styles.IconButton}
        disabled={!searchText}
        onClick={() => dispatch({type: 'GO_TO_PREVIOUS_SEARCH_RESULT'})}
        title={
          <React.Fragment>
            Scroll to previous search result (<kbd>Shift</kbd> +{' '}
            <kbd>Enter</kbd>)
          </React.Fragment>
        }>
        <ButtonIcon type="up" />
      </Button>
      <Button
        className={styles.IconButton}
        disabled={!searchText}
        onClick={() => dispatch({type: 'GO_TO_NEXT_SEARCH_RESULT'})}
        title={
          <React.Fragment>
            Scroll to next search result (<kbd>Enter</kbd>)
          </React.Fragment>
        }>
        <ButtonIcon type="down" />
      </Button>
      <Button
        className={styles.IconButton}
        disabled={!searchText}
        onClick={resetSearch}
        title="Reset search">
        <ButtonIcon type="close" />
      </Button>
>>>>>>> 6cbb9394
    </div>
  );
}<|MERGE_RESOLUTION|>--- conflicted
+++ resolved
@@ -95,14 +95,23 @@
             className={styles.IconButton}
             disabled={!searchText}
             onClick={() => dispatch({type: 'GO_TO_PREVIOUS_SEARCH_RESULT'})}
-            title="Scroll to previous search result">
+            title={
+              <React.Fragment>
+                Scroll to previous search result (<kbd>Shift</kbd> +{' '}
+                <kbd>Enter</kbd>)
+              </React.Fragment>
+            }>
             <ButtonIcon type="up" />
           </Button>
           <Button
             className={styles.IconButton}
             disabled={!searchText}
             onClick={() => dispatch({type: 'GO_TO_NEXT_SEARCH_RESULT'})}
-            title="Scroll to next search result">
+            title={
+              <React.Fragment>
+                Scroll to next search result (<kbd>Enter</kbd>)
+              </React.Fragment>
+            }>
             <ButtonIcon type="down" />
           </Button>
           <Button
@@ -114,40 +123,6 @@
           </Button>
         </React.Fragment>
       )}
-<<<<<<< HEAD
-=======
-      <div className={styles.LeftVRule} />
-      <Button
-        className={styles.IconButton}
-        disabled={!searchText}
-        onClick={() => dispatch({type: 'GO_TO_PREVIOUS_SEARCH_RESULT'})}
-        title={
-          <React.Fragment>
-            Scroll to previous search result (<kbd>Shift</kbd> +{' '}
-            <kbd>Enter</kbd>)
-          </React.Fragment>
-        }>
-        <ButtonIcon type="up" />
-      </Button>
-      <Button
-        className={styles.IconButton}
-        disabled={!searchText}
-        onClick={() => dispatch({type: 'GO_TO_NEXT_SEARCH_RESULT'})}
-        title={
-          <React.Fragment>
-            Scroll to next search result (<kbd>Enter</kbd>)
-          </React.Fragment>
-        }>
-        <ButtonIcon type="down" />
-      </Button>
-      <Button
-        className={styles.IconButton}
-        disabled={!searchText}
-        onClick={resetSearch}
-        title="Reset search">
-        <ButtonIcon type="close" />
-      </Button>
->>>>>>> 6cbb9394
     </div>
   );
 }