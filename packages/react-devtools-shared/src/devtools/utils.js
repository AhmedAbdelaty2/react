--- conflicted
+++ resolved
@@ -155,11 +155,7 @@
       value.charAt(0) === "'" &&
       value.charAt(value.length - 1) === "'"
     ) {
-<<<<<<< HEAD
       return '"' + value.slice(1, -1) + '"';
-=======
-      return '"' + value.slice(1, value.length - 1) + '"';
->>>>>>> 13d0225c
     }
   }
   return value;
