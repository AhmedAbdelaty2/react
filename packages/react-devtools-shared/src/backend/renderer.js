--- conflicted
+++ resolved
@@ -111,15 +111,12 @@
   Placement: number,
 |};
 
-<<<<<<< HEAD
 type VersionFlags = {|
   enableLegacyContext: boolean,
 |};
 
-// Some environments (e.g. React Native / Hermes) don't support the performace API yet.
-=======
 // Some environments (e.g. React Native / Hermes) don't support the performance API yet.
->>>>>>> 47ff31a7
+
 const getCurrentTime =
   typeof performance === 'object' && typeof performance.now === 'function'
     ? () => performance.now()
