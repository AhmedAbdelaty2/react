--- conflicted
+++ resolved
@@ -21,18 +21,11 @@
   sessionStorageSetItem,
 } from 'react-devtools-shared/src/storage';
 import {
-<<<<<<< HEAD
   setupHighlighter,
   setupTraceUpdates,
   setTraceUpdatesEnabled,
 } from './views/Highlighter';
-import {patch as patchConsole, unpatch as unpatchConsole} from './console';
-=======
-  initialize as setupTraceUpdates,
-  toggleEnabled as setTraceUpdatesEnabled,
-} from './views/TraceUpdates';
-import {patch as patchConsole} from './console';
->>>>>>> 8723e772
+import {patch as patchConsole, unpatch as unpatchConsole} from './console'
 import {currentBridgeProtocol} from 'react-devtools-shared/src/bridge';
 
 import type {BackendBridge} from 'react-devtools-shared/src/bridge';
