/**
 * Copyright (c) Facebook, Inc. and its affiliates.
 *
 * This source code is licensed under the MIT license found in the
 * LICENSE file in the root directory of this source tree.
 *
 * @flow strict
 */

// In www, these flags are controlled by GKs. Because most GKs have some
// population running in either mode, we should run our tests that way, too,
//
// Use __VARIANT__ to simulate a GK. The tests will be run twice: once
// with the __VARIANT__ set to `true`, and once set to `false`.

export const warnAboutSpreadingKeyToJSX = __VARIANT__;
export const disableModulePatternComponents = __VARIANT__;
export const disableInputAttributeSyncing = __VARIANT__;

// These are already tested in both modes using the build type dimension,
// so we don't need to use __VARIANT__ to get extra coverage.
export const debugRenderPhaseSideEffectsForStrictMode = __DEV__;
export const replayFailedUnitOfWorkWithInvokeGuardedCallback = __DEV__;

// TODO: These flags are hard-coded to the default values used in open source.
// Update the tests so that they pass in either mode, then set these
// to __VARIANT__.
export const enableTrustedTypesIntegration = false;
<<<<<<< HEAD
export const warnAboutShorthandPropertyCollision = true;
=======
export const disableInputAttributeSyncing = false;
>>>>>>> 31734540
export const disableSchedulerTimeoutBasedOnReactExpirationTime = false;
export const enableModernEventSystem = false;<|MERGE_RESOLUTION|>--- conflicted
+++ resolved
@@ -26,10 +26,6 @@
 // Update the tests so that they pass in either mode, then set these
 // to __VARIANT__.
 export const enableTrustedTypesIntegration = false;
-<<<<<<< HEAD
-export const warnAboutShorthandPropertyCollision = true;
-=======
 export const disableInputAttributeSyncing = false;
->>>>>>> 31734540
 export const disableSchedulerTimeoutBasedOnReactExpirationTime = false;
 export const enableModernEventSystem = false;