/**
 * Copyright (c) Facebook, Inc. and its affiliates.
 *
 * This source code is licensed under the MIT license found in the
 * LICENSE file in the root directory of this source tree.
 *
 * @flow strict
 */

// In www, these flags are controlled by GKs. Because most GKs have some
// population running in either mode, we should run our tests that way, too,
//
// Use __VARIANT__ to simulate a GK. The tests will be run twice: once
// with the __VARIANT__ set to `true`, and once set to `false`.

export const warnAboutSpreadingKeyToJSX = __VARIANT__;
export const disableInputAttributeSyncing = __VARIANT__;
export const enableFilterEmptyStringAttributesDOM = __VARIANT__;
export const enableLegacyFBSupport = __VARIANT__;
export const skipUnmountedBoundaries = __VARIANT__;
export const enableUseRefAccessWarning = __VARIANT__;
export const deletedTreeCleanUpLevel = __VARIANT__ ? 3 : 1;
export const enableProfilerNestedUpdateScheduledHook = __VARIANT__;
export const disableSchedulerTimeoutInWorkLoop = __VARIANT__;
export const enableLazyContextPropagation = __VARIANT__;
export const enableSyncDefaultUpdates = __VARIANT__;
export const consoleManagedByDevToolsDuringStrictMode = __VARIANT__;

// Enable this flag to help with concurrent mode debugging.
// It logs information to the console about React scheduling, rendering, and commit phases.
//
// NOTE: This feature will only work in DEV mode; all callsites are wrapped with __DEV__.
export const enableDebugTracing = __EXPERIMENTAL__;

export const enableSchedulingProfiler = __VARIANT__;

// This only has an effect in the new reconciler. But also, the new reconciler
// is only enabled when __VARIANT__ is true. So this is set to the opposite of
// __VARIANT__ so that it's `false` when running against the new reconciler.
// Ideally we would test both against the new reconciler, but until then, we
// should test the value that is used in www. Which is `false`.
//
// Once Lanes has landed in both reconciler forks, we'll get coverage of
// both branches.
export const deferRenderPhaseUpdateToNextBatch = !__VARIANT__;

// These are already tested in both modes using the build type dimension,
// so we don't need to use __VARIANT__ to get extra coverage.
export const replayFailedUnitOfWorkWithInvokeGuardedCallback = __DEV__;

// TODO: These flags are hard-coded to the default values used in open source.
// Update the tests so that they pass in either mode, then set these
// to __VARIANT__.
export const enableTrustedTypesIntegration = false;
export const disableSchedulerTimeoutBasedOnReactExpirationTime = false;
export const disableNativeComponentFrames = false;
export const createRootStrictEffectsByDefault = false;
export const enableStrictEffects = false;
export const allowConcurrentByDefault = true;
export const enablePersistentOffscreenHostContainer = false;
<<<<<<< HEAD
export const warnOnSubscriptionInsideStartTransition = false;
export const consoleManagedByDevToolsDuringStrictMode = true;
=======
// You probably *don't* want to add more hardcoded ones.
// Instead, try to add them above with the __VARIANT__ value.
>>>>>>> 95d762e4
<|MERGE_RESOLUTION|>--- conflicted
+++ resolved
@@ -25,6 +25,7 @@
 export const enableLazyContextPropagation = __VARIANT__;
 export const enableSyncDefaultUpdates = __VARIANT__;
 export const consoleManagedByDevToolsDuringStrictMode = __VARIANT__;
+export const warnOnSubscriptionInsideStartTransition = __VARIANT__;
 
 // Enable this flag to help with concurrent mode debugging.
 // It logs information to the console about React scheduling, rendering, and commit phases.
@@ -58,10 +59,5 @@
 export const enableStrictEffects = false;
 export const allowConcurrentByDefault = true;
 export const enablePersistentOffscreenHostContainer = false;
-<<<<<<< HEAD
-export const warnOnSubscriptionInsideStartTransition = false;
-export const consoleManagedByDevToolsDuringStrictMode = true;
-=======
 // You probably *don't* want to add more hardcoded ones.
 // Instead, try to add them above with the __VARIANT__ value.
->>>>>>> 95d762e4
