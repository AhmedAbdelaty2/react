/**
 * Copyright (c) Facebook, Inc. and its affiliates.
 *
 * This source code is licensed under the MIT license found in the
 * LICENSE file in the root directory of this source tree.
 *
 * @flow
 */

import typeof * as FeatureFlagsType from 'shared/ReactFeatureFlags';
import typeof * as FeatureFlagsShimType from './ReactFeatureFlags.www';

// Re-export dynamic flags from the www version.
export const {
  debugRenderPhaseSideEffects,
  debugRenderPhaseSideEffectsForStrictMode,
  replayFailedUnitOfWorkWithInvokeGuardedCallback,
  warnAboutDeprecatedLifecycles,
  disableInputAttributeSyncing,
  warnAboutShorthandPropertyCollision,
  warnAboutDeprecatedSetNativeProps,
  revertPassiveEffectsChange,
  enableUserBlockingEvents,
} = require('ReactFeatureFlags');

// In www, we have experimental support for gathering data
// from User Timing API calls in production. By default, we
// only emit performance.mark/measure calls in __DEV__. But if
// somebody calls addUserTimingListener() which is exposed as an
// experimental FB-only export, we call performance.mark/measure
// as long as there is more than a single listener.
export let enableUserTimingAPI = __DEV__;

export const enableProfilerTimer = __PROFILE__;
export const enableSchedulerTracing = __PROFILE__;
export const enableSchedulerDebugging = true;

export const enableStableConcurrentModeAPIs = false;

export const enableSuspenseServerRenderer = true;

export const disableJavaScriptURLs = true;

let refCount = 0;
export function addUserTimingListener() {
  if (__DEV__) {
    // Noop.
    return () => {};
  }
  refCount++;
  updateFlagOutsideOfReactCallStack();
  return () => {
    refCount--;
    updateFlagOutsideOfReactCallStack();
  };
}

// The flag is intentionally updated in a timeout.
// We don't support toggling it during reconciliation or
// commit since that would cause mismatching user timing API calls.
let timeout = null;
function updateFlagOutsideOfReactCallStack() {
  if (!timeout) {
    timeout = setTimeout(() => {
      timeout = null;
      enableUserTimingAPI = refCount > 0;
    });
  }
}

export const enableFlareAPI = true;

export const enableFundamentalAPI = false;

export const enableJSXTransformAPI = true;

export const warnAboutUnmockedScheduler = true;

export const enableSuspenseCallback = true;

export const warnAboutDefaultPropsOnFunctionComponents = false;

<<<<<<< HEAD
export const warnAboutStringRefs = false;
=======
export const flushSuspenseFallbacksInTests = true;
>>>>>>> f440bfd5

// Flow magic to verify the exports of this file match the original version.
// eslint-disable-next-line no-unused-vars
type Check<_X, Y: _X, X: Y = _X> = null;
// eslint-disable-next-line no-unused-expressions
(null: Check<FeatureFlagsShimType, FeatureFlagsType>);<|MERGE_RESOLUTION|>--- conflicted
+++ resolved
@@ -80,11 +80,9 @@
 
 export const warnAboutDefaultPropsOnFunctionComponents = false;
 
-<<<<<<< HEAD
 export const warnAboutStringRefs = false;
-=======
+
 export const flushSuspenseFallbacksInTests = true;
->>>>>>> f440bfd5
 
 // Flow magic to verify the exports of this file match the original version.
 // eslint-disable-next-line no-unused-vars
