/**
 * Copyright (c) Facebook, Inc. and its affiliates.
 *
 * This source code is licensed under the MIT license found in the
 * LICENSE file in the root directory of this source tree.
 *
 * @flow
 */

import typeof * as FeatureFlagsType from 'shared/ReactFeatureFlags';
import typeof * as FeatureFlagsShimType from './ReactFeatureFlags.www';

// Re-export dynamic flags from the www version.
export const {
  debugRenderPhaseSideEffects,
  debugRenderPhaseSideEffectsForStrictMode,
  replayFailedUnitOfWorkWithInvokeGuardedCallback,
  warnAboutDeprecatedLifecycles,
  disableInputAttributeSyncing,
  warnAboutShorthandPropertyCollision,
  warnAboutDeprecatedSetNativeProps,
  enableUserBlockingEvents,
  disableLegacyContext,
  disableSchedulerTimeoutBasedOnReactExpirationTime,
<<<<<<< HEAD
  enableTrustedTypesIntegration,
=======
  warnAboutStringRefs,
  warnAboutDefaultPropsOnFunctionComponents,
>>>>>>> 8f03109c
} = require('ReactFeatureFlags');

// In www, we have experimental support for gathering data
// from User Timing API calls in production. By default, we
// only emit performance.mark/measure calls in __DEV__. But if
// somebody calls addUserTimingListener() which is exposed as an
// experimental FB-only export, we call performance.mark/measure
// as long as there is more than a single listener.
export let enableUserTimingAPI = __DEV__;

export const enableProfilerTimer = __PROFILE__;
export const enableSchedulerTracing = __PROFILE__;
export const enableSchedulerDebugging = true;

export const enableStableConcurrentModeAPIs = false;

export const enableSuspenseServerRenderer = true;

export const disableJavaScriptURLs = true;

let refCount = 0;
export function addUserTimingListener() {
  if (__DEV__) {
    // Noop.
    return () => {};
  }
  refCount++;
  updateFlagOutsideOfReactCallStack();
  return () => {
    refCount--;
    updateFlagOutsideOfReactCallStack();
  };
}

// The flag is intentionally updated in a timeout.
// We don't support toggling it during reconciliation or
// commit since that would cause mismatching user timing API calls.
let timeout = null;
function updateFlagOutsideOfReactCallStack() {
  if (!timeout) {
    timeout = setTimeout(() => {
      timeout = null;
      enableUserTimingAPI = refCount > 0;
    });
  }
}

export const enableFlareAPI = true;

export const enableFundamentalAPI = false;

export const enableScopeAPI = true;

export const enableJSXTransformAPI = true;

export const warnAboutUnmockedScheduler = true;

export const enableSuspenseCallback = true;

export const flushSuspenseFallbacksInTests = true;

// Flow magic to verify the exports of this file match the original version.
// eslint-disable-next-line no-unused-vars
type Check<_X, Y: _X, X: Y = _X> = null;
// eslint-disable-next-line no-unused-expressions
(null: Check<FeatureFlagsShimType, FeatureFlagsType>);<|MERGE_RESOLUTION|>--- conflicted
+++ resolved
@@ -22,12 +22,9 @@
   enableUserBlockingEvents,
   disableLegacyContext,
   disableSchedulerTimeoutBasedOnReactExpirationTime,
-<<<<<<< HEAD
   enableTrustedTypesIntegration,
-=======
   warnAboutStringRefs,
   warnAboutDefaultPropsOnFunctionComponents,
->>>>>>> 8f03109c
 } = require('ReactFeatureFlags');
 
 // In www, we have experimental support for gathering data
