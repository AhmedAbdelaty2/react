/**
 * Copyright (c) Facebook, Inc. and its affiliates.
 *
 * This source code is licensed under the MIT license found in the
 * LICENSE file in the root directory of this source tree.
 *
 * @flow
 */

import typeof * as FeatureFlagsType from 'shared/ReactFeatureFlags';
import typeof * as ExportsType from './ReactFeatureFlags.www';
import typeof * as DynamicFeatureFlags from './ReactFeatureFlags.www-dynamic';

// Re-export dynamic flags from the www version.
const dynamicFeatureFlags: DynamicFeatureFlags = require('ReactFeatureFlags');

export const {
  disableInputAttributeSyncing,
  enableTrustedTypesIntegration,
  disableSchedulerTimeoutBasedOnReactExpirationTime,
  warnAboutSpreadingKeyToJSX,
  replayFailedUnitOfWorkWithInvokeGuardedCallback,
  enableFilterEmptyStringAttributesDOM,
  enableLegacyFBSupport,
  deferRenderPhaseUpdateToNextBatch,
  enableDebugTracing,
  skipUnmountedBoundaries,
  createRootStrictEffectsByDefault,
  enableUseRefAccessWarning,
  disableNativeComponentFrames,
  disableSchedulerTimeoutInWorkLoop,
  enableLazyContextPropagation,
  enableSyncDefaultUpdates,
  warnOnSubscriptionInsideStartTransition,
  enableCapturePhaseSelectiveHydrationWithoutDiscreteEventReplay,
} = dynamicFeatureFlags;

// On WWW, __EXPERIMENTAL__ is used for a new modern build.
// It's not used anywhere in production yet.

export const enableStrictEffects =
  __DEV__ && dynamicFeatureFlags.enableStrictEffects;
export const debugRenderPhaseSideEffectsForStrictMode = __DEV__;
export const enableProfilerTimer = __PROFILE__;
export const enableProfilerCommitHooks = __PROFILE__;
export const enableProfilerNestedUpdatePhase = __PROFILE__;
export const enableProfilerNestedUpdateScheduledHook =
  __PROFILE__ && dynamicFeatureFlags.enableProfilerNestedUpdateScheduledHook;
export const enableUpdaterTracking = __PROFILE__;

export const enableSuspenseLayoutEffectSemantics = true;
export const enableSuspenseAvoidThisFallback = false;

// Logs additional User Timing API marks for use with an experimental profiling tool.
export const enableSchedulingProfiler =
  __PROFILE__ && dynamicFeatureFlags.enableSchedulingProfiler;

// Note: we'll want to remove this when we to userland implementation.
// For now, we'll turn it on for everyone because it's *already* on for everyone in practice.
// At least this will let us stop shipping <Profiler> implementation to all users.
export const enableSchedulerDebugging = true;
export const warnAboutDeprecatedLifecycles = true;
export const disableLegacyContext = __EXPERIMENTAL__;
export const warnAboutStringRefs = false;
export const warnAboutDefaultPropsOnFunctionComponents = false;
export const enableGetInspectorDataForInstanceInProduction = false;
export const enableSuspenseServerRenderer = true;
export const enableSelectiveHydration = true;
export const warnAboutCallbackRefReturningFunction = true;

export const enableLazyElements = true;
export const enableCache = true;

export const disableJavaScriptURLs = true;

export const disableModulePatternComponents = true;

export const enableCreateEventHandleAPI = true;

export const enableScopeAPI = true;

export const enableSuspenseCallback = true;

export const enableComponentStackLocations = true;

export const disableTextareaChildren = __EXPERIMENTAL__;

export const warnUnstableRenderSubtreeIntoContainer = false;

// Enable forked reconciler. Piggy-backing on the "variant" global so that we
// don't have to add another test dimension. The build system will compile this
// to the correct value.
export const enableNewReconciler = __VARIANT__;

export const enableRecursiveCommitTraversal = false;

export const allowConcurrentByDefault = true;

export const deletedTreeCleanUpLevel = 3;

export const enablePersistentOffscreenHostContainer = false;

<<<<<<< HEAD
export const enableCustomElementPropertySupport = __EXPERIMENTAL__;
=======
export const consoleManagedByDevToolsDuringStrictMode = true;

// Some www surfaces are still using this. Remove once they have been migrated.
export const enableUseMutableSource = true;
>>>>>>> ee069065

// Flow magic to verify the exports of this file match the original version.
// eslint-disable-next-line no-unused-vars
type Check<_X, Y: _X, X: Y = _X> = null;
// eslint-disable-next-line no-unused-expressions
(null: Check<ExportsType, FeatureFlagsType>);<|MERGE_RESOLUTION|>--- conflicted
+++ resolved
@@ -100,14 +100,12 @@
 
 export const enablePersistentOffscreenHostContainer = false;
 
-<<<<<<< HEAD
-export const enableCustomElementPropertySupport = __EXPERIMENTAL__;
-=======
 export const consoleManagedByDevToolsDuringStrictMode = true;
 
 // Some www surfaces are still using this. Remove once they have been migrated.
 export const enableUseMutableSource = true;
->>>>>>> ee069065
+
+export const enableCustomElementPropertySupport = __EXPERIMENTAL__;
 
 // Flow magic to verify the exports of this file match the original version.
 // eslint-disable-next-line no-unused-vars
