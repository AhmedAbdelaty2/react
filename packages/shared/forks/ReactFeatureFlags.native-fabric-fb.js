--- conflicted
+++ resolved
@@ -24,11 +24,8 @@
 export const disableInputAttributeSyncing = false;
 export const enableStableConcurrentModeAPIs = false;
 export const warnAboutShorthandPropertyCollision = false;
-<<<<<<< HEAD
 export const enableReactDOMFire = false;
-=======
 export const enableSchedulerDebugging = false;
->>>>>>> 2743fb7b
 
 // Only used in www builds.
 export function addUserTimingListener() {
