/**
 * Copyright (c) Facebook, Inc. and its affiliates.
 *
 * This source code is licensed under the MIT license found in the
 * LICENSE file in the root directory of this source tree.
 *
 * @flow
 */

import invariant from 'shared/invariant';

import typeof * as FeatureFlagsType from 'shared/ReactFeatureFlags';
import typeof * as PersistentFeatureFlagsType from './ReactFeatureFlags.persistent';

export const debugRenderPhaseSideEffects = false;
export const debugRenderPhaseSideEffectsForStrictMode = false;
export const enableUserTimingAPI = __DEV__;
export const warnAboutDeprecatedLifecycles = true;
export const replayFailedUnitOfWorkWithInvokeGuardedCallback = false;
export const enableProfilerTimer = __PROFILE__;
export const enableSchedulerTracing = __PROFILE__;
export const enableSuspenseServerRenderer = false;
export const disableJavaScriptURLs = false;
export const disableInputAttributeSyncing = false;
export const enableStableConcurrentModeAPIs = false;
export const warnAboutShorthandPropertyCollision = false;
export const enableSchedulerDebugging = false;
export const warnAboutDeprecatedSetNativeProps = false;
export const enableFlareAPI = false;
export const enableFundamentalAPI = false;
export const enableJSXTransformAPI = false;
export const warnAboutUnmockedScheduler = false;
export const revertPassiveEffectsChange = false;
export const flushSuspenseFallbacksInTests = true;
export const enableUserBlockingEvents = false;
export const enableSuspenseCallback = false;
export const warnAboutDefaultPropsOnFunctionComponents = false;
<<<<<<< HEAD
export const warnAboutStringRefs = false;
=======
export const disableLegacyContext = false;
>>>>>>> 05dce759

// Only used in www builds.
export function addUserTimingListener() {
  invariant(false, 'Not implemented.');
}

// Flow magic to verify the exports of this file match the original version.
// eslint-disable-next-line no-unused-vars
type Check<_X, Y: _X, X: Y = _X> = null;
// eslint-disable-next-line no-unused-expressions
(null: Check<PersistentFeatureFlagsType, FeatureFlagsType>);<|MERGE_RESOLUTION|>--- conflicted
+++ resolved
@@ -35,11 +35,8 @@
 export const enableUserBlockingEvents = false;
 export const enableSuspenseCallback = false;
 export const warnAboutDefaultPropsOnFunctionComponents = false;
-<<<<<<< HEAD
 export const warnAboutStringRefs = false;
-=======
 export const disableLegacyContext = false;
->>>>>>> 05dce759
 
 // Only used in www builds.
 export function addUserTimingListener() {
