--- conflicted
+++ resolved
@@ -27,11 +27,11 @@
   REACT_SERVER_CONTEXT_TYPE,
 } from 'shared/ReactSymbols';
 
-<<<<<<< HEAD
-import {enableServerContext} from 'shared/ReactFeatureFlags';
-=======
-import {enableTransitionTracing, enableCache} from './ReactFeatureFlags';
->>>>>>> 6edd55a3
+import {
+  enableServerContext,
+  enableTransitionTracing,
+  enableCache,
+} from './ReactFeatureFlags';
 
 // Keep in sync with react-reconciler/getComponentNameFromFiber
 function getWrappedName(
