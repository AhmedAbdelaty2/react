--- conflicted
+++ resolved
@@ -27,7 +27,8 @@
   | 16
   | 17
   | 18
-  | 19;
+  | 19
+  | 20;
 
 export const FunctionComponent = 0;
 export const ClassComponent = 1;
@@ -48,10 +49,5 @@
 export const LazyComponent = 16;
 export const IncompleteClassComponent = 17;
 export const DehydratedSuspenseComponent = 18;
-<<<<<<< HEAD
 export const SuspenseListComponent = 19;
-=======
-export const EventComponent = 19;
-export const FundamentalComponent = 20;
-export const SuspenseListComponent = 21;
->>>>>>> 2c4d61e1
+export const FundamentalComponent = 20;