--- conflicted
+++ resolved
@@ -7,7 +7,11 @@
  * @flow
  */
 
-import type {EventPriority} from 'shared/ReactTypes';
+import type {
+  ReactEventResponder,
+  ReactEventComponentInstance,
+  EventPriority,
+} from 'shared/ReactTypes';
 
 type AnyNativeEvent = Event | KeyboardEvent | MouseEvent | Touch;
 
@@ -33,50 +37,17 @@
   type: string,
 };
 
-export type ReactDOMEventResponder = {
-  displayName: string,
-  targetEventTypes?: Array<ReactDOMEventResponderEventType>,
-  rootEventTypes?: Array<ReactDOMEventResponderEventType>,
-  createInitialState?: (props: null | Object) => Object,
-  allowMultipleHostChildren: boolean,
-<<<<<<< HEAD
-=======
-  allowEventHooks: boolean,
->>>>>>> 4f92fbce
-  onEvent?: (
-    event: ReactDOMResponderEvent,
-    context: ReactDOMResponderContext,
-    props: null | Object,
-    state: null | Object,
-  ) => void,
-  onEventCapture?: (
-    event: ReactDOMResponderEvent,
-    context: ReactDOMResponderContext,
-    props: null | Object,
-    state: null | Object,
-  ) => void,
-  onRootEvent?: (
-    event: ReactDOMResponderEvent,
-    context: ReactDOMResponderContext,
-    props: null | Object,
-    state: null | Object,
-  ) => void,
-  onMount?: (
-    context: ReactDOMResponderContext,
-    props: null | Object,
-    state: null | Object,
-  ) => void,
-  onUnmount?: (
-    context: ReactDOMResponderContext,
-    props: null | Object,
-    state: null | Object,
-  ) => void,
-  onOwnershipChange?: (
-    context: ReactDOMResponderContext,
-    props: null | Object,
-    state: null | Object,
-  ) => void,
-};
+export type ReactDOMEventResponder = ReactEventResponder<
+  ReactDOMEventResponderEventType,
+  ReactDOMResponderEvent,
+  ReactDOMResponderContext,
+>;
+
+export type ReactDOMEventComponentInstance = ReactEventComponentInstance<
+  ReactDOMEventResponderEventType,
+  ReactDOMResponderEvent,
+  ReactDOMResponderContext,
+>;
 
 export type ReactDOMResponderContext = {
   dispatchEvent: (
