--- conflicted
+++ resolved
@@ -41,10 +41,8 @@
         fi
         popd
       fi
-<<<<<<< HEAD
     elif [ "$TEST_TYPE" = jest ]; then
       node node_modules/jest-cli/bin/jest.js
-=======
     elif [ "$TEST_TYPE" = build ]; then
       if [ "$SERVER" ]; then
         set -e
@@ -64,7 +62,6 @@
           -F "branch=$TRAVIS_BRANCH" \
           $SERVER
       fi
->>>>>>> 4d178415
     else
       ./node_modules/.bin/grunt $TEST_TYPE
     fi
