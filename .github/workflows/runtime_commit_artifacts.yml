name: (Runtime) Commit Artifacts for Meta WWW and fbsource V2

on:
  workflow_run:
    workflows: ["(Runtime) Build and Test"]
    types: [completed]
    branches:
      - main
  workflow_dispatch:
    inputs:
      commit_sha:
        required: false
        type: string
      force:
        description: 'Force a commit to the builds/... branches'
        required: true
        default: false
        type: boolean

env:
  TZ: /usr/share/zoneinfo/America/Los_Angeles
  # https://github.com/actions/cache/blob/main/tips-and-workarounds.md#cache-segment-restore-timeout
  SEGMENT_DOWNLOAD_TIMEOUT_MINS: 1

jobs:
  download_artifacts:
    runs-on: ubuntu-latest
    outputs:
      www_branch_count: ${{ steps.check_branches.outputs.www_branch_count }}
      fbsource_branch_count: ${{ steps.check_branches.outputs.fbsource_branch_count }}
      last_version_classic: ${{ steps.get_last_version_www.outputs.last_version_classic }}
      last_version_modern: ${{ steps.get_last_version_www.outputs.last_version_modern }}
      last_version_rn: ${{ steps.get_last_version_rn.outputs.last_version_rn }}
      current_version_classic: ${{ steps.get_current_version.outputs.current_version_classic }}
      current_version_modern: ${{ steps.get_current_version.outputs.current_version_modern }}
      current_version_rn: ${{ steps.get_current_version.outputs.current_version_rn }}
    steps:
      - uses: actions/checkout@v4
        with:
          ref: builds/facebook-www
      - name: "Get last version string for www"
        id: get_last_version_www
        run: |
          # Empty checks only needed for backwards compatibility,can remove later.
          VERSION_CLASSIC=$( [ -f ./compiled/facebook-www/VERSION_CLASSIC ] && cat ./compiled/facebook-www/VERSION_CLASSIC || echo '' )
          VERSION_MODERN=$( [ -f ./compiled/facebook-www/VERSION_MODERN ] && cat ./compiled/facebook-www/VERSION_MODERN || echo '' )
          echo "Last classic version is $VERSION_CLASSIC"
          echo "Last modern version is $VERSION_MODERN"
          echo "last_version_classic=$VERSION_CLASSIC" >> "$GITHUB_OUTPUT"
          echo "last_version_modern=$VERSION_MODERN" >> "$GITHUB_OUTPUT"
      - uses: actions/checkout@v4
        with:
          ref: builds/facebook-fbsource
      - name: "Get last version string for rn"
        id: get_last_version_rn
        run: |
          # Empty checks only needed for backwards compatibility,can remove later.
          VERSION_NATIVE_FB=$( [ -f ./compiled-rn/VERSION_NATIVE_FB ] && cat ./compiled-rn/VERSION_NATIVE_FB || echo '' )
          echo "Last rn version is $VERSION_NATIVE_FB"
          echo "last_version_rn=$VERSION_NATIVE_FB" >> "$GITHUB_OUTPUT"
      - uses: actions/checkout@v4
      - name: "Check branches"
        id: check_branches
        run: |
          echo "www_branch_count=$(git ls-remote --heads origin "refs/heads/meta-www" | wc -l)" >> "$GITHUB_OUTPUT"
          echo "fbsource_branch_count=$(git ls-remote --heads origin "refs/heads/meta-fbsource" | wc -l)" >> "$GITHUB_OUTPUT"
      - uses: actions/setup-node@v4
        with:
          node-version-file: '.nvmrc'
          cache: yarn
          cache-dependency-path: yarn.lock
      - name: Restore cached node_modules
        uses: actions/cache@v4
        id: node_modules
        with:
          path: "**/node_modules"
          key: ${{ runner.arch }}-${{ runner.os }}-modules-${{ hashFiles('yarn.lock', 'scripts/release/yarn.lock') }}
      - run: yarn install --frozen-lockfile
        name: yarn install (react)
      - run: yarn install --frozen-lockfile
        name: yarn install (scripts/release)
        working-directory: scripts/release
      - name: Download artifacts for base revision
        run: |
          GH_TOKEN=${{ github.token }} scripts/release/download-experimental-build.js --commit=${{ inputs.commit_sha || github.event.workflow_run.head_sha }}
      - name: Display structure of build
        run: ls -R build
      - name: Strip @license from eslint plugin and react-refresh
        run: |
          sed -i -e 's/ @license React*//' \
            build/oss-experimental/eslint-plugin-react-hooks/cjs/eslint-plugin-react-hooks.development.js \
            build/oss-experimental/react-refresh/cjs/react-refresh-babel.development.js
      - name: Insert @headers into eslint plugin and react-refresh
        run: |
          sed -i -e 's/ LICENSE file in the root directory of this source tree./ LICENSE file in the root directory of this source tree.\n *\n * @noformat\n * @nolint\n * @lightSyntaxTransform\n * @preventMunge\n * @oncall react_core/' \
            build/oss-experimental/eslint-plugin-react-hooks/cjs/eslint-plugin-react-hooks.development.js \
            build/oss-experimental/react-refresh/cjs/react-refresh-babel.development.js
      - name: Move relevant files for React in www into compiled
        run: |
          # Move the facebook-www folder into compiled
          mkdir ./compiled
          mv build/facebook-www ./compiled

          # Move ReactAllWarnings.js to facebook-www
          mkdir ./compiled/facebook-www/__test_utils__
          mv build/__test_utils__/ReactAllWarnings.js ./compiled/facebook-www/__test_utils__/ReactAllWarnings.js

          # Move eslint-plugin-react-hooks into facebook-www
          mv build/oss-experimental/eslint-plugin-react-hooks/cjs/eslint-plugin-react-hooks.development.js \
            ./compiled/facebook-www/eslint-plugin-react-hooks.js

          # Move unstable_server-external-runtime.js into facebook-www
          mv build/oss-experimental/react-dom/unstable_server-external-runtime.js \
            ./compiled/facebook-www/unstable_server-external-runtime.js

          # Move react-refresh-babel.development.js into babel-plugin-react-refresh
          mkdir ./compiled/babel-plugin-react-refresh
          mv build/oss-experimental/react-refresh/cjs/react-refresh-babel.development.js \
            ./compiled/babel-plugin-react-refresh/index.js

          ls -R ./compiled
      - name: Move relevant files for React in fbsource into compiled-rn
        run: |
          BASE_FOLDER='compiled-rn/facebook-fbsource/xplat/js'
          mkdir -p ${BASE_FOLDER}/react-native-github/Libraries/Renderer/
          mkdir -p ${BASE_FOLDER}/RKJSModules/vendor/react/{scheduler,react,react-dom,react-is,react-test-renderer}/

          # Move React Native renderer
          mv build/react-native/implementations/ $BASE_FOLDER/react-native-github/Libraries/Renderer/
          mv build/react-native/shims/ $BASE_FOLDER/react-native-github/Libraries/Renderer/
          mv build/facebook-react-native/scheduler/cjs/ $BASE_FOLDER/RKJSModules/vendor/react/scheduler/
          mv build/facebook-react-native/react/cjs/ $BASE_FOLDER/RKJSModules/vendor/react/react/
          mv build/facebook-react-native/react-dom/cjs/ $BASE_FOLDER/RKJSModules/vendor/react/react-dom/
          mv build/facebook-react-native/react-is/cjs/ $BASE_FOLDER/RKJSModules/vendor/react/react-is/
          mv build/facebook-react-native/react-test-renderer/cjs/ $BASE_FOLDER/RKJSModules/vendor/react/react-test-renderer/

          # Delete OSS renderer. OSS renderer is synced through internal script.
          RENDERER_FOLDER=$BASE_FOLDER/react-native-github/Libraries/Renderer/implementations/
          rm $RENDERER_FOLDER/ReactFabric-{dev,prod,profiling}.js
          rm $RENDERER_FOLDER/ReactNativeRenderer-{dev,prod,profiling}.js

          # Move React Native version file
          mv build/facebook-react-native/VERSION_NATIVE_FB ./compiled-rn/VERSION_NATIVE_FB

          ls -R ./compiled-rn
      - name: Add REVISION files
        run: |
          echo ${{ github.event.workflow_run.head_sha }} >> ./compiled/facebook-www/REVISION
          cp ./compiled/facebook-www/REVISION ./compiled/facebook-www/REVISION_TRANSFORMS
          echo ${{ github.event.workflow_run.head_sha}} >> ./compiled-rn/facebook-fbsource/xplat/js/react-native-github/Libraries/Renderer/REVISION
      - name: "Get current version string"
        id: get_current_version
        run: |
          VERSION_CLASSIC=$(cat ./compiled/facebook-www/VERSION_CLASSIC)
          VERSION_MODERN=$(cat ./compiled/facebook-www/VERSION_MODERN)
          VERSION_NATIVE_FB=$(cat ./compiled-rn/VERSION_NATIVE_FB)
          echo "Current classic version is $VERSION_CLASSIC"
          echo "Current modern version is $VERSION_MODERN"
          echo "Current rn version is $VERSION_NATIVE_FB"
          echo "current_version_classic=$VERSION_CLASSIC" >> "$GITHUB_OUTPUT"
          echo "current_version_modern=$VERSION_MODERN" >> "$GITHUB_OUTPUT"
          echo "current_version_rn=$VERSION_NATIVE_FB" >> "$GITHUB_OUTPUT"
      - uses: actions/upload-artifact@v4
        with:
          name: compiled
          path: compiled/
      - uses: actions/upload-artifact@v4
        with:
          name: compiled-rn
          path: compiled-rn/

  commit_www_artifacts:
    needs: download_artifacts
    if: inputs.force == true || (github.ref == 'refs/heads/main' && needs.download_artifacts.outputs.www_branch_count == '0')
    runs-on: ubuntu-latest
    steps:
      - uses: actions/checkout@v4
        with:
          ref: builds/facebook-www
      - name: Ensure clean directory
        run: rm -rf compiled
      - uses: actions/download-artifact@v4
        with:
          name: compiled
          path: compiled/
      - name: Revert version changes
        if: needs.download_artifacts.outputs.last_version_classic != '' && needs.download_artifacts.outputs.last_version_modern != ''
        env:
          CURRENT_VERSION_CLASSIC: ${{ needs.download_artifacts.outputs.current_version_classic }}
          CURRENT_VERSION_MODERN: ${{ needs.download_artifacts.outputs.current_version_modern }}
          LAST_VERSION_CLASSIC: ${{ needs.download_artifacts.outputs.last_version_classic }}
          LAST_VERSION_MODERN: ${{ needs.download_artifacts.outputs.last_version_modern }}
        run: |
          echo "Reverting $CURRENT_VERSION_CLASSIC to $LAST_VERSION_CLASSIC"
          grep -rl "$CURRENT_VERSION_CLASSIC" ./compiled || echo "No files found with $CURRENT_VERSION_CLASSIC"
          grep -rl "$CURRENT_VERSION_CLASSIC" ./compiled | xargs -r sed -i -e "s/$CURRENT_VERSION_CLASSIC/$LAST_VERSION_CLASSIC/g"
          grep -rl "$CURRENT_VERSION_CLASSIC" ./compiled || echo "Classic version reverted"
          echo "===================="
          echo "Reverting $CURRENT_VERSION_MODERN to $LAST_VERSION_MODERN"
          grep -rl "$CURRENT_VERSION_MODERN" ./compiled || echo "No files found with $CURRENT_VERSION_MODERN"
          grep -rl "$CURRENT_VERSION_MODERN" ./compiled | xargs -r sed -i -e "s/$CURRENT_VERSION_MODERN/$LAST_VERSION_MODERN/g"
          grep -rl "$CURRENT_VERSION_MODERN" ./compiled || echo "Modern version reverted"
      - name: Check for changes
        if: inputs.force != true
        id: check_should_commit
        run: |
          echo "Full git status"
          git add .
          git status
          echo "===================="
          if git status --porcelain | grep -qv '/REVISION'; then
            echo "Changes detected"
            echo "===== Changes ====="
            git --no-pager diff -U0 | grep '^[+-]' | head -n 50
            echo "==================="
            echo "should_commit=true" >> "$GITHUB_OUTPUT"
          else
            echo "No Changes detected"
            echo "should_commit=false" >> "$GITHUB_OUTPUT"
          fi
      - name: Re-apply version changes
        if: inputs.force == true || (steps.check_should_commit.outputs.should_commit == 'true' && needs.download_artifacts.outputs.last_version_classic != '' && needs.download_artifacts.outputs.last_version_modern != '')
        env:
          CURRENT_VERSION_CLASSIC: ${{ needs.download_artifacts.outputs.current_version_classic }}
          CURRENT_VERSION_MODERN: ${{ needs.download_artifacts.outputs.current_version_modern }}
          LAST_VERSION_CLASSIC: ${{ needs.download_artifacts.outputs.last_version_classic }}
          LAST_VERSION_MODERN: ${{ needs.download_artifacts.outputs.last_version_modern }}
        run: |
          echo "Re-applying $LAST_VERSION_CLASSIC to $CURRENT_VERSION_CLASSIC"
          grep -rl "$LAST_VERSION_CLASSIC" ./compiled || echo "No files found with $LAST_VERSION_CLASSIC"
          grep -rl "$LAST_VERSION_CLASSIC" ./compiled | xargs -r sed -i -e "s/$LAST_VERSION_CLASSIC/$CURRENT_VERSION_CLASSIC/g"
          grep -rl "$LAST_VERSION_CLASSIC" ./compiled || echo "Classic version re-applied"
          echo "===================="
          echo "Re-applying $LAST_VERSION_MODERN to $CURRENT_VERSION_MODERN"
          grep -rl "$LAST_VERSION_MODERN" ./compiled || echo "No files found with $LAST_VERSION_MODERN"
          grep -rl "$LAST_VERSION_MODERN" ./compiled | xargs -r sed -i -e "s/$LAST_VERSION_MODERN/$CURRENT_VERSION_MODERN/g"
          grep -rl "$LAST_VERSION_MODERN" ./compiled || echo "Classic version re-applied"
      - name: Will commit these changes
        if: inputs.force == true || steps.check_should_commit.outputs.should_commit == 'true'
        run: |
          echo ":"
          git status -u
      - name: Commit changes to branch
        if: inputs.force == true || steps.check_should_commit.outputs.should_commit == 'true'
        uses: stefanzweifel/git-auto-commit-action@v4
        with:
          commit_message: |
            ${{ github.event.workflow_run.head_commit.message || 'No commit message' }}

            DiffTrain build for [${{ github.sha }}](https://github.com/facebook/react/commit/${{ github.sha }})
          branch: builds/facebook-www
          commit_user_name: ${{ github.triggering_actor }}
          commit_user_email: ${{ format('{0}@users.noreply.github.com', github.triggering_actor) }}
          create_branch: true

  commit_fbsource_artifacts:
    needs: download_artifacts
    if: inputs.force == true || (github.ref == 'refs/heads/main' && needs.download_artifacts.outputs.fbsource_branch_count == '0')
    runs-on: ubuntu-latest
    steps:
      - uses: actions/checkout@v4
        with:
          ref: builds/facebook-fbsource
      - name: Ensure clean directory
        run: rm -rf compiled-rn
      - uses: actions/download-artifact@v4
        with:
          name: compiled-rn
          path: compiled-rn/
      - name: Revert version changes
        if: needs.download_artifacts.outputs.last_version_rn != ''
        env:
          CURRENT_VERSION: ${{ needs.download_artifacts.outputs.current_version_rn }}
          LAST_VERSION: ${{ needs.download_artifacts.outputs.last_version_rn }}
        run: |
          echo "Reverting $CURRENT_VERSION to $LAST_VERSION"
          grep -rl "$CURRENT_VERSION" ./compiled-rn || echo "No files found with $CURRENT_VERSION"
          grep -rl "$CURRENT_VERSION" ./compiled-rn | xargs -r sed -i -e "s/$CURRENT_VERSION/$LAST_VERSION/g"
          grep -rl "$CURRENT_VERSION" ./compiled-rn || echo "Version reverted"
      - name: Check for changes
        if: inputs.force != 'true'
        id: check_should_commit
        run: |
          echo "Full git status"
          git add .
          git --no-pager diff -U0 --cached | grep '^[+-]' | head -n 100
          echo "===================="
          # Ignore REVISION or lines removing @generated headers.
          if git diff --cached ':(exclude)*REVISION' | grep -vE "^(@@|diff|index|\-\-\-|\+\+\+|\- \* @generated SignedSource)" | grep "^[+-]" > /dev/null; then
            echo "Changes detected"
            echo "===== Changes ====="
            git --no-pager diff --cached ':(exclude)*REVISION' | grep -vE "^(@@|diff|index|\-\-\-|\+\+\+|\- \* @generated SignedSource)" | grep "^[+-]" | head -n 50
            echo "==================="
            echo "should_commit=true" >> "$GITHUB_OUTPUT"
          else
            echo "No Changes detected"
            echo "should_commit=false" >> "$GITHUB_OUTPUT"
          fi
      - name: Re-apply version changes
        if: inputs.force == true || (steps.check_should_commit.outputs.should_commit == 'true' && needs.download_artifacts.outputs.last_version_rn != '')
        env:
          CURRENT_VERSION: ${{ needs.download_artifacts.outputs.current_version_rn }}
          LAST_VERSION: ${{ needs.download_artifacts.outputs.last_version_rn }}
        run: |
          echo "Re-applying $LAST_VERSION to $CURRENT_VERSION"
          grep -rl "$LAST_VERSION" ./compiled-rn || echo "No files found with $LAST_VERSION"
          grep -rl "$LAST_VERSION" ./compiled-rn | xargs -r sed -i -e "s/$LAST_VERSION/$CURRENT_VERSION/g"
          grep -rl "$LAST_VERSION" ./compiled-rn || echo "Version re-applied"
      - name: Add files for signing
        if: inputs.force == true || steps.check_should_commit.outputs.should_commit == 'true'
        run: |
          echo ":"
          git add .
      - name: Signing files
        if: inputs.force == true || steps.check_should_commit.outputs.should_commit == 'true'
        uses: actions/github-script@v7
        with:
          script: |
            // TODO: Move this to a script file.
            // We currently can't call scripts from the repo because
            // at this point in the workflow, we're on the compiled
            // artifact branch (so the scripts don't exist).
            // We can fix this with a composite action in the main repo.
            // This script is duplicated above.
            const fs = require('fs');
            const crypto = require('crypto');
            const {execSync} = require('child_process');

            // TODO: when we move this to a script, we can use this from npm.
            // Copy of signedsource since we can't install deps on this branch.
            const GENERATED = '@' + 'generated';
            const NEWTOKEN = '<<SignedSource::*O*zOeWoEQle#+L!plEphiEmie@IsG>>';
            const PATTERN = new RegExp(`${GENERATED} (?:SignedSource<<([a-f0-9]{32})>>)`);

            const TokenNotFoundError = new Error(
              `SignedSource.signFile(...): Cannot sign file without token: ${NEWTOKEN}`
            );

            function hash(data, encoding) {
              const md5sum = crypto.createHash('md5');
              md5sum.update(data, encoding);
              return md5sum.digest('hex');
            }

            const SignedSource = {
              getSigningToken() {
                return `${GENERATED} ${NEWTOKEN}`;
              },
              isSigned(data) {
                return PATTERN.exec(data) != null;
              },
              signFile(data) {
                if (!data.includes(NEWTOKEN)) {
                  if (SignedSource.isSigned(data)) {
                    // Signing a file that was previously signed.
                   data = data.replace(PATTERN, SignedSource.getSigningToken());
                  } else {
                    throw TokenNotFoundError;
                  }
                }
                return data.replace(NEWTOKEN, `SignedSource<<${hash(data, 'utf8')}>>`);
              },
            };

            const directory = './compiled-rn';
            console.log('Signing files in directory:', directory);
            try {
              const result = execSync(`git status --porcelain ${directory}`, {encoding: 'utf8'});
              console.log(result);

              // Parse the git status output to get file paths!
              const files = result.split('\n').filter(file => file.endsWith('.js'));

              if (files.length === 0) {
                throw new Error(
                  'git status returned no files to sign. this job should not have run.'
                );
              } else {
                files.forEach(line => {
                  let file = null;
                  if (line.startsWith('D ')) {
                    return;
                  } else if (line.startsWith('R ')) {
                    file = line.slice(line.indexOf('->') + 3);
                  } else {
                    file = line.slice(3).trim();
                  }
                  if (file) {
                    console.log('  Signing file:', file);
                    const originalContents = fs.readFileSync(file, 'utf8');
                    const signedContents = SignedSource.signFile(
                      originalContents
                        // Need to add the header in, since it's not inserted at build time.
                        .replace(' */\n', ` * ${SignedSource.getSigningToken()}\n */\n`)
                    );

                    fs.writeFileSync(file, signedContents, 'utf8');
                  }
                });
              }
            } catch (e) {
              process.exitCode = 1;
              console.error('Error signing files:', e);
            }
      - name: Will commit these changes
        if: inputs.force == true || steps.check_should_commit.outputs.should_commit == 'true'
        run: |
          git add .
          git status
      - name: Commit changes to branch
        if: inputs.force == true || steps.check_should_commit.outputs.should_commit == 'true'
        uses: stefanzweifel/git-auto-commit-action@v4
        with:
          commit_message: |
            ${{ github.event.workflow_run.head_commit.message || 'No commit message' }}

<<<<<<< HEAD
            DiffTrain build for [${{ github.event.workflow_run.head_sha }}](https://github.com/facebook/react/commit/${{ github.event.workflow_run.head_sha }})
=======
            DiffTrain build for commit https://github.com/facebook/react/commit/${{ github.sha }}.
>>>>>>> 2b5f8a10
          branch: builds/facebook-fbsource
          commit_user_name: ${{ github.triggering_actor }}
          commit_user_email: ${{ format('{0}@users.noreply.github.com', github.triggering_actor) }}
          create_branch: true<|MERGE_RESOLUTION|>--- conflicted
+++ resolved
@@ -414,11 +414,7 @@
           commit_message: |
             ${{ github.event.workflow_run.head_commit.message || 'No commit message' }}
 
-<<<<<<< HEAD
-            DiffTrain build for [${{ github.event.workflow_run.head_sha }}](https://github.com/facebook/react/commit/${{ github.event.workflow_run.head_sha }})
-=======
-            DiffTrain build for commit https://github.com/facebook/react/commit/${{ github.sha }}.
->>>>>>> 2b5f8a10
+            DiffTrain build for [${{ github.sha }}](https://github.com/facebook/react/commit/${{ github.sha }})
           branch: builds/facebook-fbsource
           commit_user_name: ${{ github.triggering_actor }}
           commit_user_email: ${{ format('{0}@users.noreply.github.com', github.triggering_actor) }}
