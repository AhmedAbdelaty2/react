--- conflicted
+++ resolved
@@ -30,8 +30,7 @@
           path: "**/node_modules"
           key: ${{ runner.arch }}-${{ runner.os }}-modules-${{ hashFiles('yarn.lock') }}
       - run: yarn install --frozen-lockfile
-<<<<<<< HEAD
-      - run: yarn build --index=${{ matrix.worker_id }} --total=20 --r=${{ matrix.release_channel }} --ci=github
+      - run: NODE_ENV=development yarn build --index=${{ matrix.worker_id }} --total=20 --r=${{ matrix.release_channel }} --ci=github
         env:
           CI: github
           RELEASE_CHANNEL: ${{ matrix.release_channel }}
@@ -42,13 +41,6 @@
         run: ls -R build
       - name: Archive build
         uses: actions/upload-artifact@v4
-=======
-      - run: NODE_ENV=development yarn build
-      - run: yarn lint-build
-      - name: Cache build
-        uses: actions/cache@v4
-        id: build_cache
->>>>>>> 028b1d98
         with:
           name: build_${{ matrix.worker_id }}_${{ matrix.release_channel }}
           path: |
