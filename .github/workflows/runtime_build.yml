--- conflicted
+++ resolved
@@ -53,11 +53,10 @@
       - run: yarn build --b=${{ matrix.bundle_type }} --r=${{ matrix.release_channel }} --ci=github
         env:
           CI: github
-<<<<<<< HEAD
       - name: Display structure of build
         run: ls -R build
-=======
->>>>>>> 28a53005
+        env:
+          CI: github
       - name: Archive build
         uses: actions/upload-artifact@v4
         with:
@@ -92,7 +91,6 @@
         uses: actions/download-artifact@v4
         with:
           name: ${{ matrix.bundle_type }}_${{ matrix.release_channel }}
-<<<<<<< HEAD
           path: build
       - name: Display structure of build
         run: ls -R build
@@ -149,9 +147,14 @@
           path: "**/node_modules"
           key: ${{ runner.arch }}-${{ runner.os }}-modules-${{ hashFiles('yarn.lock') }}
       - run: yarn install --frozen-lockfile
-=======
-      - run: yarn install --frozen-lockfile
-      - run: yarn lint-build
+      - name: Restore archived build
+        uses: actions/download-artifact@v4
+        with:
+          path: build
+          merge-multiple: true
+      - name: Display structure of build
+        run: ls -R build
+      - run: yarn test --build ${{ matrix.test_params }} --ci=github
 
   process_artifacts_combined:
     name: yarn lint-build
@@ -159,19 +162,13 @@
     runs-on: ubuntu-latest
     steps:
       - uses: actions/checkout@v4
->>>>>>> 28a53005
       - name: Restore archived build
         uses: actions/download-artifact@v4
         with:
           path: build
           merge-multiple: true
-<<<<<<< HEAD
-      - name: Display structure of build
-        run: ls -R build
-      - run: yarn test --build ${{ matrix.test_params }} --ci=github
-=======
       - run: echo ${{ github.sha }} >> build/COMMIT_SHA
-      # Compress build directory into a single tarball for easy download
+        # Compress build directory into a single tarball for easy download
       - run: tar -zcvf ./build.tgz ./build
         # TODO: Migrate scripts to use `build` directory instead of `build2`
       - run: cp ./build.tgz ./build2.tgz
@@ -181,5 +178,4 @@
           name: combined_artifacts_${{ github.sha }}
           path: |
             ./build.tgz
-            ./build2.tgz
->>>>>>> 28a53005
+            ./build2.tgz