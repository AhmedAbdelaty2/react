name: (Runtime) Build

on:
  push:
    branches: [main]
  pull_request:
    paths-ignore:
      - 'compiler/**'

jobs:
  define_build_params:
    name: Build build params
    runs-on: ubuntu-latest
    outputs:
      bundle_type: ${{ steps.define_bundle_types.outputs.result }}
      release_channel:  ${{ steps.define_release_channels.outputs.result }}
    steps:
      - uses: actions/checkout@v4
      - uses: actions/github-script@v7
        id: define_bundle_types
        with:
          script: |
            const {bundleTypes} = require('./scripts/rollup/bundles');
            return Object.values(bundleTypes);
      - uses: actions/github-script@v7
        id: define_release_channels
        with:
          script: |
            return ["stable", "experimental"];

  build:
    name: yarn build
    runs-on: ubuntu-latest
    needs: define_build_params
    strategy:
      matrix:
        bundle_type: ${{ fromJSON(needs.define_build_params.outputs.bundle_type) }}
        release_channel: ${{ fromJSON(needs.define_build_params.outputs.release_channel) }}
    steps:
      - uses: actions/checkout@v4
      - uses: actions/setup-node@v4
        with:
          node-version: 18.x
          cache: "yarn"
          cache-dependency-path: yarn.lock
      - name: Restore cached node_modules
        uses: actions/cache@v4
        id: node_modules
        with:
          path: "**/node_modules"
          key: ${{ runner.arch }}-${{ runner.os }}-modules-${{ hashFiles('yarn.lock') }}
      - run: yarn install --frozen-lockfile
      - run: yarn build --b=${{ matrix.bundle_type }} --r=${{ matrix.release_channel }} --ci=github
        env:
          CI: github
      - name: Display structure of build
        run: ls -R build
<<<<<<< HEAD
        env:
          CI: github
=======
>>>>>>> eccbe3f8
      - name: Archive build
        uses: actions/upload-artifact@v4
        with:
          name: ${{ matrix.bundle_type }}_${{ matrix.release_channel }}
          path: |
            build

  lint_build:
    name: yarn lint-build
    needs: [define_build_params, build]
    strategy:
      matrix:
        bundle_type: ${{ fromJSON(needs.define_build_params.outputs.bundle_type) }}
        release_channel: ${{ fromJSON(needs.define_build_params.outputs.release_channel) }}
    continue-on-error: true
    runs-on: ubuntu-latest
    steps:
      - uses: actions/checkout@v4
      - uses: actions/setup-node@v4
        with:
          node-version: 18.x
          cache: "yarn"
          cache-dependency-path: yarn.lock
      - name: Restore cached node_modules
        uses: actions/cache@v4
        id: node_modules
        with:
          path: "**/node_modules"
          key: ${{ runner.arch }}-${{ runner.os }}-modules-${{ hashFiles('yarn.lock') }}
      - run: yarn install --frozen-lockfile
      - name: Restore archived build
        uses: actions/download-artifact@v4
        with:
          name: ${{ matrix.bundle_type }}_${{ matrix.release_channel }}
          path: build
      - name: Display structure of build
        run: ls -R build
      - run: yarn lint-build

  test_build:
    name: yarn test-build
    needs: build
    strategy:
      matrix:
        test_params: [
          # Intentionally passing these as strings instead of creating a
          # separate parameter per CLI argument, since it's easier to
          # control/see which combinations we want to run.
          -r=stable --env=development,
          -r=stable --env=production,
          -r=experimental --env=development,
          -r=experimental --env=production,

          # Dev Tools
          --project=devtools -r=experimental,

          # TODO: Update test config to support www build tests
          # - "-r=www-classic --env=development --variant=false"
          # - "-r=www-classic --env=production --variant=false"
          # - "-r=www-classic --env=development --variant=true"
          # - "-r=www-classic --env=production --variant=true"
          # - "-r=www-modern --env=development --variant=false"
          # - "-r=www-modern --env=production --variant=false"
          # - "-r=www-modern --env=development --variant=true"
          # - "-r=www-modern --env=production --variant=true"

          # TODO: Update test config to support xplat build tests
          # - "-r=xplat --env=development --variant=false"
          # - "-r=xplat --env=development --variant=true"
          # - "-r=xplat --env=production --variant=false"
          # - "-r=xplat --env=production --variant=true"

          # TODO: Test more persistent configurations?
        ]
    continue-on-error: true
    runs-on: ubuntu-latest
    steps:
      - uses: actions/checkout@v4
      - uses: actions/setup-node@v4
        with:
          node-version: 18.x
          cache: "yarn"
          cache-dependency-path: yarn.lock
      - name: Restore cached node_modules
        uses: actions/cache@v4
        id: node_modules
        with:
          path: "**/node_modules"
          key: ${{ runner.arch }}-${{ runner.os }}-modules-${{ hashFiles('yarn.lock') }}
      - run: yarn install --frozen-lockfile
      - name: Restore archived build
        uses: actions/download-artifact@v4
        with:
          path: build
          merge-multiple: true
      - name: Display structure of build
        run: ls -R build
      - run: yarn test --build ${{ matrix.test_params }} --ci=github

  process_artifacts_combined:
    name: Process artifacts combined
    needs: build
    runs-on: ubuntu-latest
    steps:
      - uses: actions/checkout@v4
      - name: Restore archived build
        uses: actions/download-artifact@v4
        with:
          path: build
          merge-multiple: true
      - run: echo ${{ github.sha }} >> build/COMMIT_SHA
        # Compress build directory into a single tarball for easy download
      - run: tar -zcvf ./build.tgz ./build
        # TODO: Migrate scripts to use `build` directory instead of `build2`
      - run: cp ./build.tgz ./build2.tgz
      - name: Archive build artifacts
        uses: actions/upload-artifact@v4
        with:
          name: combined_artifacts_${{ github.sha }}
          path: |
            ./build.tgz
            ./build2.tgz<|MERGE_RESOLUTION|>--- conflicted
+++ resolved
@@ -55,11 +55,6 @@
           CI: github
       - name: Display structure of build
         run: ls -R build
-<<<<<<< HEAD
-        env:
-          CI: github
-=======
->>>>>>> eccbe3f8
       - name: Archive build
         uses: actions/upload-artifact@v4
         with:
