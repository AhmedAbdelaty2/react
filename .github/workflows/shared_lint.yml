--- conflicted
+++ resolved
@@ -30,13 +30,8 @@
         uses: actions/cache@v4
         with:
           path: "**/node_modules"
-<<<<<<< HEAD
-          key: ${{ runner.arch }}-${{ runner.os }}-modules-${{ hashFiles('**/yarn.lock') }}
+          key: shared-lint-node_modules-${{ runner.arch }}-${{ runner.os }}-${{ hashFiles('**/yarn.lock') }}
       - run: yarn
-=======
-          key: shared-lint-node_modules-${{ runner.arch }}-${{ runner.os }}-${{ hashFiles('**/yarn.lock') }}
-      - run: yarn install --frozen-lockfile
->>>>>>> fe04dbcb
       - run: yarn prettier-check
 
   eslint:
@@ -54,13 +49,8 @@
         uses: actions/cache@v4
         with:
           path: "**/node_modules"
-<<<<<<< HEAD
-          key: ${{ runner.arch }}-${{ runner.os }}-modules-${{ hashFiles('**/yarn.lock') }}
+          key: shared-lint-node_modules-${{ runner.arch }}-${{ runner.os }}-${{ hashFiles('**/yarn.lock') }}
       - run: yarn
-=======
-          key: shared-lint-node_modules-${{ runner.arch }}-${{ runner.os }}-${{ hashFiles('**/yarn.lock') }}
-      - run: yarn install --frozen-lockfile
->>>>>>> fe04dbcb
       - run: node ./scripts/tasks/eslint
 
   check_license:
@@ -78,13 +68,8 @@
         uses: actions/cache@v4
         with:
           path: "**/node_modules"
-<<<<<<< HEAD
-          key: ${{ runner.arch }}-${{ runner.os }}-modules-${{ hashFiles('**/yarn.lock') }}
+          key: shared-lint-node_modules-${{ runner.arch }}-${{ runner.os }}-${{ hashFiles('**/yarn.lock') }}
       - run: yarn
-=======
-          key: shared-lint-node_modules-${{ runner.arch }}-${{ runner.os }}-${{ hashFiles('**/yarn.lock') }}
-      - run: yarn install --frozen-lockfile
->>>>>>> fe04dbcb
       - run: ./scripts/ci/check_license.sh
 
   test_print_warnings:
@@ -102,11 +87,6 @@
         uses: actions/cache@v4
         with:
           path: "**/node_modules"
-<<<<<<< HEAD
-          key: ${{ runner.arch }}-${{ runner.os }}-modules-${{ hashFiles('**/yarn.lock') }}
+          key: shared-lint-node_modules-${{ runner.arch }}-${{ runner.os }}-${{ hashFiles('**/yarn.lock') }}
       - run: yarn
-=======
-          key: shared-lint-node_modules-${{ runner.arch }}-${{ runner.os }}-${{ hashFiles('**/yarn.lock') }}
-      - run: yarn install --frozen-lockfile
->>>>>>> fe04dbcb
       - run: ./scripts/ci/test_print_warnings.sh