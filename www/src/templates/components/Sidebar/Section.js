--- conflicted
+++ resolved
@@ -17,14 +17,14 @@
 // TODO Update isActive link as document scrolls past anchor tags
 // Maybe used 'hashchange' along with 'scroll' to set/update active links
 
-<<<<<<< HEAD
-function Section({closeParentMenu, isActive, location, onClick, section}) {
-  return (
-    <div>
-      <MetaTitle
-        onClick={onClick}
-=======
-const Section = ({createLink, isActive, location, onClick, section}) => (
+const Section = ({
+  closeParentMenu,
+  createLink,
+  isActive,
+  location,
+  onClick,
+  section,
+}) => (
   <div>
     <MetaTitle
       onClick={onClick}
@@ -41,141 +41,14 @@
       }}>
       {section.title}
       <ChevronSvg
->>>>>>> 13692618
         cssProps={{
-          marginTop: 10,
+          marginLeft: 7,
+          transform: isActive ? 'rotateX(180deg)' : 'rotateX(0deg)',
+          transition: 'transform 0.2s ease',
 
-          [media.greaterThan('small')]: {
-            color: isActive ? colors.text : colors.subtle,
-
-            ':hover': {
-              color: colors.text,
-            },
+          [media.lessThan('small')]: {
+            display: 'none',
           },
-        }}>
-        {section.title}
-        <ChevronSvg
-          cssProps={{
-            marginLeft: 7,
-            transform: isActive ? 'rotateX(180deg)' : 'rotateX(0deg)',
-            transition: 'transform 0.2s ease',
-
-            [media.lessThan('small')]: {
-              display: 'none',
-            },
-          }}
-        />
-      </MetaTitle>
-      <ul
-        css={{
-          marginBottom: 10,
-
-          [media.greaterThan('small')]: {
-            display: isActive ? 'block' : 'none',
-          },
-<<<<<<< HEAD
-        }}>
-        {section.items.map(item => (
-          <li
-            key={item.id}
-            css={{
-              marginTop: 5,
-            }}>
-            {CreateLink(location, section, item)}
-
-            {item.subitems &&
-              <ul css={{marginLeft: 20}}>
-                {item.subitems.map(subitem => (
-                  <li key={subitem.id}>
-                    {CreateLink(location, section, subitem, closeParentMenu)}
-                  </li>
-                ))}
-              </ul>}
-          </li>
-        ))}
-      </ul>
-    </div>
-  );
-}
-
-const activeLinkCss = {
-  fontWeight: 'bold',
-};
-
-const activeLinkBefore = {
-  width: 4,
-  height: 25,
-  borderLeft: `4px solid ${colors.brand}`,
-  paddingLeft: 16,
-  position: 'absolute',
-  left: 0,
-  marginTop: -3,
-
-  [media.greaterThan('largerSidebar')]: {
-    left: 15,
-  },
-};
-
-const linkCss = {
-  color: colors.text,
-  display: 'inline-block',
-  borderBottom: '1px solid transparent',
-  transition: 'border 0.2s ease',
-  marginTop: 5,
-
-  '&:hover': {
-    color: colors.subtle,
-  },
-};
-
-const CreateLink = (location, section, item, closeParentMenu) => {
-  const isActive = isItemActive(location, item);
-  if (item.id.includes('.html')) {
-    return (
-      <Link css={[linkCss, isActive && activeLinkCss]} to={item.id}>
-        {isActive && <span css={activeLinkBefore} />}
-        {item.title}
-      </Link>
-    );
-  } else if (item.forceInternal) {
-    // We need to give the option for the parent menu to close if this link is
-    // in a pop-out menu.
-    return (
-      <Link
-        onClick={closeParentMenu}
-        css={[linkCss, isActive && activeLinkCss]}
-        to={item.href}>
-        {isActive && <span css={activeLinkBefore} />}
-        {item.title}
-      </Link>
-    );
-  } else if (item.href) {
-    return (
-      <a css={[linkCss]} href={item.href}>
-        {item.title}
-        <ExternalLinkSvg
-          cssProps={{
-            verticalAlign: -2,
-            display: 'inline-block',
-            marginLeft: 5,
-            color: colors.subtle,
-          }}
-        />
-      </a>
-    );
-  } else {
-    return (
-      <Link
-        css={[linkCss, isActive && activeLinkCss]}
-        to={slugify(item.id, section.directory)}>
-        {isActive && <span css={activeLinkBefore} />}
-        {item.title}
-      </Link>
-    );
-  }
-};
-
-=======
         }}
       />
     </MetaTitle>
@@ -193,13 +66,13 @@
           css={{
             marginTop: 5,
           }}>
-          {createLink(location, section, item)}
+          {createLink(location, section, item, closeParentMenu)}
 
           {item.subitems &&
             <ul css={{marginLeft: 20}}>
               {item.subitems.map(subitem => (
                 <li key={subitem.id}>
-                  {createLink(location, section, subitem)}
+                  {createLink(location, section, subitem, closeParentMenu)}
                 </li>
               ))}
             </ul>}
@@ -209,5 +82,4 @@
   </div>
 );
 
->>>>>>> 13692618
 export default Section;