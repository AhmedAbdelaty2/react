--- conflicted
+++ resolved
@@ -11,33 +11,9 @@
 
 import Container from 'components/Container';
 import {Component, React} from 'react';
-import isItemActive from 'utils/isItemActive';
 import Sidebar from 'templates/components/Sidebar';
 import {colors, media} from 'theme';
 import ChevronSvg from 'templates/components/ChevronSvg';
-
-function findActiveItemTitle(location, defaultActiveSection) {
-  const {items} = defaultActiveSection;
-
-  for (let i = 0, len = items.length; i < len; i++) {
-    const item = items[i];
-    if (isItemActive(location, item)) {
-      return item.title;
-    } else if (item.subitems && item.subitems.length) {
-      const {subitems} = item;
-      for (let j = 0, len2 = subitems.length; j < len2; j++) {
-        const subitem = subitems[j];
-        if (isItemActive(location, subitem)) {
-          return subitem.title;
-        }
-      }
-    }
-  }
-
-  // If nothing else is found, warn and default to section title
-  console.warn('No active item title found in <StickyResponsiveSidebar>');
-  return defaultActiveSection.title;
-}
 
 class StickyResponsiveSidebar extends Component {
   constructor(props, context) {
@@ -59,10 +35,6 @@
   }
 
   render() {
-<<<<<<< HEAD
-    const {defaultActiveSection, location, title} = this.props;
-=======
->>>>>>> 13692618
     const {open} = this.state;
     const smallScreenSidebarStyles = {
       top: 0,
@@ -85,10 +57,6 @@
     const iconOffset = open ? 8 : -4;
     const menuOpacity = open ? 1 : 0;
     const menuOffset = open ? 0 : 40;
-
-    const navbarLabel = defaultActiveSection != null
-      ? findActiveItemTitle(location, defaultActiveSection)
-      : title;
 
     // TODO: role and aria props for 'close' button?
     return (
@@ -220,34 +188,6 @@
                   }}
                 />
               </div>
-<<<<<<< HEAD
-              <div
-                css={{
-                  flexGrow: 1,
-                }}>
-                <div
-                  style={{
-                    transform: `translate(0, ${labelOffset}px)`,
-                    transition: 'transform 0.5s ease',
-                  }}>
-                  <div
-                    css={{
-                      height: 40,
-                      lineHeight: '40px',
-                    }}>
-                    {navbarLabel}
-                  </div>
-                  <div
-                    css={{
-                      height: 40,
-                      lineHeight: '40px',
-                    }}>
-                    Close
-                  </div>
-                </div>
-              </div>
-=======
->>>>>>> 13692618
             </div>
           </Container>
         </div>
