--- conflicted
+++ resolved
@@ -59,19 +59,9 @@
       // thin air on IE8, this only happens if there is no visible text
       // in-front of the non-visible tags. Piggyback on the whitespace fix
       // and simply check if any non-visible tags appear in the source.
-<<<<<<< HEAD
+      // IE7 fix: charAt(0) instead of [0]
       if (WHITESPACE_TEST.test(html) ||
-          html[0] === '<' && NONVISIBLE_TEST.test(html)) {
-=======
-      // IE7 fix: charAt(0) instead of [0]
-      if (html.match(/^[ \r\n\t\f]/) ||
-          html.charAt(0) === '<' && (
-            html.indexOf('<noscript') !== -1 ||
-            html.indexOf('<script') !== -1 ||
-            html.indexOf('<style') !== -1 ||
-            html.indexOf('<meta') !== -1 ||
-            html.indexOf('<link') !== -1)) {
->>>>>>> 69672620
+          html.charAt(0) === '<' && NONVISIBLE_TEST.test(html)) {
         // Recover leading whitespace by temporarily prepending any character.
         // \uFEFF has the potential advantage of being zero-width/invisible.
         node.innerHTML = '\uFEFF' + html;
