/**
 * Copyright 2013-present, Facebook, Inc.
 * All rights reserved.
 *
 * This source code is licensed under the BSD-style license found in the
 * LICENSE file in the root directory of this source tree. An additional grant
 * of patent rights can be found in the PATENTS file in the same directory.
 *
 * @providesModule ReactTransitionGroup
 */

/* global hasOwnProperty:true */

'use strict';

var React = require('react');
var ReactTransitionChildMapping = require('ReactTransitionChildMapping');

var emptyFunction = require('fbjs/lib/emptyFunction');
var hasOwnProperty = Object.prototype.hasOwnProperty;

/**
 * A basis for animations. When children are declaratively added or removed,
 * special lifecycle hooks are called.
 * See https://facebook.github.io/react/docs/animation.html#low-level-api-reacttransitiongroup
 */
class ReactTransitionGroup extends React.Component {
  static displayName = 'ReactTransitionGroup';

  static propTypes = {
    component: React.PropTypes.any,
    childFactory: React.PropTypes.func,
  };

  static defaultProps = {
    component: 'span',
    childFactory: emptyFunction.thatReturnsArgument,
  };

  state = {
    // TODO: can we get useful debug information to show at this point?
    children: ReactTransitionChildMapping.getChildMapping(this.props.children),
  };

  componentWillMount() {
    this.currentlyTransitioningKeys = {};
    this.keysToEnter = [];
    this.keysToLeave = [];
  }

  componentDidMount() {
    var initialChildMapping = this.state.children;
    for (var key in initialChildMapping) {
      if (hasOwnProperty.call(initialChildMapping, key) && initialChildMapping[key]) {
        this.performAppear(key);
      }
    }
  }

  componentWillReceiveProps(nextProps) {
    var nextChildMapping = ReactTransitionChildMapping.getChildMapping(
      nextProps.children,
    );
    var prevChildMapping = this.state.children;

    this.setState({
      children: ReactTransitionChildMapping.mergeChildMappings(
        prevChildMapping,
        nextChildMapping,
      ),
    });

    var key;

    for (key in nextChildMapping) {
<<<<<<< HEAD
      var hasPrev = prevChildMapping && hasOwnProperty.call(prevChildMapping, key);
      if (nextChildMapping[key] && !hasPrev &&
          !this.currentlyTransitioningKeys[key]) {
=======
      var hasPrev = prevChildMapping && prevChildMapping.hasOwnProperty(key);
      if (
        nextChildMapping[key] &&
        !hasPrev &&
        !this.currentlyTransitioningKeys[key]
      ) {
>>>>>>> b1b4a2fb
        this.keysToEnter.push(key);
      }
    }

    for (key in prevChildMapping) {
<<<<<<< HEAD
      var hasNext = nextChildMapping && hasOwnProperty.call(nextChildMapping, key);
      if (prevChildMapping[key] && !hasNext &&
          !this.currentlyTransitioningKeys[key]) {
=======
      var hasNext = nextChildMapping && nextChildMapping.hasOwnProperty(key);
      if (
        prevChildMapping[key] &&
        !hasNext &&
        !this.currentlyTransitioningKeys[key]
      ) {
>>>>>>> b1b4a2fb
        this.keysToLeave.push(key);
      }
    }

    // If we want to someday check for reordering, we could do it here.
  }

  componentDidUpdate() {
    var keysToEnter = this.keysToEnter;
    this.keysToEnter = [];
    keysToEnter.forEach(this.performEnter);

    var keysToLeave = this.keysToLeave;
    this.keysToLeave = [];
    keysToLeave.forEach(this.performLeave);
  }

  performAppear = key => {
    this.currentlyTransitioningKeys[key] = true;

    var component = this.refs[key];

    if (component.componentWillAppear) {
      component.componentWillAppear(this._handleDoneAppearing.bind(this, key));
    } else {
      this._handleDoneAppearing(key);
    }
  };

  _handleDoneAppearing = key => {
    var component = this.refs[key];
    if (component.componentDidAppear) {
      component.componentDidAppear();
    }

    delete this.currentlyTransitioningKeys[key];

    var currentChildMapping = ReactTransitionChildMapping.getChildMapping(
      this.props.children,
    );

    if (!currentChildMapping || !hasOwnProperty.call(currentChildMapping, key)) {
      // This was removed before it had fully appeared. Remove it.
      this.performLeave(key);
    }
  };

  performEnter = key => {
    this.currentlyTransitioningKeys[key] = true;

    var component = this.refs[key];

    if (component.componentWillEnter) {
      component.componentWillEnter(this._handleDoneEntering.bind(this, key));
    } else {
      this._handleDoneEntering(key);
    }
  };

  _handleDoneEntering = key => {
    var component = this.refs[key];
    if (component.componentDidEnter) {
      component.componentDidEnter();
    }

    delete this.currentlyTransitioningKeys[key];

    var currentChildMapping = ReactTransitionChildMapping.getChildMapping(
      this.props.children,
    );

    if (!currentChildMapping || !hasOwnProperty.call(currentChildMapping, key)) {
      // This was removed before it had fully entered. Remove it.
      this.performLeave(key);
    }
  };

  performLeave = key => {
    this.currentlyTransitioningKeys[key] = true;

    var component = this.refs[key];
    if (component.componentWillLeave) {
      component.componentWillLeave(this._handleDoneLeaving.bind(this, key));
    } else {
      // Note that this is somewhat dangerous b/c it calls setState()
      // again, effectively mutating the component before all the work
      // is done.
      this._handleDoneLeaving(key);
    }
  };

  _handleDoneLeaving = key => {
    var component = this.refs[key];

    if (component.componentDidLeave) {
      component.componentDidLeave();
    }

    delete this.currentlyTransitioningKeys[key];

    var currentChildMapping = ReactTransitionChildMapping.getChildMapping(
      this.props.children,
    );

    if (currentChildMapping && hasOwnProperty.call(currentChildMapping, key)) {
      // This entered again before it fully left. Add it again.
      this.performEnter(key);
    } else {
      this.setState(function(state) {
        var newChildren = Object.assign({}, state.children);
        delete newChildren[key];
        return {children: newChildren};
      });
    }
  };

  render() {
    // TODO: we could get rid of the need for the wrapper node
    // by cloning a single child
    var childrenToRender = [];
    for (var key in this.state.children) {
      var child = this.state.children[key];
      if (child) {
        // You may need to apply reactive updates to a child as it is leaving.
        // The normal React way to do it won't work since the child will have
        // already been removed. In case you need this behavior you can provide
        // a childFactory function to wrap every child, even the ones that are
        // leaving.
        childrenToRender.push(
          React.cloneElement(this.props.childFactory(child), {
            ref: key,
            key: key,
          }),
        );
      }
    }

    // Do not forward ReactTransitionGroup props to primitive DOM nodes
    var props = Object.assign({}, this.props);
    delete props.transitionLeave;
    delete props.transitionName;
    delete props.transitionAppear;
    delete props.transitionEnter;
    delete props.childFactory;
    delete props.transitionLeaveTimeout;
    delete props.transitionEnterTimeout;
    delete props.transitionAppearTimeout;
    delete props.component;

    return React.createElement(this.props.component, props, childrenToRender);
  }
}

module.exports = ReactTransitionGroup;<|MERGE_RESOLUTION|>--- conflicted
+++ resolved
@@ -73,35 +73,23 @@
     var key;
 
     for (key in nextChildMapping) {
-<<<<<<< HEAD
       var hasPrev = prevChildMapping && hasOwnProperty.call(prevChildMapping, key);
-      if (nextChildMapping[key] && !hasPrev &&
-          !this.currentlyTransitioningKeys[key]) {
-=======
-      var hasPrev = prevChildMapping && prevChildMapping.hasOwnProperty(key);
       if (
         nextChildMapping[key] &&
         !hasPrev &&
         !this.currentlyTransitioningKeys[key]
       ) {
->>>>>>> b1b4a2fb
         this.keysToEnter.push(key);
       }
     }
 
     for (key in prevChildMapping) {
-<<<<<<< HEAD
       var hasNext = nextChildMapping && hasOwnProperty.call(nextChildMapping, key);
-      if (prevChildMapping[key] && !hasNext &&
-          !this.currentlyTransitioningKeys[key]) {
-=======
-      var hasNext = nextChildMapping && nextChildMapping.hasOwnProperty(key);
       if (
         prevChildMapping[key] &&
         !hasNext &&
         !this.currentlyTransitioningKeys[key]
       ) {
->>>>>>> b1b4a2fb
         this.keysToLeave.push(key);
       }
     }
