/**
 * Copyright 2013-present, Facebook, Inc.
 * All rights reserved.
 *
 * This source code is licensed under the BSD-style license found in the
 * LICENSE file in the root directory of this source tree. An additional grant
 * of patent rights can be found in the PATENTS file in the same directory.
 *
 * @providesModule traverseAllChildren
 */

'use strict';

var emptyFunction = require('fbjs/lib/emptyFunction');
var invariant = require('fbjs/lib/invariant');

var ITERATOR_SYMBOL = typeof Symbol === 'function' && Symbol.iterator;
var FAUX_ITERATOR_SYMBOL = '@@iterator'; // Before Symbol spec.
// The Symbol used to tag the ReactElement type. If there is no native Symbol
// nor polyfill, then a plain number is used for performance.
var REACT_ELEMENT_TYPE =
  (typeof Symbol === 'function' && Symbol.for && Symbol.for('react.element')) ||
  0xeac7;

if (__DEV__) {
<<<<<<< HEAD
  var warning = require('fbjs/lib/warning');
  var {getCurrentStackAddendum} = require('ReactComponentTreeHook');
=======
  var {getStackAddendum} = require('ReactDebugCurrentFrame');
>>>>>>> 9254ce27
}

var SEPARATOR = '.';
var SUBSEPARATOR = ':';

/**
 * Escape and wrap key so it is safe to use as a reactid
 *
 * @param {string} key to be escaped.
 * @return {string} the escaped key.
 */
function escape(key: string): string {
  var escapeRegex = /[=:]/g;
  var escaperLookup = {
    '=': '=0',
    ':': '=2',
  };
  var escapedString = ('' + key).replace(escapeRegex, function(match) {
    return escaperLookup[match];
  });

  return '$' + escapedString;
}

var unescapeInDev = emptyFunction;
if (__DEV__) {
  /**
   * Unescape and unwrap key for human-readable display
   *
   * @param {string} key to unescape.
   * @return {string} the unescaped key.
   */
  unescapeInDev = function(key: string): string {
    var unescapeRegex = /(=0|=2)/g;
    var unescaperLookup = {
      '=0': '=',
      '=2': ':',
    };
    var keySubstring = key[0] === '.' && key[1] === '$'
      ? key.substring(2)
      : key.substring(1);

    return ('' + keySubstring).replace(unescapeRegex, function(match) {
      return unescaperLookup[match];
    });
  };
}

/**
 * TODO: Test that a single child and an array with one item have the same key
 * pattern.
 */

var didWarnAboutMaps = false;

/**
 * Generate a key string that identifies a component within a set.
 *
 * @param {*} component A component that could contain a manual key.
 * @param {number} index Index that is used if a manual key is not provided.
 * @return {string}
 */
function getComponentKey(component, index) {
  // Do some typechecking here since we call this blindly. We want to ensure
  // that we don't block potential future ES APIs.
  if (
    typeof component === 'object' &&
    component !== null &&
    component.key != null
  ) {
    // Explicit key
    return escape(component.key);
  }
  // Implicit key determined by the index in the set
  return index.toString(36);
}

/**
 * @param {?*} children Children tree container.
 * @param {!string} nameSoFar Name of the key path so far.
 * @param {!function} callback Callback to invoke with each child found.
 * @param {?*} traverseContext Used to pass information throughout the traversal
 * process.
 * @return {!number} The number of children in this subtree.
 */
function traverseAllChildrenImpl(
  children,
  nameSoFar,
  callback,
  traverseContext,
) {
  var type = typeof children;

  if (type === 'undefined' || type === 'boolean') {
    // All of the above are perceived as null.
    children = null;
  }

  if (
    children === null ||
    type === 'string' ||
    type === 'number' ||
    // The following is inlined from ReactElement. This means we can optimize
    // some checks. React Fiber also inlines this logic for similar purposes.
    (type === 'object' && children.$$typeof === REACT_ELEMENT_TYPE)
  ) {
    callback(
      traverseContext,
      children,
      // If it's the only child, treat the name as if it was wrapped in an array
      // so that it's consistent if the number of children grows.
      nameSoFar === '' ? SEPARATOR + getComponentKey(children, 0) : nameSoFar,
      unescapeInDev,
    );
    return 1;
  }

  var child;
  var nextName;
  var subtreeCount = 0; // Count of children found in the current subtree.
  var nextNamePrefix = nameSoFar === '' ? SEPARATOR : nameSoFar + SUBSEPARATOR;

  if (Array.isArray(children)) {
    for (var i = 0; i < children.length; i++) {
      child = children[i];
      nextName = nextNamePrefix + getComponentKey(child, i);
      subtreeCount += traverseAllChildrenImpl(
        child,
        nextName,
        callback,
        traverseContext,
      );
    }
  } else {
    var iteratorFn =
      (ITERATOR_SYMBOL && children[ITERATOR_SYMBOL]) ||
      children[FAUX_ITERATOR_SYMBOL];
    if (typeof iteratorFn === 'function') {
      if (__DEV__) {
        // Warn about using Maps as children
        if (iteratorFn === children.entries) {
          warning(
            didWarnAboutMaps,
            'Using Maps as children is unsupported and will likely yield ' +
              'unexpected results. Convert it to a sequence/iterable of keyed ' +
              'ReactElements instead.%s',
            getStackAddendum(),
          );
          didWarnAboutMaps = true;
        }
      }

      var iterator = iteratorFn.call(children);
      var step;
      var ii = 0;
      while (!(step = iterator.next()).done) {
        child = step.value;
        nextName = nextNamePrefix + getComponentKey(child, ii++);
        subtreeCount += traverseAllChildrenImpl(
          child,
          nextName,
          callback,
          traverseContext,
        );
      }
    } else if (type === 'object') {
      var addendum = '';
      if (__DEV__) {
        addendum =
          ' If you meant to render a collection of children, use an array ' +
          'instead.' +
          getStackAddendum();
      }
      var childrenString = '' + children;
      invariant(
        false,
        'Objects are not valid as a React child (found: %s).%s',
        childrenString === '[object Object]'
          ? 'object with keys {' + Object.keys(children).join(', ') + '}'
          : childrenString,
        addendum,
      );
    }
  }

  return subtreeCount;
}

/**
 * Traverses children that are typically specified as `props.children`, but
 * might also be specified through attributes:
 *
 * - `traverseAllChildren(this.props.children, ...)`
 * - `traverseAllChildren(this.props.leftPanelChildren, ...)`
 *
 * The `traverseContext` is an optional argument that is passed through the
 * entire traversal. It can be used to store accumulations or anything else that
 * the callback might find relevant.
 *
 * @param {?*} children Children tree object.
 * @param {!function} callback To invoke upon traversing each child.
 * @param {?*} traverseContext Context for traversal.
 * @return {!number} The number of children in this subtree.
 */
function traverseAllChildren(children, callback, traverseContext) {
  if (children == null) {
    return 0;
  }

  return traverseAllChildrenImpl(children, '', callback, traverseContext);
}

module.exports = traverseAllChildren;<|MERGE_RESOLUTION|>--- conflicted
+++ resolved
@@ -23,12 +23,8 @@
   0xeac7;
 
 if (__DEV__) {
-<<<<<<< HEAD
   var warning = require('fbjs/lib/warning');
-  var {getCurrentStackAddendum} = require('ReactComponentTreeHook');
-=======
   var {getStackAddendum} = require('ReactDebugCurrentFrame');
->>>>>>> 9254ce27
 }
 
 var SEPARATOR = '.';
