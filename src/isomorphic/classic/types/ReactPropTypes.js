/**
 * Copyright 2013-present, Facebook, Inc.
 * All rights reserved.
 *
 * This source code is licensed under the BSD-style license found in the
 * LICENSE file in the root directory of this source tree. An additional grant
 * of patent rights can be found in the PATENTS file in the same directory.
 *
 * @providesModule ReactPropTypes
 */

'use strict';

var {isValidElement} = require('ReactElement');
var factory = require('prop-types/factory');

<<<<<<< HEAD
var emptyFunction = require('fbjs/lib/emptyFunction');
var getIteratorFn = require('getIteratorFn');
var invariant = require('fbjs/lib/invariant');
var warning = require('fbjs/lib/warning');

var hasOwnProperty = Object.prototype.hasOwnProperty;
/**
 * Collection of methods that allow declaration and validation of props that are
 * supplied to React components. Example usage:
 *
 *   var Props = require('ReactPropTypes');
 *   var MyArticle = React.createClass({
 *     propTypes: {
 *       // An optional string prop named "description".
 *       description: Props.string,
 *
 *       // A required enum prop named "category".
 *       category: Props.oneOf(['News','Photos']).isRequired,
 *
 *       // A prop named "dialog" that requires an instance of Dialog.
 *       dialog: Props.instanceOf(Dialog).isRequired
 *     },
 *     render: function() { ... }
 *   });
 *
 * A more formal specification of how these methods are used:
 *
 *   type := array|bool|func|object|number|string|oneOf([...])|instanceOf(...)
 *   decl := ReactPropTypes.{type}(.isRequired)?
 *
 * Each and every declaration produces a function with the same signature. This
 * allows the creation of custom validation functions. For example:
 *
 *  var MyLink = React.createClass({
 *    propTypes: {
 *      // An optional string or URI prop named "href".
 *      href: function(props, propName, componentName) {
 *        var propValue = props[propName];
 *        if (propValue != null && typeof propValue !== 'string' &&
 *            !(propValue instanceof URI)) {
 *          return new Error(
 *            'Expected a string or an URI for ' + propName + ' in ' +
 *            componentName
 *          );
 *        }
 *      }
 *    },
 *    render: function() {...}
 *  });
 *
 * @internal
 */

var ANONYMOUS = '<<anonymous>>';

var ReactPropTypes;

if (__DEV__) {
  // Keep in sync with production version below
  ReactPropTypes = {
    array: createPrimitiveTypeChecker('array'),
    bool: createPrimitiveTypeChecker('boolean'),
    func: createPrimitiveTypeChecker('function'),
    number: createPrimitiveTypeChecker('number'),
    object: createPrimitiveTypeChecker('object'),
    string: createPrimitiveTypeChecker('string'),
    symbol: createPrimitiveTypeChecker('symbol'),

    any: createAnyTypeChecker(),
    arrayOf: createArrayOfTypeChecker,
    element: createElementTypeChecker(),
    instanceOf: createInstanceTypeChecker,
    node: createNodeChecker(),
    objectOf: createObjectOfTypeChecker,
    oneOf: createEnumTypeChecker,
    oneOfType: createUnionTypeChecker,
    shape: createShapeTypeChecker,
  };
} else {
  var productionTypeChecker = function() {
    invariant(
      false,
      'React.PropTypes type checking code is stripped in production.',
    );
  };
  productionTypeChecker.isRequired = productionTypeChecker;
  var getProductionTypeChecker = () => productionTypeChecker;
  // Keep in sync with development version above
  ReactPropTypes = {
    array: productionTypeChecker,
    bool: productionTypeChecker,
    func: productionTypeChecker,
    number: productionTypeChecker,
    object: productionTypeChecker,
    string: productionTypeChecker,
    symbol: productionTypeChecker,

    any: productionTypeChecker,
    arrayOf: getProductionTypeChecker,
    element: productionTypeChecker,
    instanceOf: getProductionTypeChecker,
    node: productionTypeChecker,
    objectOf: getProductionTypeChecker,
    oneOf: getProductionTypeChecker,
    oneOfType: getProductionTypeChecker,
    shape: getProductionTypeChecker,
  };
}

/**
 * inlined Object.is polyfill to avoid requiring consumers ship their own
 * https://developer.mozilla.org/en-US/docs/Web/JavaScript/Reference/Global_Objects/Object/is
 */
/*eslint-disable no-self-compare*/
function is(x, y) {
  // SameValue algorithm
  if (x === y) {
    // Steps 1-5, 7-10
    // Steps 6.b-6.e: +0 != -0
    return x !== 0 || 1 / x === 1 / y;
  } else {
    // Step 6.a: NaN == NaN
    return x !== x && y !== y;
  }
}
/*eslint-enable no-self-compare*/

/**
 * We use an Error-like object for backward compatibility as people may call
 * PropTypes directly and inspect their output. However, we don't use real
 * Errors anymore. We don't inspect their stack anyway, and creating them
 * is prohibitively expensive if they are created too often, such as what
 * happens in oneOfType() for any type before the one that matched.
 */
function PropTypeError(message) {
  this.message = message;
  this.stack = '';
}
// Make `instanceof Error` still work for returned errors.
PropTypeError.prototype = Error.prototype;

function createChainableTypeChecker(validate) {
  if (__DEV__) {
    var manualPropTypeCallCache = {};
  }
  function checkType(
    isRequired,
    props,
    propName,
    componentName,
    location,
    propFullName,
    secret,
  ) {
    componentName = componentName || ANONYMOUS;
    propFullName = propFullName || propName;
    if (__DEV__) {
      if (secret !== ReactPropTypesSecret && typeof console !== 'undefined') {
        var cacheKey = `${componentName}:${propName}`;
        if (!manualPropTypeCallCache[cacheKey]) {
          warning(
            false,
            'You are manually calling a React.PropTypes validation ' +
              'function for the `%s` prop on `%s`. This is deprecated ' +
              'and will not work in production with the next major version. ' +
              'You may be seeing this warning due to a third-party PropTypes ' +
              'library. See https://fb.me/react-warning-dont-call-proptypes ' +
              'for details.',
            propFullName,
            componentName,
          );
          manualPropTypeCallCache[cacheKey] = true;
        }
      }
    }
    if (props[propName] == null) {
      if (isRequired) {
        if (props[propName] === null) {
          return new PropTypeError(
            `The ${location} \`${propFullName}\` is marked as required ` +
              `in \`${componentName}\`, but its value is \`null\`.`,
          );
        }
        return new PropTypeError(
          `The ${location} \`${propFullName}\` is marked as required in ` +
            `\`${componentName}\`, but its value is \`undefined\`.`,
        );
      }
      return null;
    } else {
      return validate(props, propName, componentName, location, propFullName);
    }
  }

  var chainedCheckType = checkType.bind(null, false);
  chainedCheckType.isRequired = checkType.bind(null, true);

  return chainedCheckType;
}

function createPrimitiveTypeChecker(expectedType) {
  function validate(
    props,
    propName,
    componentName,
    location,
    propFullName,
    secret,
  ) {
    var propValue = props[propName];
    var propType = getPropType(propValue);
    if (propType !== expectedType) {
      // `propValue` being instance of, say, date/regexp, pass the 'object'
      // check, but we can offer a more precise error message here rather than
      // 'of type `object`'.
      var preciseType = getPreciseType(propValue);

      return new PropTypeError(
        `Invalid ${location} \`${propFullName}\` of type ` +
          `\`${preciseType}\` supplied to \`${componentName}\`, expected ` +
          `\`${expectedType}\`.`,
      );
    }
    return null;
  }
  return createChainableTypeChecker(validate);
}

function createAnyTypeChecker() {
  return createChainableTypeChecker(emptyFunction.thatReturnsNull);
}

function createArrayOfTypeChecker(typeChecker) {
  function validate(props, propName, componentName, location, propFullName) {
    if (typeof typeChecker !== 'function') {
      return new PropTypeError(
        `Property \`${propFullName}\` of component \`${componentName}\` has invalid PropType notation inside arrayOf.`,
      );
    }
    var propValue = props[propName];
    if (!Array.isArray(propValue)) {
      var propType = getPropType(propValue);
      return new PropTypeError(
        `Invalid ${location} \`${propFullName}\` of type ` +
          `\`${propType}\` supplied to \`${componentName}\`, expected an array.`,
      );
    }
    for (var i = 0; i < propValue.length; i++) {
      var error = typeChecker(
        propValue,
        i,
        componentName,
        location,
        `${propFullName}[${i}]`,
        ReactPropTypesSecret,
      );
      if (error instanceof Error) {
        return error;
      }
    }
    return null;
  }
  return createChainableTypeChecker(validate);
}

function createElementTypeChecker() {
  function validate(props, propName, componentName, location, propFullName) {
    var propValue = props[propName];
    if (!ReactElement.isValidElement(propValue)) {
      var propType = getPropType(propValue);
      return new PropTypeError(
        `Invalid ${location} \`${propFullName}\` of type ` +
          `\`${propType}\` supplied to \`${componentName}\`, expected a single ReactElement.`,
      );
    }
    return null;
  }
  return createChainableTypeChecker(validate);
}

function createInstanceTypeChecker(expectedClass) {
  function validate(props, propName, componentName, location, propFullName) {
    if (!(props[propName] instanceof expectedClass)) {
      var expectedClassName = expectedClass.name || ANONYMOUS;
      var actualClassName = getClassName(props[propName]);
      return new PropTypeError(
        `Invalid ${location} \`${propFullName}\` of type ` +
          `\`${actualClassName}\` supplied to \`${componentName}\`, expected ` +
          `instance of \`${expectedClassName}\`.`,
      );
    }
    return null;
  }
  return createChainableTypeChecker(validate);
}

function createEnumTypeChecker(expectedValues) {
  if (!Array.isArray(expectedValues)) {
    warning(
      false,
      'Invalid argument supplied to oneOf, expected an instance of array.',
    );
    return emptyFunction.thatReturnsNull;
  }

  function validate(props, propName, componentName, location, propFullName) {
    var propValue = props[propName];
    for (var i = 0; i < expectedValues.length; i++) {
      if (is(propValue, expectedValues[i])) {
        return null;
      }
    }

    var valuesString = JSON.stringify(expectedValues);
    return new PropTypeError(
      `Invalid ${location} \`${propFullName}\` of value \`${propValue}\` ` +
        `supplied to \`${componentName}\`, expected one of ${valuesString}.`,
    );
  }
  return createChainableTypeChecker(validate);
}

function createObjectOfTypeChecker(typeChecker) {
  function validate(props, propName, componentName, location, propFullName) {
    if (typeof typeChecker !== 'function') {
      return new PropTypeError(
        `Property \`${propFullName}\` of component \`${componentName}\` has invalid PropType notation inside objectOf.`,
      );
    }
    var propValue = props[propName];
    var propType = getPropType(propValue);
    if (propType !== 'object') {
      return new PropTypeError(
        `Invalid ${location} \`${propFullName}\` of type ` +
          `\`${propType}\` supplied to \`${componentName}\`, expected an object.`,
      );
    }
    for (var key in propValue) {
      if (hasOwnProperty.call(propValue, key)) {
        var error = typeChecker(
          propValue,
          key,
          componentName,
          location,
          `${propFullName}.${key}`,
          ReactPropTypesSecret,
        );
        if (error instanceof Error) {
          return error;
        }
      }
    }
    return null;
  }
  return createChainableTypeChecker(validate);
}

function createUnionTypeChecker(arrayOfTypeCheckers) {
  if (!Array.isArray(arrayOfTypeCheckers)) {
    warning(
      false,
      'Invalid argument supplied to oneOfType, expected an instance of array.',
    );
    return emptyFunction.thatReturnsNull;
  }

  function validate(props, propName, componentName, location, propFullName) {
    for (var i = 0; i < arrayOfTypeCheckers.length; i++) {
      var checker = arrayOfTypeCheckers[i];
      if (
        checker(
          props,
          propName,
          componentName,
          location,
          propFullName,
          ReactPropTypesSecret,
        ) == null
      ) {
        return null;
      }
    }

    return new PropTypeError(
      `Invalid ${location} \`${propFullName}\` supplied to ` +
        `\`${componentName}\`.`,
    );
  }
  return createChainableTypeChecker(validate);
}

function createNodeChecker() {
  function validate(props, propName, componentName, location, propFullName) {
    if (!isNode(props[propName])) {
      return new PropTypeError(
        `Invalid ${location} \`${propFullName}\` supplied to ` +
          `\`${componentName}\`, expected a ReactNode.`,
      );
    }
    return null;
  }
  return createChainableTypeChecker(validate);
}

function createShapeTypeChecker(shapeTypes) {
  function validate(props, propName, componentName, location, propFullName) {
    var propValue = props[propName];
    var propType = getPropType(propValue);
    if (propType !== 'object') {
      return new PropTypeError(
        `Invalid ${location} \`${propFullName}\` of type \`${propType}\` ` +
          `supplied to \`${componentName}\`, expected \`object\`.`,
      );
    }
    for (var key in shapeTypes) {
      var checker = shapeTypes[key];
      if (!checker) {
        continue;
      }
      var error = checker(
        propValue,
        key,
        componentName,
        location,
        `${propFullName}.${key}`,
        ReactPropTypesSecret,
      );
      if (error) {
        return error;
      }
    }
    return null;
  }
  return createChainableTypeChecker(validate);
}

function isNode(propValue) {
  switch (typeof propValue) {
    case 'number':
    case 'string':
    case 'undefined':
      return true;
    case 'boolean':
      return !propValue;
    case 'object':
      if (Array.isArray(propValue)) {
        return propValue.every(isNode);
      }
      if (propValue === null || ReactElement.isValidElement(propValue)) {
        return true;
      }

      var iteratorFn = getIteratorFn(propValue);
      if (iteratorFn) {
        var iterator = iteratorFn.call(propValue);
        var step;
        if (iteratorFn !== propValue.entries) {
          while (!(step = iterator.next()).done) {
            if (!isNode(step.value)) {
              return false;
            }
          }
        } else {
          // Iterator will provide entry [k,v] tuples rather than values.
          while (!(step = iterator.next()).done) {
            var entry = step.value;
            if (entry) {
              if (!isNode(entry[1])) {
                return false;
              }
            }
          }
        }
      } else {
        return false;
      }

      return true;
    default:
      return false;
  }
}

function isSymbol(propType, propValue) {
  // Native Symbol.
  if (propType === 'symbol') {
    return true;
  }

  // 19.4.3.5 Symbol.prototype[@@toStringTag] === 'Symbol'
  if (propValue['@@toStringTag'] === 'Symbol') {
    return true;
  }

  // Fallback for non-spec compliant Symbols which are polyfilled.
  if (typeof Symbol === 'function' && propValue instanceof Symbol) {
    return true;
  }

  return false;
}

// Equivalent of `typeof` but with special handling for array and regexp.
function getPropType(propValue) {
  var propType = typeof propValue;
  if (Array.isArray(propValue)) {
    return 'array';
  }
  if (propValue instanceof RegExp) {
    // Old webkits (at least until Android 4.0) return 'function' rather than
    // 'object' for typeof a RegExp. We'll normalize this here so that /bla/
    // passes PropTypes.object.
    return 'object';
  }
  if (isSymbol(propType, propValue)) {
    return 'symbol';
  }
  return propType;
}

// This handles more types than `getPropType`. Only used for error messages.
// See `createPrimitiveTypeChecker`.
function getPreciseType(propValue) {
  var propType = getPropType(propValue);
  if (propType === 'object') {
    if (propValue instanceof Date) {
      return 'date';
    } else if (propValue instanceof RegExp) {
      return 'regexp';
    }
  }
  return propType;
}

// Returns class name of the object, if any.
function getClassName(propValue) {
  if (!propValue.constructor || !propValue.constructor.name) {
    return ANONYMOUS;
  }
  return propValue.constructor.name;
}

module.exports = ReactPropTypes;
=======
module.exports = factory(isValidElement);
>>>>>>> 10eaf268
<|MERGE_RESOLUTION|>--- conflicted
+++ resolved
@@ -14,550 +14,4 @@
 var {isValidElement} = require('ReactElement');
 var factory = require('prop-types/factory');
 
-<<<<<<< HEAD
-var emptyFunction = require('fbjs/lib/emptyFunction');
-var getIteratorFn = require('getIteratorFn');
-var invariant = require('fbjs/lib/invariant');
-var warning = require('fbjs/lib/warning');
-
-var hasOwnProperty = Object.prototype.hasOwnProperty;
-/**
- * Collection of methods that allow declaration and validation of props that are
- * supplied to React components. Example usage:
- *
- *   var Props = require('ReactPropTypes');
- *   var MyArticle = React.createClass({
- *     propTypes: {
- *       // An optional string prop named "description".
- *       description: Props.string,
- *
- *       // A required enum prop named "category".
- *       category: Props.oneOf(['News','Photos']).isRequired,
- *
- *       // A prop named "dialog" that requires an instance of Dialog.
- *       dialog: Props.instanceOf(Dialog).isRequired
- *     },
- *     render: function() { ... }
- *   });
- *
- * A more formal specification of how these methods are used:
- *
- *   type := array|bool|func|object|number|string|oneOf([...])|instanceOf(...)
- *   decl := ReactPropTypes.{type}(.isRequired)?
- *
- * Each and every declaration produces a function with the same signature. This
- * allows the creation of custom validation functions. For example:
- *
- *  var MyLink = React.createClass({
- *    propTypes: {
- *      // An optional string or URI prop named "href".
- *      href: function(props, propName, componentName) {
- *        var propValue = props[propName];
- *        if (propValue != null && typeof propValue !== 'string' &&
- *            !(propValue instanceof URI)) {
- *          return new Error(
- *            'Expected a string or an URI for ' + propName + ' in ' +
- *            componentName
- *          );
- *        }
- *      }
- *    },
- *    render: function() {...}
- *  });
- *
- * @internal
- */
-
-var ANONYMOUS = '<<anonymous>>';
-
-var ReactPropTypes;
-
-if (__DEV__) {
-  // Keep in sync with production version below
-  ReactPropTypes = {
-    array: createPrimitiveTypeChecker('array'),
-    bool: createPrimitiveTypeChecker('boolean'),
-    func: createPrimitiveTypeChecker('function'),
-    number: createPrimitiveTypeChecker('number'),
-    object: createPrimitiveTypeChecker('object'),
-    string: createPrimitiveTypeChecker('string'),
-    symbol: createPrimitiveTypeChecker('symbol'),
-
-    any: createAnyTypeChecker(),
-    arrayOf: createArrayOfTypeChecker,
-    element: createElementTypeChecker(),
-    instanceOf: createInstanceTypeChecker,
-    node: createNodeChecker(),
-    objectOf: createObjectOfTypeChecker,
-    oneOf: createEnumTypeChecker,
-    oneOfType: createUnionTypeChecker,
-    shape: createShapeTypeChecker,
-  };
-} else {
-  var productionTypeChecker = function() {
-    invariant(
-      false,
-      'React.PropTypes type checking code is stripped in production.',
-    );
-  };
-  productionTypeChecker.isRequired = productionTypeChecker;
-  var getProductionTypeChecker = () => productionTypeChecker;
-  // Keep in sync with development version above
-  ReactPropTypes = {
-    array: productionTypeChecker,
-    bool: productionTypeChecker,
-    func: productionTypeChecker,
-    number: productionTypeChecker,
-    object: productionTypeChecker,
-    string: productionTypeChecker,
-    symbol: productionTypeChecker,
-
-    any: productionTypeChecker,
-    arrayOf: getProductionTypeChecker,
-    element: productionTypeChecker,
-    instanceOf: getProductionTypeChecker,
-    node: productionTypeChecker,
-    objectOf: getProductionTypeChecker,
-    oneOf: getProductionTypeChecker,
-    oneOfType: getProductionTypeChecker,
-    shape: getProductionTypeChecker,
-  };
-}
-
-/**
- * inlined Object.is polyfill to avoid requiring consumers ship their own
- * https://developer.mozilla.org/en-US/docs/Web/JavaScript/Reference/Global_Objects/Object/is
- */
-/*eslint-disable no-self-compare*/
-function is(x, y) {
-  // SameValue algorithm
-  if (x === y) {
-    // Steps 1-5, 7-10
-    // Steps 6.b-6.e: +0 != -0
-    return x !== 0 || 1 / x === 1 / y;
-  } else {
-    // Step 6.a: NaN == NaN
-    return x !== x && y !== y;
-  }
-}
-/*eslint-enable no-self-compare*/
-
-/**
- * We use an Error-like object for backward compatibility as people may call
- * PropTypes directly and inspect their output. However, we don't use real
- * Errors anymore. We don't inspect their stack anyway, and creating them
- * is prohibitively expensive if they are created too often, such as what
- * happens in oneOfType() for any type before the one that matched.
- */
-function PropTypeError(message) {
-  this.message = message;
-  this.stack = '';
-}
-// Make `instanceof Error` still work for returned errors.
-PropTypeError.prototype = Error.prototype;
-
-function createChainableTypeChecker(validate) {
-  if (__DEV__) {
-    var manualPropTypeCallCache = {};
-  }
-  function checkType(
-    isRequired,
-    props,
-    propName,
-    componentName,
-    location,
-    propFullName,
-    secret,
-  ) {
-    componentName = componentName || ANONYMOUS;
-    propFullName = propFullName || propName;
-    if (__DEV__) {
-      if (secret !== ReactPropTypesSecret && typeof console !== 'undefined') {
-        var cacheKey = `${componentName}:${propName}`;
-        if (!manualPropTypeCallCache[cacheKey]) {
-          warning(
-            false,
-            'You are manually calling a React.PropTypes validation ' +
-              'function for the `%s` prop on `%s`. This is deprecated ' +
-              'and will not work in production with the next major version. ' +
-              'You may be seeing this warning due to a third-party PropTypes ' +
-              'library. See https://fb.me/react-warning-dont-call-proptypes ' +
-              'for details.',
-            propFullName,
-            componentName,
-          );
-          manualPropTypeCallCache[cacheKey] = true;
-        }
-      }
-    }
-    if (props[propName] == null) {
-      if (isRequired) {
-        if (props[propName] === null) {
-          return new PropTypeError(
-            `The ${location} \`${propFullName}\` is marked as required ` +
-              `in \`${componentName}\`, but its value is \`null\`.`,
-          );
-        }
-        return new PropTypeError(
-          `The ${location} \`${propFullName}\` is marked as required in ` +
-            `\`${componentName}\`, but its value is \`undefined\`.`,
-        );
-      }
-      return null;
-    } else {
-      return validate(props, propName, componentName, location, propFullName);
-    }
-  }
-
-  var chainedCheckType = checkType.bind(null, false);
-  chainedCheckType.isRequired = checkType.bind(null, true);
-
-  return chainedCheckType;
-}
-
-function createPrimitiveTypeChecker(expectedType) {
-  function validate(
-    props,
-    propName,
-    componentName,
-    location,
-    propFullName,
-    secret,
-  ) {
-    var propValue = props[propName];
-    var propType = getPropType(propValue);
-    if (propType !== expectedType) {
-      // `propValue` being instance of, say, date/regexp, pass the 'object'
-      // check, but we can offer a more precise error message here rather than
-      // 'of type `object`'.
-      var preciseType = getPreciseType(propValue);
-
-      return new PropTypeError(
-        `Invalid ${location} \`${propFullName}\` of type ` +
-          `\`${preciseType}\` supplied to \`${componentName}\`, expected ` +
-          `\`${expectedType}\`.`,
-      );
-    }
-    return null;
-  }
-  return createChainableTypeChecker(validate);
-}
-
-function createAnyTypeChecker() {
-  return createChainableTypeChecker(emptyFunction.thatReturnsNull);
-}
-
-function createArrayOfTypeChecker(typeChecker) {
-  function validate(props, propName, componentName, location, propFullName) {
-    if (typeof typeChecker !== 'function') {
-      return new PropTypeError(
-        `Property \`${propFullName}\` of component \`${componentName}\` has invalid PropType notation inside arrayOf.`,
-      );
-    }
-    var propValue = props[propName];
-    if (!Array.isArray(propValue)) {
-      var propType = getPropType(propValue);
-      return new PropTypeError(
-        `Invalid ${location} \`${propFullName}\` of type ` +
-          `\`${propType}\` supplied to \`${componentName}\`, expected an array.`,
-      );
-    }
-    for (var i = 0; i < propValue.length; i++) {
-      var error = typeChecker(
-        propValue,
-        i,
-        componentName,
-        location,
-        `${propFullName}[${i}]`,
-        ReactPropTypesSecret,
-      );
-      if (error instanceof Error) {
-        return error;
-      }
-    }
-    return null;
-  }
-  return createChainableTypeChecker(validate);
-}
-
-function createElementTypeChecker() {
-  function validate(props, propName, componentName, location, propFullName) {
-    var propValue = props[propName];
-    if (!ReactElement.isValidElement(propValue)) {
-      var propType = getPropType(propValue);
-      return new PropTypeError(
-        `Invalid ${location} \`${propFullName}\` of type ` +
-          `\`${propType}\` supplied to \`${componentName}\`, expected a single ReactElement.`,
-      );
-    }
-    return null;
-  }
-  return createChainableTypeChecker(validate);
-}
-
-function createInstanceTypeChecker(expectedClass) {
-  function validate(props, propName, componentName, location, propFullName) {
-    if (!(props[propName] instanceof expectedClass)) {
-      var expectedClassName = expectedClass.name || ANONYMOUS;
-      var actualClassName = getClassName(props[propName]);
-      return new PropTypeError(
-        `Invalid ${location} \`${propFullName}\` of type ` +
-          `\`${actualClassName}\` supplied to \`${componentName}\`, expected ` +
-          `instance of \`${expectedClassName}\`.`,
-      );
-    }
-    return null;
-  }
-  return createChainableTypeChecker(validate);
-}
-
-function createEnumTypeChecker(expectedValues) {
-  if (!Array.isArray(expectedValues)) {
-    warning(
-      false,
-      'Invalid argument supplied to oneOf, expected an instance of array.',
-    );
-    return emptyFunction.thatReturnsNull;
-  }
-
-  function validate(props, propName, componentName, location, propFullName) {
-    var propValue = props[propName];
-    for (var i = 0; i < expectedValues.length; i++) {
-      if (is(propValue, expectedValues[i])) {
-        return null;
-      }
-    }
-
-    var valuesString = JSON.stringify(expectedValues);
-    return new PropTypeError(
-      `Invalid ${location} \`${propFullName}\` of value \`${propValue}\` ` +
-        `supplied to \`${componentName}\`, expected one of ${valuesString}.`,
-    );
-  }
-  return createChainableTypeChecker(validate);
-}
-
-function createObjectOfTypeChecker(typeChecker) {
-  function validate(props, propName, componentName, location, propFullName) {
-    if (typeof typeChecker !== 'function') {
-      return new PropTypeError(
-        `Property \`${propFullName}\` of component \`${componentName}\` has invalid PropType notation inside objectOf.`,
-      );
-    }
-    var propValue = props[propName];
-    var propType = getPropType(propValue);
-    if (propType !== 'object') {
-      return new PropTypeError(
-        `Invalid ${location} \`${propFullName}\` of type ` +
-          `\`${propType}\` supplied to \`${componentName}\`, expected an object.`,
-      );
-    }
-    for (var key in propValue) {
-      if (hasOwnProperty.call(propValue, key)) {
-        var error = typeChecker(
-          propValue,
-          key,
-          componentName,
-          location,
-          `${propFullName}.${key}`,
-          ReactPropTypesSecret,
-        );
-        if (error instanceof Error) {
-          return error;
-        }
-      }
-    }
-    return null;
-  }
-  return createChainableTypeChecker(validate);
-}
-
-function createUnionTypeChecker(arrayOfTypeCheckers) {
-  if (!Array.isArray(arrayOfTypeCheckers)) {
-    warning(
-      false,
-      'Invalid argument supplied to oneOfType, expected an instance of array.',
-    );
-    return emptyFunction.thatReturnsNull;
-  }
-
-  function validate(props, propName, componentName, location, propFullName) {
-    for (var i = 0; i < arrayOfTypeCheckers.length; i++) {
-      var checker = arrayOfTypeCheckers[i];
-      if (
-        checker(
-          props,
-          propName,
-          componentName,
-          location,
-          propFullName,
-          ReactPropTypesSecret,
-        ) == null
-      ) {
-        return null;
-      }
-    }
-
-    return new PropTypeError(
-      `Invalid ${location} \`${propFullName}\` supplied to ` +
-        `\`${componentName}\`.`,
-    );
-  }
-  return createChainableTypeChecker(validate);
-}
-
-function createNodeChecker() {
-  function validate(props, propName, componentName, location, propFullName) {
-    if (!isNode(props[propName])) {
-      return new PropTypeError(
-        `Invalid ${location} \`${propFullName}\` supplied to ` +
-          `\`${componentName}\`, expected a ReactNode.`,
-      );
-    }
-    return null;
-  }
-  return createChainableTypeChecker(validate);
-}
-
-function createShapeTypeChecker(shapeTypes) {
-  function validate(props, propName, componentName, location, propFullName) {
-    var propValue = props[propName];
-    var propType = getPropType(propValue);
-    if (propType !== 'object') {
-      return new PropTypeError(
-        `Invalid ${location} \`${propFullName}\` of type \`${propType}\` ` +
-          `supplied to \`${componentName}\`, expected \`object\`.`,
-      );
-    }
-    for (var key in shapeTypes) {
-      var checker = shapeTypes[key];
-      if (!checker) {
-        continue;
-      }
-      var error = checker(
-        propValue,
-        key,
-        componentName,
-        location,
-        `${propFullName}.${key}`,
-        ReactPropTypesSecret,
-      );
-      if (error) {
-        return error;
-      }
-    }
-    return null;
-  }
-  return createChainableTypeChecker(validate);
-}
-
-function isNode(propValue) {
-  switch (typeof propValue) {
-    case 'number':
-    case 'string':
-    case 'undefined':
-      return true;
-    case 'boolean':
-      return !propValue;
-    case 'object':
-      if (Array.isArray(propValue)) {
-        return propValue.every(isNode);
-      }
-      if (propValue === null || ReactElement.isValidElement(propValue)) {
-        return true;
-      }
-
-      var iteratorFn = getIteratorFn(propValue);
-      if (iteratorFn) {
-        var iterator = iteratorFn.call(propValue);
-        var step;
-        if (iteratorFn !== propValue.entries) {
-          while (!(step = iterator.next()).done) {
-            if (!isNode(step.value)) {
-              return false;
-            }
-          }
-        } else {
-          // Iterator will provide entry [k,v] tuples rather than values.
-          while (!(step = iterator.next()).done) {
-            var entry = step.value;
-            if (entry) {
-              if (!isNode(entry[1])) {
-                return false;
-              }
-            }
-          }
-        }
-      } else {
-        return false;
-      }
-
-      return true;
-    default:
-      return false;
-  }
-}
-
-function isSymbol(propType, propValue) {
-  // Native Symbol.
-  if (propType === 'symbol') {
-    return true;
-  }
-
-  // 19.4.3.5 Symbol.prototype[@@toStringTag] === 'Symbol'
-  if (propValue['@@toStringTag'] === 'Symbol') {
-    return true;
-  }
-
-  // Fallback for non-spec compliant Symbols which are polyfilled.
-  if (typeof Symbol === 'function' && propValue instanceof Symbol) {
-    return true;
-  }
-
-  return false;
-}
-
-// Equivalent of `typeof` but with special handling for array and regexp.
-function getPropType(propValue) {
-  var propType = typeof propValue;
-  if (Array.isArray(propValue)) {
-    return 'array';
-  }
-  if (propValue instanceof RegExp) {
-    // Old webkits (at least until Android 4.0) return 'function' rather than
-    // 'object' for typeof a RegExp. We'll normalize this here so that /bla/
-    // passes PropTypes.object.
-    return 'object';
-  }
-  if (isSymbol(propType, propValue)) {
-    return 'symbol';
-  }
-  return propType;
-}
-
-// This handles more types than `getPropType`. Only used for error messages.
-// See `createPrimitiveTypeChecker`.
-function getPreciseType(propValue) {
-  var propType = getPropType(propValue);
-  if (propType === 'object') {
-    if (propValue instanceof Date) {
-      return 'date';
-    } else if (propValue instanceof RegExp) {
-      return 'regexp';
-    }
-  }
-  return propType;
-}
-
-// Returns class name of the object, if any.
-function getClassName(propValue) {
-  if (!propValue.constructor || !propValue.constructor.name) {
-    return ANONYMOUS;
-  }
-  return propValue.constructor.name;
-}
-
-module.exports = ReactPropTypes;
-=======
-module.exports = factory(isValidElement);
->>>>>>> 10eaf268
+module.exports = factory(isValidElement);