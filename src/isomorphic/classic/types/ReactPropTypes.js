--- conflicted
+++ resolved
@@ -410,18 +410,11 @@
 function createNodeChecker() {
   function validate(props, propName, componentName, location, propFullName) {
     if (!isNode(props[propName])) {
-<<<<<<< HEAD
-      var locationName = ReactPropTypeLocationNames[location];
       var propValue = props[propName];
       var propType = getPropType(propValue);
       return new PropTypeError(
-        `Invalid ${locationName} \`${propFullName}\` of type \`${propType}\` ` +
+        `Invalid ${location} \`${propFullName}\` of type \`${propType}\` ` +
         `supplied to \`${componentName}\`, expected a ReactNode.`
-=======
-      return new PropTypeError(
-        `Invalid ${location} \`${propFullName}\` supplied to ` +
-        `\`${componentName}\`, expected a ReactNode.`
->>>>>>> 07dc04d9
       );
     }
     return null;
