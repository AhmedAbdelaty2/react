--- conflicted
+++ resolved
@@ -379,15 +379,9 @@
 }
 
 function validateMethodOverride(isAlreadyDefined, name) {
-<<<<<<< HEAD
-  var specPolicy = hasOwnProperty.call(ReactClassInterface, name) ?
-    ReactClassInterface[name] :
-    null;
-=======
-  var specPolicy = ReactClassInterface.hasOwnProperty(name)
+  var specPolicy = hasOwnProperty.call(ReactClassInterface, name)
     ? ReactClassInterface[name]
     : null;
->>>>>>> b1b4a2fb
 
   // Disallow overriding of base class methods unless explicitly allowed.
   if (hasOwnProperty.call(ReactClassMixin, name)) {
@@ -479,12 +473,7 @@
       // The following member methods should not be automatically bound:
       // 1. Expected ReactClass methods (in the "interface").
       // 2. Overridden methods (that were mixed in).
-<<<<<<< HEAD
-      var isReactClassMethod =
-        hasOwnProperty.call(ReactClassInterface, name);
-=======
-      var isReactClassMethod = ReactClassInterface.hasOwnProperty(name);
->>>>>>> b1b4a2fb
+      var isReactClassMethod = hasOwnProperty.call(ReactClassInterface, name);
       var isFunction = typeof property === 'function';
       var shouldAutoBind = isFunction &&
         !isReactClassMethod &&
