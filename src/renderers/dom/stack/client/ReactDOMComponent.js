--- conflicted
+++ resolved
@@ -56,12 +56,6 @@
   suppressContentEditableWarning: null,
 };
 
-<<<<<<< HEAD
-=======
-// Node type for document fragments (Node.DOCUMENT_FRAGMENT_NODE).
-var DOC_FRAGMENT_TYPE = 11;
-
->>>>>>> d3d4b599
 function getDeclarationErrorAddendum(internalInstance) {
   if (internalInstance) {
     var owner = internalInstance._currentElement._owner || null;
@@ -142,16 +136,11 @@
     return;
   }
   var containerInfo = inst._hostContainerInfo;
-<<<<<<< HEAD
-  var isDocumentFragment = containerInfo._node && containerInfo._node.nodeType === DOCUMENT_FRAGMENT_NODE;
-  var doc = isDocumentFragment ? containerInfo._node : containerInfo._ownerDocument;
-=======
   var isDocumentFragment = containerInfo._node &&
-    containerInfo._node.nodeType === DOC_FRAGMENT_TYPE;
+    containerInfo._node.nodeType === DOCUMENT_FRAGMENT_NODE;
   var doc = isDocumentFragment
     ? containerInfo._node
     : containerInfo._ownerDocument;
->>>>>>> d3d4b599
   listenTo(registrationName, doc);
 }
 
