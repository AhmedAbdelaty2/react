--- conflicted
+++ resolved
@@ -229,18 +229,11 @@
  * @internal
  */
 function isValidContainer(node) {
-<<<<<<< HEAD
   return !!(node && (
     node.nodeType === ELEMENT_NODE ||
     node.nodeType === DOCUMENT_NODE ||
     node.nodeType === DOCUMENT_FRAGMENT_NODE
   ));
-=======
-  return !!(node &&
-    (node.nodeType === ELEMENT_NODE_TYPE ||
-      node.nodeType === DOC_NODE_TYPE ||
-      node.nodeType === DOCUMENT_FRAGMENT_NODE_TYPE));
->>>>>>> d3d4b599
 }
 
 /**
@@ -643,13 +636,8 @@
       var containerHasNonRootReactChild = hasNonRootReactChild(container);
 
       // Check if the container itself is a React root node.
-<<<<<<< HEAD
-      var isContainerReactRoot =
-        container.nodeType === ELEMENT_NODE && container.hasAttribute(ROOT_ATTR_NAME);
-=======
-      var isContainerReactRoot = container.nodeType === 1 &&
+      var isContainerReactRoot = container.nodeType === ELEMENT_NODE &&
         container.hasAttribute(ROOT_ATTR_NAME);
->>>>>>> d3d4b599
 
       if (__DEV__) {
         warning(
@@ -731,7 +719,6 @@
           rootMarkup.substring(diffIndex - 20, diffIndex + 20);
 
         invariant(
-<<<<<<< HEAD
           container.nodeType !== DOCUMENT_NODE,
           'You\'re trying to render a component to the document using ' +
           'server rendering but the checksum was invalid. This usually ' +
@@ -742,18 +729,6 @@
           'should look for environment dependent code in your components ' +
           'and ensure the props are the same client and server side:\n%s',
           difference
-=======
-          container.nodeType !== DOC_NODE_TYPE,
-          "You're trying to render a component to the document using " +
-            'server rendering but the checksum was invalid. This usually ' +
-            'means you rendered a different component type or props on ' +
-            'the client from the one on the server, or your render() ' +
-            'methods are impure. React cannot handle this case due to ' +
-            'cross-browser quirks by rendering at the document root. You ' +
-            'should look for environment dependent code in your components ' +
-            'and ensure the props are the same client and server side:\n%s',
-          difference,
->>>>>>> d3d4b599
         );
 
         if (__DEV__) {
@@ -774,15 +749,9 @@
     }
 
     invariant(
-<<<<<<< HEAD
       container.nodeType !== DOCUMENT_NODE,
       'You\'re trying to render a component to the document but ' +
         'you didn\'t use server rendering. We can\'t do this ' +
-=======
-      container.nodeType !== DOC_NODE_TYPE,
-      "You're trying to render a component to the document but " +
-        "you didn't use server rendering. We can't do this " +
->>>>>>> d3d4b599
         'without using server rendering due to cross-browser quirks. ' +
         'See ReactDOMServer.renderToString() for server rendering.',
     );
