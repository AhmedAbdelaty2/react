--- conflicted
+++ resolved
@@ -76,14 +76,7 @@
 // element that corresponds with the reactElement.
 // Does not render on client or perform client-side revival.
 async function serverRender(reactElement, errorCount = 0) {
-<<<<<<< HEAD
   const markup = await renderIntoString(reactElement, errorCount);
-=======
-  const markup = await expectErrors(
-    () => Promise.resolve(ReactDOMServer.renderToString(reactElement)),
-    errorCount,
-  );
->>>>>>> f606e0e7
   var domElement = document.createElement('div');
   domElement.innerHTML = markup;
   return domElement.firstChild;
