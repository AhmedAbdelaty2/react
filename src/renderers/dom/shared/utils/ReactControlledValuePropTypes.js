/**
 * Copyright 2013-present, Facebook, Inc.
 * All rights reserved.
 *
 * This source code is licensed under the BSD-style license found in the
 * LICENSE file in the root directory of this source tree. An additional grant
 * of patent rights can be found in the PATENTS file in the same directory.
 *
 * @providesModule ReactControlledValuePropTypes
 */

'use strict';

var PropTypes = require('prop-types');
var emptyFunction = require('fbjs/lib/emptyFunction');
var warning = require('fbjs/lib/warning');

var ReactControlledValuePropTypes = {
  checkPropTypes: emptyFunction,
};

<<<<<<< HEAD
var propTypes = {
  value: function(props, propName, componentName) {
    if (
      props[propName] == null ||
      hasReadOnlyValue[props.type] ||
      props.onChange ||
      props.readOnly ||
      props.disabled
    ) {
      return null;
    }
    return new Error(
      'You provided a `value` prop to a form field without an ' +
        '`onChange` handler. This will render a read-only field. If ' +
        'the field should be mutable use `defaultValue`. Otherwise, ' +
        'set either `onChange` or `readOnly`.',
    );
  },
  checked: function(props, propName, componentName) {
    if (
      props[propName] == null ||
      props.onChange ||
      props.readOnly ||
      props.disabled
    ) {
      return null;
    }
    return new Error(
      'You provided a `checked` prop to a form field without an ' +
        '`onChange` handler. This will render a read-only field. If ' +
        'the field should be mutable use `defaultChecked`. Otherwise, ' +
        'set either `onChange` or `readOnly`.',
    );
  },
  onChange: PropTypes.func,
};
=======
if (__DEV__) {
  var ReactPropTypesSecret = 'SECRET_DO_NOT_PASS_THIS_OR_YOU_WILL_BE_FIRED';
>>>>>>> ce7c0142

  var hasReadOnlyValue = {
    button: true,
    checkbox: true,
    image: true,
    hidden: true,
    radio: true,
    reset: true,
    submit: true,
  };

  var propTypes = {
    value: function(props, propName, componentName) {
      if (
        !props[propName] ||
        hasReadOnlyValue[props.type] ||
        props.onChange ||
        props.readOnly ||
        props.disabled
      ) {
        return null;
      }
      return new Error(
        'You provided a `value` prop to a form field without an ' +
          '`onChange` handler. This will render a read-only field. If ' +
          'the field should be mutable use `defaultValue`. Otherwise, ' +
          'set either `onChange` or `readOnly`.',
      );
    },
    checked: function(props, propName, componentName) {
      if (
        !props[propName] ||
        props.onChange ||
        props.readOnly ||
        props.disabled
      ) {
        return null;
      }
      return new Error(
        'You provided a `checked` prop to a form field without an ' +
          '`onChange` handler. This will render a read-only field. If ' +
          'the field should be mutable use `defaultChecked`. Otherwise, ' +
          'set either `onChange` or `readOnly`.',
      );
    },
    onChange: PropTypes.func,
  };

  var loggedTypeFailures = {};

  /**
   * Provide a linked `value` attribute for controlled forms. You should not use
   * this outside of the ReactDOM controlled form components.
   */
  ReactControlledValuePropTypes.checkPropTypes = function(
    tagName,
    props,
    getStack,
  ) {
    for (var propName in propTypes) {
      if (propTypes.hasOwnProperty(propName)) {
        var error = propTypes[propName](
          props,
          propName,
          tagName,
          'prop',
          null,
          ReactPropTypesSecret,
        );
      }
      if (error instanceof Error && !(error.message in loggedTypeFailures)) {
        // Only monitor this failure once because there tends to be a lot of the
        // same error.
        loggedTypeFailures[error.message] = true;

        warning(false, 'Failed form propType: %s%s', error.message, getStack());
      }
    }
  };
}

module.exports = ReactControlledValuePropTypes;<|MERGE_RESOLUTION|>--- conflicted
+++ resolved
@@ -19,47 +19,8 @@
   checkPropTypes: emptyFunction,
 };
 
-<<<<<<< HEAD
-var propTypes = {
-  value: function(props, propName, componentName) {
-    if (
-      props[propName] == null ||
-      hasReadOnlyValue[props.type] ||
-      props.onChange ||
-      props.readOnly ||
-      props.disabled
-    ) {
-      return null;
-    }
-    return new Error(
-      'You provided a `value` prop to a form field without an ' +
-        '`onChange` handler. This will render a read-only field. If ' +
-        'the field should be mutable use `defaultValue`. Otherwise, ' +
-        'set either `onChange` or `readOnly`.',
-    );
-  },
-  checked: function(props, propName, componentName) {
-    if (
-      props[propName] == null ||
-      props.onChange ||
-      props.readOnly ||
-      props.disabled
-    ) {
-      return null;
-    }
-    return new Error(
-      'You provided a `checked` prop to a form field without an ' +
-        '`onChange` handler. This will render a read-only field. If ' +
-        'the field should be mutable use `defaultChecked`. Otherwise, ' +
-        'set either `onChange` or `readOnly`.',
-    );
-  },
-  onChange: PropTypes.func,
-};
-=======
 if (__DEV__) {
   var ReactPropTypesSecret = 'SECRET_DO_NOT_PASS_THIS_OR_YOU_WILL_BE_FIRED';
->>>>>>> ce7c0142
 
   var hasReadOnlyValue = {
     button: true,
@@ -74,7 +35,7 @@
   var propTypes = {
     value: function(props, propName, componentName) {
       if (
-        !props[propName] ||
+        props[propName] == null ||
         hasReadOnlyValue[props.type] ||
         props.onChange ||
         props.readOnly ||
@@ -91,7 +52,7 @@
     },
     checked: function(props, propName, componentName) {
       if (
-        !props[propName] ||
+        props[propName] == null ||
         props.onChange ||
         props.readOnly ||
         props.disabled
@@ -127,7 +88,8 @@
           tagName,
           'prop',
           null,
-          ReactPropTypesSecret,
+          
+          ,
         );
       }
       if (error instanceof Error && !(error.message in loggedTypeFailures)) {
