--- conflicted
+++ resolved
@@ -28,14 +28,9 @@
 var ReactInputSelection = require('ReactInputSelection');
 var ReactInstanceMap = require('ReactInstanceMap');
 var ReactPortal = require('ReactPortal');
-<<<<<<< HEAD
 var { isValidElement } = require('react');
 var { injectInternals } = require('ReactFiberDevToolsHook');
 var { ELEMENT_NODE, DOCUMENT_NODE, DOCUMENT_FRAGMENT_NODE } = require('HTMLNodeType');
-=======
-var {isValidElement} = require('react');
-var {injectInternals} = require('ReactFiberDevToolsHook');
->>>>>>> d3d4b599
 
 var findDOMNode = require('findDOMNode');
 var invariant = require('fbjs/lib/invariant');
@@ -58,11 +53,6 @@
   var {updatedAncestorInfo} = validateDOMNesting;
 }
 
-<<<<<<< HEAD
-=======
-const DOCUMENT_NODE = 9;
->>>>>>> d3d4b599
-
 ReactDOMInjection.inject();
 ReactControlledComponent.injection.injectFiberControlledHostComponent(
   ReactDOMFiberComponent,
@@ -100,18 +90,11 @@
  * @internal
  */
 function isValidContainer(node) {
-<<<<<<< HEAD
   return !!(node && (
     node.nodeType === ELEMENT_NODE ||
     node.nodeType === DOCUMENT_NODE ||
     node.nodeType === DOCUMENT_FRAGMENT_NODE
   ));
-=======
-  return !!(node &&
-    (node.nodeType === ELEMENT_NODE_TYPE ||
-      node.nodeType === DOC_NODE_TYPE ||
-      node.nodeType === DOCUMENT_FRAGMENT_NODE_TYPE));
->>>>>>> d3d4b599
 }
 
 function validateContainer(container) {
@@ -403,15 +386,9 @@
 ) {
   validateContainer(containerNode);
 
-<<<<<<< HEAD
-  let container : DOMContainerElement =
-    containerNode.nodeType === DOCUMENT_NODE ?
-      (containerNode : any).documentElement : (containerNode : any);
-=======
-  let container: DOMContainerElement = containerNode.nodeType === DOCUMENT_NODE
-    ? (containerNode: any).documentElement
-    : (containerNode: any);
->>>>>>> d3d4b599
+let container: DOMContainerElement = containerNode.nodeType === DOCUMENT_NODE
+  ? (containerNode: any).documentElement
+  : (containerNode: any);
   let root = container._reactRootContainer;
   if (!root) {
     // First clear any existing content.
