/**
 * Copyright 2013-present, Facebook, Inc.
 * All rights reserved.
 *
 * This source code is licensed under the BSD-style license found in the
 * LICENSE file in the root directory of this source tree. An additional grant
 * of patent rights can be found in the PATENTS file in the same directory.
 *
 * @providesModule ReactDOMFiberComponent
 * @flow
 */

/* global hasOwnProperty:true */

'use strict';

var CSSPropertyOperations = require('CSSPropertyOperations');
var DOMNamespaces = require('DOMNamespaces');
var DOMProperty = require('DOMProperty');
var DOMPropertyOperations = require('DOMPropertyOperations');
var EventPluginRegistry = require('EventPluginRegistry');
var ReactBrowserEventEmitter = require('ReactBrowserEventEmitter');
var ReactDOMFiberInput = require('ReactDOMFiberInput');
var ReactDOMFiberOption = require('ReactDOMFiberOption');
var ReactDOMFiberSelect = require('ReactDOMFiberSelect');
var ReactDOMFiberTextarea = require('ReactDOMFiberTextarea');
var {getCurrentFiberOwnerName} = require('ReactDebugCurrentFiber');

var emptyFunction = require('fbjs/lib/emptyFunction');
var invariant = require('fbjs/lib/invariant');
var isEventSupported = require('isEventSupported');
var setInnerHTML = require('setInnerHTML');
var setTextContent = require('setTextContent');
var inputValueTracking = require('inputValueTracking');
var warning = require('fbjs/lib/warning');

var hasOwnProperty = Object.prototype.hasOwnProperty;

if (__DEV__) {
  var ReactDOMInvalidARIAHook = require('ReactDOMInvalidARIAHook');
  var ReactDOMNullInputValuePropHook = require('ReactDOMNullInputValuePropHook');
  var ReactDOMUnknownPropertyHook = require('ReactDOMUnknownPropertyHook');
  var {validateProperties: validateARIAProperties} = ReactDOMInvalidARIAHook;
  var {
    validateProperties: validateInputPropertes,
  } = ReactDOMNullInputValuePropHook;
  var {
    validateProperties: validateUnknownPropertes,
  } = ReactDOMUnknownPropertyHook;
}

var didWarnShadyDOM = false;

var listenTo = ReactBrowserEventEmitter.listenTo;
var registrationNameModules = EventPluginRegistry.registrationNameModules;

var DANGEROUSLY_SET_INNER_HTML = 'dangerouslySetInnerHTML';
var SUPPRESS_CONTENT_EDITABLE_WARNING = 'suppressContentEditableWarning';
var CHILDREN = 'children';
var STYLE = 'style';
var HTML = '__html';

var {
  html: HTML_NAMESPACE,
  svg: SVG_NAMESPACE,
  mathml: MATH_NAMESPACE,
} = DOMNamespaces;

// Node type for document fragments (Node.DOCUMENT_FRAGMENT_NODE).
var DOC_FRAGMENT_TYPE = 11;

function getDeclarationErrorAddendum() {
  var ownerName = getCurrentFiberOwnerName();
  if (ownerName) {
    // TODO: also report the stack.
    return '\n\nThis DOM node was rendered by `' + ownerName + '`.';
  }
  return '';
}

function assertValidProps(tag: string, props: ?Object) {
  if (!props) {
    return;
  }
  // Note the use of `==` which checks for null or undefined.
  if (voidElementTags[tag]) {
    invariant(
      props.children == null && props.dangerouslySetInnerHTML == null,
      '%s is a void element tag and must neither have `children` nor ' +
        'use `dangerouslySetInnerHTML`.%s',
      tag,
      getDeclarationErrorAddendum(),
    );
  }
  if (props.dangerouslySetInnerHTML != null) {
    invariant(
      props.children == null,
      'Can only set one of `children` or `props.dangerouslySetInnerHTML`.',
    );
    invariant(
      typeof props.dangerouslySetInnerHTML === 'object' &&
        HTML in props.dangerouslySetInnerHTML,
      '`props.dangerouslySetInnerHTML` must be in the form `{__html: ...}`. ' +
        'Please visit https://fb.me/react-invariant-dangerously-set-inner-html ' +
        'for more information.',
    );
  }
  if (__DEV__) {
    warning(
      props.innerHTML == null,
      'Directly setting property `innerHTML` is not permitted. ' +
        'For more information, lookup documentation on `dangerouslySetInnerHTML`.',
    );
    warning(
      props.suppressContentEditableWarning ||
        !props.contentEditable ||
        props.children == null,
      'A component is `contentEditable` and contains `children` managed by ' +
        'React. It is now your responsibility to guarantee that none of ' +
        'those nodes are unexpectedly modified or duplicated. This is ' +
        'probably not intentional.',
    );
    warning(
      props.onFocusIn == null && props.onFocusOut == null,
      'React uses onFocus and onBlur instead of onFocusIn and onFocusOut. ' +
        'All React events are normalized to bubble, so onFocusIn and onFocusOut ' +
        'are not needed/supported by React.',
    );
  }
  invariant(
    props.style == null || typeof props.style === 'object',
    'The `style` prop expects a mapping from style properties to values, ' +
      "not a string. For example, style={{marginRight: spacing + 'em'}} when " +
      'using JSX.%s',
    getDeclarationErrorAddendum(),
  );
}

if (__DEV__) {
  var validatePropertiesInDevelopment = function(type, props) {
    validateARIAProperties(type, props);
    validateInputPropertes(type, props);
    validateUnknownPropertes(type, props);
  };
}

function ensureListeningTo(rootContainerElement, registrationName) {
  if (__DEV__) {
    // IE8 has no API for event capturing and the `onScroll` event doesn't
    // bubble.
    warning(
      registrationName !== 'onScroll' || isEventSupported('scroll', true),
      "This browser doesn't support the `onScroll` event",
    );
  }
  var isDocumentFragment = rootContainerElement.nodeType === DOC_FRAGMENT_TYPE;
  var doc = isDocumentFragment
    ? rootContainerElement
    : rootContainerElement.ownerDocument;
  listenTo(registrationName, doc);
}

// There are so many media events, it makes sense to just
// maintain a list rather than create a `trapBubbledEvent` for each
var mediaEvents = {
  topAbort: 'abort',
  topCanPlay: 'canplay',
  topCanPlayThrough: 'canplaythrough',
  topDurationChange: 'durationchange',
  topEmptied: 'emptied',
  topEncrypted: 'encrypted',
  topEnded: 'ended',
  topError: 'error',
  topLoadedData: 'loadeddata',
  topLoadedMetadata: 'loadedmetadata',
  topLoadStart: 'loadstart',
  topPause: 'pause',
  topPlay: 'play',
  topPlaying: 'playing',
  topProgress: 'progress',
  topRateChange: 'ratechange',
  topSeeked: 'seeked',
  topSeeking: 'seeking',
  topStalled: 'stalled',
  topSuspend: 'suspend',
  topTimeUpdate: 'timeupdate',
  topVolumeChange: 'volumechange',
  topWaiting: 'waiting',
};

function trapClickOnNonInteractiveElement(node: HTMLElement) {
  // Mobile Safari does not fire properly bubble click events on
  // non-interactive elements, which means delegated click listeners do not
  // fire. The workaround for this bug involves attaching an empty click
  // listener on the target node.
  // http://www.quirksmode.org/blog/archives/2010/09/click_event_del.html
  // Just set it using the onclick property so that we don't have to manage any
  // bookkeeping for it. Not sure if we need to clear it when the listener is
  // removed.
  // TODO: Only do this for the relevant Safaris maybe?
  node.onclick = emptyFunction;
}

function trapBubbledEventsLocal(node: Element, tag: string) {
  // If a component renders to null or if another component fatals and causes
  // the state of the tree to be corrupted, `node` here can be null.

  // TODO: Make sure that we check isMounted before firing any of these events.
  // TODO: Inline these below since we're calling this from an equivalent
  // switch statement.
  switch (tag) {
    case 'iframe':
    case 'object':
      ReactBrowserEventEmitter.trapBubbledEvent('topLoad', 'load', node);
      break;
    case 'video':
    case 'audio':
      // Create listener for each media event
      for (var event in mediaEvents) {
        if (hasOwnProperty.call(mediaEvents, event)) {
          ReactBrowserEventEmitter.trapBubbledEvent(
            event,
            mediaEvents[event],
            node,
          );
        }
      }
      break;
    case 'source':
      ReactBrowserEventEmitter.trapBubbledEvent('topError', 'error', node);
      break;
    case 'img':
    case 'image':
      ReactBrowserEventEmitter.trapBubbledEvent('topError', 'error', node);
      ReactBrowserEventEmitter.trapBubbledEvent('topLoad', 'load', node);
      break;
    case 'form':
      ReactBrowserEventEmitter.trapBubbledEvent('topReset', 'reset', node);
      ReactBrowserEventEmitter.trapBubbledEvent('topSubmit', 'submit', node);
      break;
    case 'input':
    case 'select':
    case 'textarea':
      ReactBrowserEventEmitter.trapBubbledEvent('topInvalid', 'invalid', node);
      break;
    case 'details':
      ReactBrowserEventEmitter.trapBubbledEvent('topToggle', 'toggle', node);
      break;
  }
}

// For HTML, certain tags should omit their close tag. We keep a whitelist for
// those special-case tags.

var omittedCloseTags = {
  area: true,
  base: true,
  br: true,
  col: true,
  embed: true,
  hr: true,
  img: true,
  input: true,
  keygen: true,
  link: true,
  meta: true,
  param: true,
  source: true,
  track: true,
  wbr: true,
  // NOTE: menuitem's close tag should be omitted, but that causes problems.
};

// For HTML, certain tags cannot have children. This has the same purpose as
// `omittedCloseTags` except that `menuitem` should still have its closing tag.

var voidElementTags = {
  menuitem: true,
  ...omittedCloseTags,
};

function isCustomComponent(tagName, props) {
  return tagName.indexOf('-') >= 0 || props.is != null;
}

function setInitialDOMProperties(
  domElement: Element,
  rootContainerElement: Element,
  nextProps: Object,
  isCustomComponentTag: boolean,
): void {
  for (var propKey in nextProps) {
    var nextProp = nextProps[propKey];
    if (!hasOwnProperty.call(nextProps, propKey)) {
      continue;
    }
    if (propKey === STYLE) {
      if (__DEV__) {
        if (nextProp) {
          // Freeze the next style object so that we can assume it won't be
          // mutated. We have already warned for this in the past.
          Object.freeze(nextProp);
        }
      }
      // Relies on `updateStylesByID` not mutating `styleUpdates`.
      // TODO: call ReactInstrumentation.debugTool.onHostOperation in DEV.
      CSSPropertyOperations.setValueForStyles(domElement, nextProp);
    } else if (propKey === DANGEROUSLY_SET_INNER_HTML) {
      var nextHtml = nextProp ? nextProp[HTML] : undefined;
      if (nextHtml != null) {
        setInnerHTML(domElement, nextHtml);
      }
    } else if (propKey === CHILDREN) {
      if (typeof nextProp === 'string') {
        setTextContent(domElement, nextProp);
      } else if (typeof nextProp === 'number') {
        setTextContent(domElement, '' + nextProp);
      }
    } else if (propKey === SUPPRESS_CONTENT_EDITABLE_WARNING) {
      // Noop
    } else if (hasOwnProperty.call(registrationNameModules, propKey)) {
      if (nextProp) {
        ensureListeningTo(rootContainerElement, propKey);
      }
    } else if (isCustomComponentTag) {
      DOMPropertyOperations.setValueForAttribute(domElement, propKey, nextProp);
    } else if (
      DOMProperty.properties[propKey] || DOMProperty.isCustomAttribute(propKey)
    ) {
      // If we're updating to null or undefined, we should remove the property
      // from the DOM node instead of inadvertently setting to a string. This
      // brings us in line with the same behavior we have on initial render.
      if (nextProp != null) {
        DOMPropertyOperations.setValueForProperty(
          domElement,
          propKey,
          nextProp,
        );
      }
    }
  }
}

function updateDOMProperties(
  domElement: Element,
  updatePayload: Array<any>,
  wasCustomComponentTag: boolean,
  isCustomComponentTag: boolean,
): void {
  // TODO: Handle wasCustomComponentTag
  for (var i = 0; i < updatePayload.length; i += 2) {
    var propKey = updatePayload[i];
    var propValue = updatePayload[i + 1];
    if (propKey === STYLE) {
      // TODO: call ReactInstrumentation.debugTool.onHostOperation in DEV.
      CSSPropertyOperations.setValueForStyles(domElement, propValue);
    } else if (propKey === DANGEROUSLY_SET_INNER_HTML) {
      setInnerHTML(domElement, propValue);
    } else if (propKey === CHILDREN) {
      setTextContent(domElement, propValue);
    } else if (isCustomComponentTag) {
      if (propValue != null) {
        DOMPropertyOperations.setValueForAttribute(
          domElement,
          propKey,
          propValue,
        );
      } else {
        DOMPropertyOperations.deleteValueForAttribute(domElement, propKey);
      }
    } else if (
      DOMProperty.properties[propKey] || DOMProperty.isCustomAttribute(propKey)
    ) {
      // If we're updating to null or undefined, we should remove the property
      // from the DOM node instead of inadvertently setting to a string. This
      // brings us in line with the same behavior we have on initial render.
      if (propValue != null) {
        DOMPropertyOperations.setValueForProperty(
          domElement,
          propKey,
          propValue,
        );
      } else {
        DOMPropertyOperations.deleteValueForProperty(domElement, propKey);
      }
    }
  }
}

// Assumes there is no parent namespace.
function getIntrinsicNamespace(type: string): string {
  switch (type) {
    case 'svg':
      return SVG_NAMESPACE;
    case 'math':
      return MATH_NAMESPACE;
    default:
      return HTML_NAMESPACE;
  }
}

var ReactDOMFiberComponent = {
  getChildNamespace(parentNamespace: string | null, type: string): string {
    if (parentNamespace == null || parentNamespace === HTML_NAMESPACE) {
      // No (or default) parent namespace: potential entry point.
      return getIntrinsicNamespace(type);
    }
    if (parentNamespace === SVG_NAMESPACE && type === 'foreignObject') {
      // We're leaving SVG.
      return HTML_NAMESPACE;
    }
    // By default, pass namespace below.
    return parentNamespace;
  },

  createElement(
    type: string,
    props: Object,
    rootContainerElement: Element,
    parentNamespace: string,
  ): Element {
    // We create tags in the namespace of their parent container, except HTML
    // tags get no namespace.
    var ownerDocument = rootContainerElement.ownerDocument;
    var domElement: Element;
    var namespaceURI = parentNamespace;
    if (namespaceURI === HTML_NAMESPACE) {
      namespaceURI = getIntrinsicNamespace(type);
    }
    if (namespaceURI === HTML_NAMESPACE) {
      if (__DEV__) {
        warning(
          type === type.toLowerCase() || isCustomComponent(type, props),
          '<%s /> is using uppercase HTML. Always use lowercase HTML tags ' +
            'in React.',
          type,
        );
      }

      if (type === 'script') {
        // Create the script via .innerHTML so its "parser-inserted" flag is
        // set to true and it does not execute
        var div = ownerDocument.createElement('div');
        div.innerHTML = '<script><' + '/script>'; // eslint-disable-line
        // This is guaranteed to yield a script element.
        var firstChild = ((div.firstChild: any): HTMLScriptElement);
        domElement = div.removeChild(firstChild);
      } else if (props.is) {
        domElement = ownerDocument.createElement(type, props.is);
      } else {
        // Separate else branch instead of using `props.is || undefined` above because of a Firefox bug.
        // See discussion in https://github.com/facebook/react/pull/6896
        // and discussion in https://bugzilla.mozilla.org/show_bug.cgi?id=1276240
        domElement = ownerDocument.createElement(type);
      }
    } else {
      domElement = ownerDocument.createElementNS(namespaceURI, type);
    }

    return domElement;
  },

  setInitialProperties(
    domElement: Element,
    tag: string,
    rawProps: Object,
    rootContainerElement: Element,
  ): void {
    var isCustomComponentTag = isCustomComponent(tag, rawProps);
    if (__DEV__) {
      validatePropertiesInDevelopment(tag, rawProps);
      if (isCustomComponentTag && !didWarnShadyDOM && domElement.shadyRoot) {
        warning(
          false,
          '%s is using shady DOM. Using shady DOM with React can ' +
            'cause things to break subtly.',
          getCurrentFiberOwnerName() || 'A component',
        );
        didWarnShadyDOM = true;
      }
    }

    var props: Object;
    switch (tag) {
      case 'audio':
      case 'form':
      case 'iframe':
      case 'img':
      case 'image':
      case 'link':
      case 'object':
      case 'source':
      case 'video':
      case 'details':
        trapBubbledEventsLocal(domElement, tag);
        props = rawProps;
        break;
      case 'input':
        ReactDOMFiberInput.mountWrapper(domElement, rawProps);
        props = ReactDOMFiberInput.getHostProps(domElement, rawProps);
        trapBubbledEventsLocal(domElement, tag);
        // For controlled components we always need to ensure we're listening
        // to onChange. Even if there is no listener.
        ensureListeningTo(rootContainerElement, 'onChange');
        break;
      case 'option':
        ReactDOMFiberOption.mountWrapper(domElement, rawProps);
        props = ReactDOMFiberOption.getHostProps(domElement, rawProps);
        break;
      case 'select':
        ReactDOMFiberSelect.mountWrapper(domElement, rawProps);
        props = ReactDOMFiberSelect.getHostProps(domElement, rawProps);
        trapBubbledEventsLocal(domElement, tag);
        // For controlled components we always need to ensure we're listening
        // to onChange. Even if there is no listener.
        ensureListeningTo(rootContainerElement, 'onChange');
        break;
      case 'textarea':
        ReactDOMFiberTextarea.mountWrapper(domElement, rawProps);
        props = ReactDOMFiberTextarea.getHostProps(domElement, rawProps);
        trapBubbledEventsLocal(domElement, tag);
        // For controlled components we always need to ensure we're listening
        // to onChange. Even if there is no listener.
        ensureListeningTo(rootContainerElement, 'onChange');
        break;
      default:
        props = rawProps;
    }

    assertValidProps(tag, props);

    setInitialDOMProperties(
      domElement,
      rootContainerElement,
      props,
      isCustomComponentTag,
    );

    switch (tag) {
      case 'input':
        // TODO: Make sure we check if this is still unmounted or do any clean
        // up necessary since we never stop tracking anymore.
        inputValueTracking.trackNode((domElement: any));
        ReactDOMFiberInput.postMountWrapper(domElement, rawProps);
        break;
      case 'textarea':
        // TODO: Make sure we check if this is still unmounted or do any clean
        // up necessary since we never stop tracking anymore.
        inputValueTracking.trackNode((domElement: any));
        ReactDOMFiberTextarea.postMountWrapper(domElement, rawProps);
        break;
      case 'option':
        ReactDOMFiberOption.postMountWrapper(domElement, rawProps);
        break;
      default:
        if (typeof props.onClick === 'function') {
          // TODO: This cast may not be sound for SVG, MathML or custom elements.
          trapClickOnNonInteractiveElement(((domElement: any): HTMLElement));
        }
        break;
    }
  },

  // Calculate the diff between the two objects.
  diffProperties(
    domElement: Element,
    tag: string,
    lastRawProps: Object,
    nextRawProps: Object,
    rootContainerElement: Element,
  ): null | Array<mixed> {
    if (__DEV__) {
      validatePropertiesInDevelopment(tag, nextRawProps);
    }

    var updatePayload: null | Array<any> = null;

    var lastProps: Object;
    var nextProps: Object;
    switch (tag) {
      case 'input':
        lastProps = ReactDOMFiberInput.getHostProps(domElement, lastRawProps);
        nextProps = ReactDOMFiberInput.getHostProps(domElement, nextRawProps);
        updatePayload = [];
        break;
      case 'option':
        lastProps = ReactDOMFiberOption.getHostProps(domElement, lastRawProps);
        nextProps = ReactDOMFiberOption.getHostProps(domElement, nextRawProps);
        updatePayload = [];
        break;
      case 'select':
        lastProps = ReactDOMFiberSelect.getHostProps(domElement, lastRawProps);
        nextProps = ReactDOMFiberSelect.getHostProps(domElement, nextRawProps);
        updatePayload = [];
        break;
      case 'textarea':
        lastProps = ReactDOMFiberTextarea.getHostProps(
          domElement,
          lastRawProps,
        );
        nextProps = ReactDOMFiberTextarea.getHostProps(
          domElement,
          nextRawProps,
        );
        updatePayload = [];
        break;
      default:
        lastProps = lastRawProps;
        nextProps = nextRawProps;
        if (
          typeof lastProps.onClick !== 'function' &&
          typeof nextProps.onClick === 'function'
        ) {
          // TODO: This cast may not be sound for SVG, MathML or custom elements.
          trapClickOnNonInteractiveElement(((domElement: any): HTMLElement));
        }
        break;
    }

    assertValidProps(tag, nextProps);

    var propKey;
    var styleName;
    var styleUpdates = null;
    for (propKey in lastProps) {
<<<<<<< HEAD
      if (hasOwnProperty.call(nextProps, propKey) ||
         !hasOwnProperty.call(lastProps, propKey) ||
         lastProps[propKey] == null) {
=======
      if (
        nextProps.hasOwnProperty(propKey) ||
        !lastProps.hasOwnProperty(propKey) ||
        lastProps[propKey] == null
      ) {
>>>>>>> b1b4a2fb
        continue;
      }
      if (propKey === STYLE) {
        var lastStyle = lastProps[propKey];
        for (styleName in lastStyle) {
          if (hasOwnProperty.call(lastStyle, styleName)) {
            if (!styleUpdates) {
              styleUpdates = {};
            }
            styleUpdates[styleName] = '';
          }
        }
      } else if (
        propKey === DANGEROUSLY_SET_INNER_HTML || propKey === CHILDREN
      ) {
        // Noop. This is handled by the clear text mechanism.
      } else if (propKey === SUPPRESS_CONTENT_EDITABLE_WARNING) {
        // Noop
      } else if (hasOwnProperty.call(registrationNameModules, propKey)) {
        // This is a special case. If any listener updates we need to ensure
        // that the "current" fiber pointer gets updated so we need a commit
        // to update this element.
        if (!updatePayload) {
          updatePayload = [];
        }
      } else {
        // For all other deleted properties we add it to the queue. We use
        // the whitelist in the commit phase instead.
        (updatePayload = updatePayload || []).push(propKey, null);
      }
    }
    for (propKey in nextProps) {
      var nextProp = nextProps[propKey];
<<<<<<< HEAD
      var lastProp =
        lastProps != null ? lastProps[propKey] : undefined;
      if (!hasOwnProperty.call(nextProps, propKey) ||
          nextProp === lastProp ||
          nextProp == null && lastProp == null) {
=======
      var lastProp = lastProps != null ? lastProps[propKey] : undefined;
      if (
        !nextProps.hasOwnProperty(propKey) ||
        nextProp === lastProp ||
        (nextProp == null && lastProp == null)
      ) {
>>>>>>> b1b4a2fb
        continue;
      }
      if (propKey === STYLE) {
        if (__DEV__) {
          if (nextProp) {
            // Freeze the next style object so that we can assume it won't be
            // mutated. We have already warned for this in the past.
            Object.freeze(nextProp);
          }
        }
        if (lastProp) {
          // Unset styles on `lastProp` but not on `nextProp`.
          for (styleName in lastProp) {
<<<<<<< HEAD
            if (hasOwnProperty.call(lastProp, styleName) &&
                (!nextProp || !hasOwnProperty.call(nextProp, styleName))) {
=======
            if (
              lastProp.hasOwnProperty(styleName) &&
              (!nextProp || !nextProp.hasOwnProperty(styleName))
            ) {
>>>>>>> b1b4a2fb
              if (!styleUpdates) {
                styleUpdates = {};
              }
              styleUpdates[styleName] = '';
            }
          }
          // Update styles that changed since `lastProp`.
          for (styleName in nextProp) {
<<<<<<< HEAD
            if (hasOwnProperty.call(nextProp, styleName) &&
                lastProp[styleName] !== nextProp[styleName]) {
=======
            if (
              nextProp.hasOwnProperty(styleName) &&
              lastProp[styleName] !== nextProp[styleName]
            ) {
>>>>>>> b1b4a2fb
              if (!styleUpdates) {
                styleUpdates = {};
              }
              styleUpdates[styleName] = nextProp[styleName];
            }
          }
        } else {
          // Relies on `updateStylesByID` not mutating `styleUpdates`.
          if (!styleUpdates) {
            if (!updatePayload) {
              updatePayload = [];
            }
            updatePayload.push(propKey, styleUpdates);
          }
          styleUpdates = nextProp;
        }
      } else if (propKey === DANGEROUSLY_SET_INNER_HTML) {
        var nextHtml = nextProp ? nextProp[HTML] : undefined;
        var lastHtml = lastProp ? lastProp[HTML] : undefined;
        if (nextHtml != null) {
          if (lastHtml !== nextHtml) {
            (updatePayload = updatePayload || []).push(propKey, '' + nextHtml);
          }
        } else {
          // TODO: It might be too late to clear this if we have children
          // inserted already.
        }
      } else if (propKey === CHILDREN) {
        if (
          lastProp !== nextProp &&
          (typeof nextProp === 'string' || typeof nextProp === 'number')
        ) {
          (updatePayload = updatePayload || []).push(propKey, '' + nextProp);
        }
      } else if (propKey === SUPPRESS_CONTENT_EDITABLE_WARNING) {
        // Noop
      } else if (hasOwnProperty.call(registrationNameModules, propKey)) {
        if (nextProp) {
          // We eagerly listen to this even though we haven't committed yet.
          ensureListeningTo(rootContainerElement, propKey);
        }
        if (!updatePayload && lastProp !== nextProp) {
          // This is a special case. If any listener updates we need to ensure
          // that the "current" props pointer gets updated so we need a commit
          // to update this element.
          updatePayload = [];
        }
      } else {
        // For any other property we always add it to the queue and then we
        // filter it out using the whitelist during the commit.
        (updatePayload = updatePayload || []).push(propKey, nextProp);
      }
    }
    if (styleUpdates) {
      (updatePayload = updatePayload || []).push(STYLE, styleUpdates);
    }
    return updatePayload;
  },

  // Apply the diff.
  updateProperties(
    domElement: Element,
    updatePayload: Array<any>,
    tag: string,
    lastRawProps: Object,
    nextRawProps: Object,
  ): void {
    var wasCustomComponentTag = isCustomComponent(tag, lastRawProps);
    var isCustomComponentTag = isCustomComponent(tag, nextRawProps);
    // Apply the diff.
    updateDOMProperties(
      domElement,
      updatePayload,
      wasCustomComponentTag,
      isCustomComponentTag,
    );

    // TODO: Ensure that an update gets scheduled if any of the special props
    // changed.
    switch (tag) {
      case 'input':
        // Update the wrapper around inputs *after* updating props. This has to
        // happen after `updateDOMProperties`. Otherwise HTML5 input validations
        // raise warnings and prevent the new value from being assigned.
        ReactDOMFiberInput.updateWrapper(domElement, nextRawProps);
        break;
      case 'textarea':
        ReactDOMFiberTextarea.updateWrapper(domElement, nextRawProps);
        break;
      case 'select':
        // <select> value update needs to occur after <option> children
        // reconciliation
        ReactDOMFiberSelect.postUpdateWrapper(domElement, nextRawProps);
        break;
    }
  },

  restoreControlledState(
    domElement: Element,
    tag: string,
    props: Object,
  ): void {
    switch (tag) {
      case 'input':
        ReactDOMFiberInput.restoreControlledState(domElement, props);
        return;
      case 'textarea':
        ReactDOMFiberTextarea.restoreControlledState(domElement, props);
        return;
      case 'select':
        ReactDOMFiberSelect.restoreControlledState(domElement, props);
        return;
    }
  },
};

module.exports = ReactDOMFiberComponent;<|MERGE_RESOLUTION|>--- conflicted
+++ resolved
@@ -623,17 +623,11 @@
     var styleName;
     var styleUpdates = null;
     for (propKey in lastProps) {
-<<<<<<< HEAD
-      if (hasOwnProperty.call(nextProps, propKey) ||
-         !hasOwnProperty.call(lastProps, propKey) ||
-         lastProps[propKey] == null) {
-=======
       if (
-        nextProps.hasOwnProperty(propKey) ||
-        !lastProps.hasOwnProperty(propKey) ||
+        hasOwnProperty.call(nextProps, propKey) ||
+        !hasOwnProperty.call(lastProps, propKey) ||
         lastProps[propKey] == null
       ) {
->>>>>>> b1b4a2fb
         continue;
       }
       if (propKey === STYLE) {
@@ -667,20 +661,12 @@
     }
     for (propKey in nextProps) {
       var nextProp = nextProps[propKey];
-<<<<<<< HEAD
-      var lastProp =
-        lastProps != null ? lastProps[propKey] : undefined;
-      if (!hasOwnProperty.call(nextProps, propKey) ||
-          nextProp === lastProp ||
-          nextProp == null && lastProp == null) {
-=======
       var lastProp = lastProps != null ? lastProps[propKey] : undefined;
       if (
-        !nextProps.hasOwnProperty(propKey) ||
+        !hasOwnProperty.call(nextProps, propKey) ||
         nextProp === lastProp ||
         (nextProp == null && lastProp == null)
       ) {
->>>>>>> b1b4a2fb
         continue;
       }
       if (propKey === STYLE) {
@@ -694,15 +680,10 @@
         if (lastProp) {
           // Unset styles on `lastProp` but not on `nextProp`.
           for (styleName in lastProp) {
-<<<<<<< HEAD
-            if (hasOwnProperty.call(lastProp, styleName) &&
-                (!nextProp || !hasOwnProperty.call(nextProp, styleName))) {
-=======
             if (
-              lastProp.hasOwnProperty(styleName) &&
-              (!nextProp || !nextProp.hasOwnProperty(styleName))
+              hasOwnProperty.call(lastProp, styleName) &&
+              (!nextProp || !hasOwnProperty.call(nextProp, styleName))
             ) {
->>>>>>> b1b4a2fb
               if (!styleUpdates) {
                 styleUpdates = {};
               }
@@ -711,15 +692,10 @@
           }
           // Update styles that changed since `lastProp`.
           for (styleName in nextProp) {
-<<<<<<< HEAD
-            if (hasOwnProperty.call(nextProp, styleName) &&
-                lastProp[styleName] !== nextProp[styleName]) {
-=======
             if (
-              nextProp.hasOwnProperty(styleName) &&
+              hasOwnProperty.call(nextProp, styleName) &&
               lastProp[styleName] !== nextProp[styleName]
             ) {
->>>>>>> b1b4a2fb
               if (!styleUpdates) {
                 styleUpdates = {};
               }
