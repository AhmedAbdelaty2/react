--- conflicted
+++ resolved
@@ -249,16 +249,6 @@
         commitLifeCycles(current, nextEffect);
       }
 
-<<<<<<< HEAD
-    // We didn't pop the host root in the complete phase because we still needed
-    // it for the commitUpdate() calls, but now we can reset host context.
-    resetHostContainer();
-
-    // Next, we'll perform all life-cycles and ref callbacks. Life-cycles
-    // happens as a separate pass so that all effects in the entire tree have
-    // already been invoked.
-    effectfulFiber = finishedWork.firstEffect;
-=======
       if (nextEffect.effectTag & Err) {
         commitErrorHandling(nextEffect);
       }
@@ -303,7 +293,6 @@
     root.current = finishedWork;
 
     // Updates that occur during the commit phase should have Task priority
->>>>>>> 2161a6c9
     const previousPriorityContext = priorityContext;
     priorityContext = TaskPriority;
 
@@ -329,6 +318,9 @@
     }
 
     resetAfterCommit();
+    // We didn't pop the host root in the complete phase because we still needed
+    // it for the commitUpdate() calls, but now we can reset host context.
+    resetHostContainer();
 
     // In the second pass we'll perform all life-cycles and ref callbacks.
     // Life-cycles happen as a separate pass so that all placements, updates,
