--- conflicted
+++ resolved
@@ -89,7 +89,6 @@
   resetContext,
 } = require('ReactFiberContext');
 
-<<<<<<< HEAD
 // TODO: gate by DEV?
 var {
   startWorkTimer,
@@ -100,10 +99,7 @@
   stopWorkLoopTimer,
 } = require('ReactDebugFiberPerf');
 
-var invariant = require('invariant');
-=======
 var invariant = require('fbjs/lib/invariant');
->>>>>>> 179240ca
 
 if (__DEV__) {
   var warning = require('fbjs/lib/warning');
