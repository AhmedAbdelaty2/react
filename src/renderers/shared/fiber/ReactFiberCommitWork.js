/**
 * Copyright 2013-present, Facebook, Inc.
 * All rights reserved.
 *
 * This source code is licensed under the BSD-style license found in the
 * LICENSE file in the root directory of this source tree. An additional grant
 * of patent rights can be found in the PATENTS file in the same directory.
 *
 * @providesModule ReactFiberCommitWork
 * @flow
 */

'use strict';

import type { Fiber } from 'ReactFiber';
import type { HostContext } from 'ReactFiberHostContext';
import type { HostConfig } from 'ReactFiberReconciler';

var ReactTypeOfWork = require('ReactTypeOfWork');
var {
  ClassComponent,
  HostRoot,
  HostComponent,
  HostText,
  HostPortal,
  CoroutineComponent,
} = ReactTypeOfWork;
var { callCallbacks } = require('ReactFiberUpdateQueue');

var {
  Placement,
  Update,
  Callback,
  ContentReset,
} = require('ReactTypeOfSideEffect');

<<<<<<< HEAD
module.exports = function<T, P, I, TI, C, CX>(
  config : HostConfig<T, P, I, TI, C, CX>,
  hostContext : HostContext<C, CX>,
  captureError : (failedFiber : Fiber, error: Error, isUnmounting : boolean) => Fiber | null
=======
module.exports = function<T, P, I, TI, C>(
  config : HostConfig<T, P, I, TI, C>,
  captureError : (failedFiber : Fiber, error: Error) => ?Fiber
>>>>>>> 2161a6c9
) {

  const {
    commitUpdate,
    resetTextContent,
    commitTextUpdate,
    appendChild,
    insertBefore,
    removeChild,
  } = config;

  const {
    getRootHostContainer,
  } = hostContext;

  // Capture errors so they don't interrupt unmounting.
  function safelyCallComponentWillUnmount(current, instance) {
    try {
      instance.componentWillUnmount();
    } catch (error) {
      captureError(current, error);
    }
  }

  // Capture errors so they don't interrupt unmounting.
  function safelyDetachRef(current : Fiber) {
    try {
      const ref = current.ref;
      if (ref) {
        ref(null);
      }
    } catch (error) {
      captureError(current, error);
    }
  }

  // Only called during update. It's ok to throw.
  function detachRefIfNeeded(current : ?Fiber, finishedWork : Fiber) {
    if (current) {
      const currentRef = current.ref;
      if (currentRef && currentRef !== finishedWork.ref) {
        currentRef(null);
      }
    }
  }

  function attachRef(current : ?Fiber, finishedWork : Fiber, instance : any) {
    const ref = finishedWork.ref;
    if (ref && (!current || current.ref !== ref)) {
      ref(instance);
    }
  }

  function getHostParent(fiber : Fiber) : I | C {
    let parent = fiber.return;
    while (parent) {
      switch (parent.tag) {
        case HostComponent:
          return parent.stateNode;
        case HostRoot:
          return parent.stateNode.containerInfo;
        case HostPortal:
          return parent.stateNode.containerInfo;
      }
      parent = parent.return;
    }
    throw new Error('Expected to find a host parent.');
  }

  function getHostParentFiber(fiber : Fiber) : Fiber {
    let parent = fiber.return;
    while (parent) {
      if (isHostParent(parent)) {
        return parent;
      }
      parent = parent.return;
    }
    throw new Error('Expected to find a host parent.');
  }

  function isHostParent(fiber : Fiber) : boolean {
    return (
      fiber.tag === HostComponent ||
      fiber.tag === HostRoot ||
      fiber.tag === HostPortal
    );
  }

  function getHostSibling(fiber : Fiber) : ?I {
    // We're going to search forward into the tree until we find a sibling host
    // node. Unfortunately, if multiple insertions are done in a row we have to
    // search past them. This leads to exponential search for the next sibling.
    // TODO: Find a more efficient way to do this.
    let node : Fiber = fiber;
    siblings: while (true) {
      // If we didn't find anything, let's try the next sibling.
      while (!node.sibling) {
        if (!node.return || isHostParent(node.return)) {
          // If we pop out of the root or hit the parent the fiber we are the
          // last sibling.
          return null;
        }
        node = node.return;
      }
      node.sibling.return = node.return;
      node = node.sibling;
      while (node.tag !== HostComponent && node.tag !== HostText) {
        // If it is not host node and, we might have a host node inside it.
        // Try to search down until we find one.
        // TODO: For coroutines, this will have to search the stateNode.
        if (node.effectTag & Placement) {
          // If we don't have a child, try the siblings instead.
          continue siblings;
        }
        if (!node.child) {
          continue siblings;
        } else {
          node.child.return = node;
          node = node.child;
        }
      }
      // Check if this host node is stable or about to be placed.
      if (!(node.effectTag & Placement)) {
        // Found it!
        return node.stateNode;
      }
    }
  }

  function commitPlacement(finishedWork : Fiber) : void {
    // Recursively insert all host nodes into the parent.
    const parentFiber = getHostParentFiber(finishedWork);
    let parent;
    switch (parentFiber.tag) {
      case HostComponent:
        parent = parentFiber.stateNode;
        break;
      case HostRoot:
        parent = parentFiber.stateNode.containerInfo;
        break;
      case HostPortal:
        parent = parentFiber.stateNode.containerInfo;
        break;
      default:
        throw new Error('Invalid host parent fiber.');
    }
    if (parentFiber.effectTag & ContentReset) {
      // Reset the text content of the parent before doing any insertions
      resetTextContent(parent);
      // Clear ContentReset from the effect tag
      parentFiber.effectTag &= ~ContentReset;
    }

    const before = getHostSibling(finishedWork);
    // We only have the top Fiber that was inserted but we need recurse down its
    // children to find all the terminal nodes.
    let node : Fiber = finishedWork;
    while (true) {
      if (node.tag === HostComponent || node.tag === HostText) {
        if (before) {
          insertBefore(parent, node.stateNode, before);
        } else {
          appendChild(parent, node.stateNode);
        }
      } else if (node.tag === HostPortal) {
        // If the insertion itself is a portal, then we don't want to traverse
        // down its children. Instead, we'll get insertions from each child in
        // the portal directly.
      } else if (node.child) {
        // TODO: Coroutines need to visit the stateNode.
        node.child.return = node;
        node = node.child;
        continue;
      }
      if (node === finishedWork) {
        return;
      }
      while (!node.sibling) {
        if (!node.return || node.return === finishedWork) {
          return;
        }
        node = node.return;
      }
      node.sibling.return = node.return;
      node = node.sibling;
    }
  }

  function commitNestedUnmounts(root : Fiber): void {
    // While we're inside a removed host node we don't want to call
    // removeChild on the inner nodes because they're removed by the top
    // call anyway. We also want to call componentWillUnmount on all
    // composites before this host node is removed from the tree. Therefore
    // we do an inner loop while we're still inside the host node.
    let node : Fiber = root;
    while (true) {
      commitUnmount(node);
      if (node.child) {
        // TODO: Coroutines need to visit the stateNode.
        node.child.return = node;
        node = node.child;
        continue;
      }
      if (node === root) {
        return;
      }
      while (!node.sibling) {
        if (!node.return || node.return === root) {
          return;
        }
        node = node.return;
      }
      node.sibling.return = node.return;
      node = node.sibling;
    }
  }

  function unmountHostComponents(parent, current): void {
    // We only have the top Fiber that was inserted but we need recurse down its
    // children to find all the terminal nodes.
    let node : Fiber = current;
    while (true) {
      if (node.tag === HostComponent || node.tag === HostText) {
        commitNestedUnmounts(node);
        // After all the children have unmounted, it is now safe to remove the
        // node from the tree.
        removeChild(parent, node.stateNode);
      } else if (node.tag === HostPortal) {
        // When we go into a portal, it becomes the parent to remove from.
        // We will reassign it back when we pop the portal on the way up.
        parent = node.stateNode.containerInfo;
        if (node.child) {
          node = node.child;
          continue;
        }
      } else {
        commitUnmount(node);
        if (node.child) {
          // TODO: Coroutines need to visit the stateNode.
          node.child.return = node;
          node = node.child;
          continue;
        }
      }
      if (node === current) {
        return;
      }
      while (!node.sibling) {
        if (!node.return || node.return === current) {
          return;
        }
        node = node.return;
        if (node.tag === HostPortal) {
          // When we go out of the portal, we need to restore the parent.
          // Since we don't keep a stack of them, we will search for it.
          parent = getHostParent(node);
        }
      }
      node.sibling.return = node.return;
      node = node.sibling;
    }
  }

  function commitDeletion(current : Fiber) : void {
    // Recursively delete all host nodes from the parent.
    const parent = getHostParent(current);
    // Detach refs and call componentWillUnmount() on the whole subtree.
    unmountHostComponents(parent, current);

    // Cut off the return pointers to disconnect it from the tree. Ideally, we
    // should clear the child pointer of the parent alternate to let this
    // get GC:ed but we don't know which for sure which parent is the current
    // one so we'll settle for GC:ing the subtree of this child. This child
    // itself will be GC:ed when the parent updates the next time.
    current.return = null;
    current.child = null;
    if (current.alternate) {
      current.alternate.child = null;
      current.alternate.return = null;
    }
  }

  // User-originating errors (lifecycles and refs) should not interrupt
  // deletion, so don't let them throw. Host-originating errors should
  // interrupt deletion, so it's okay
  function commitUnmount(current : Fiber) : void {
    switch (current.tag) {
      case ClassComponent: {
        safelyDetachRef(current);
        const instance = current.stateNode;
        if (typeof instance.componentWillUnmount === 'function') {
          safelyCallComponentWillUnmount(current, instance);
        }
        return;
      }
      case HostComponent: {
        safelyDetachRef(current);
        return;
      }
      case CoroutineComponent: {
        commitNestedUnmounts(current.stateNode);
        return;
      }
      case HostPortal: {
        // TODO: this is recursive.
        commitDeletion(current);
        return;
      }
    }
  }

  function commitWork(current : ?Fiber, finishedWork : Fiber) : void {
    switch (finishedWork.tag) {
      case ClassComponent: {
        detachRefIfNeeded(current, finishedWork);
        return;
      }
      case HostComponent: {
        const instance : I = finishedWork.stateNode;
        if (instance != null && current) {
          // Commit the work prepared earlier.
          const newProps = finishedWork.memoizedProps;
          const oldProps = current.memoizedProps;
          const rootContainerInstance = getRootHostContainer();
          commitUpdate(instance, oldProps, newProps, rootContainerInstance, finishedWork);
        }
        detachRefIfNeeded(current, finishedWork);
        return;
      }
      case HostText: {
        if (finishedWork.stateNode == null || !current) {
          throw new Error('This should only be done during updates.');
        }
        const textInstance : TI = finishedWork.stateNode;
        const newText : string = finishedWork.memoizedProps;
        const oldText : string = current.memoizedProps;
        commitTextUpdate(textInstance, oldText, newText);
        return;
      }
      case HostRoot: {
        return;
      }
      case HostPortal: {
        return;
      }
      default:
        throw new Error('This unit of work tag should not have side-effects.');
    }
  }

  function commitLifeCycles(current : ?Fiber, finishedWork : Fiber) : void {
    switch (finishedWork.tag) {
      case ClassComponent: {
        const instance = finishedWork.stateNode;
        if (finishedWork.effectTag & Update) {
          if (!current) {
            if (typeof instance.componentDidMount === 'function') {
              instance.componentDidMount();
            }
          } else {
            if (typeof instance.componentDidUpdate === 'function') {
              const prevProps = current.memoizedProps;
              const prevState = current.memoizedState;
              instance.componentDidUpdate(prevProps, prevState);
            }
          }
          attachRef(current, finishedWork, instance);
        }
        // Clear updates from current fiber.
        if (finishedWork.alternate) {
          finishedWork.alternate.updateQueue = null;
        }
        if (finishedWork.effectTag & Callback) {
          if (finishedWork.callbackList) {
            const callbackList = finishedWork.callbackList;
            finishedWork.callbackList = null;
            callCallbacks(callbackList, instance);
          }
        }
        return;
      }
      case HostRoot: {
        const rootFiber = finishedWork.stateNode;
        if (rootFiber.callbackList) {
          const callbackList = rootFiber.callbackList;
          rootFiber.callbackList = null;
          callCallbacks(callbackList, rootFiber.current.child.stateNode);
        }
        return;
      }
      case HostComponent: {
        const instance : I = finishedWork.stateNode;
        attachRef(current, finishedWork, instance);
        return;
      }
      case HostText: {
        // We have no life-cycles associated with text.
        return;
      }
      case HostPortal: {
        // We have no life-cycles associated with portals.
        return;
      }
      default:
        throw new Error('This unit of work tag should not have side-effects.');
    }
  }

  return {
    commitPlacement,
    commitDeletion,
    commitWork,
    commitLifeCycles,
  };

};<|MERGE_RESOLUTION|>--- conflicted
+++ resolved
@@ -34,16 +34,10 @@
   ContentReset,
 } = require('ReactTypeOfSideEffect');
 
-<<<<<<< HEAD
 module.exports = function<T, P, I, TI, C, CX>(
   config : HostConfig<T, P, I, TI, C, CX>,
   hostContext : HostContext<C, CX>,
-  captureError : (failedFiber : Fiber, error: Error, isUnmounting : boolean) => Fiber | null
-=======
-module.exports = function<T, P, I, TI, C>(
-  config : HostConfig<T, P, I, TI, C>,
   captureError : (failedFiber : Fiber, error: Error) => ?Fiber
->>>>>>> 2161a6c9
 ) {
 
   const {
