/**
 * Copyright 2013-present, Facebook, Inc.
 * All rights reserved.
 *
 * This source code is licensed under the BSD-style license found in the
 * LICENSE file in the root directory of this source tree. An additional grant
 * of patent rights can be found in the PATENTS file in the same directory.
 *
 * @providesModule ReactFiberCommitWork
 * @flow
 */

'use strict';

import type {Fiber} from 'ReactFiber';
import type {HostConfig} from 'ReactFiberReconciler';

var ReactTypeOfWork = require('ReactTypeOfWork');
var {
  ClassComponent,
  HostRoot,
  HostComponent,
  HostText,
  HostPortal,
  CoroutineComponent,
} = ReactTypeOfWork;
var {commitCallbacks} = require('ReactFiberUpdateQueue');
var {onCommitUnmount} = require('ReactFiberDevToolsHook');
var {invokeGuardedCallback} = require('ReactErrorUtils');

var {
  Placement,
  Update,
  Callback,
  ContentReset,
} = require('ReactTypeOfSideEffect');

var invariant = require('fbjs/lib/invariant');

if (__DEV__) {
  var {startPhaseTimer, stopPhaseTimer} = require('ReactDebugFiberPerf');
}

module.exports = function<T, P, I, TI, PI, C, CX, PL>(
  config: HostConfig<T, P, I, TI, PI, C, CX, PL>,
  captureError: (failedFiber: Fiber, error: Error) => Fiber | null,
) {
  const {
    commitMount,
    commitUpdate,
    resetTextContent,
    commitTextUpdate,
    appendChild,
    insertBefore,
    removeChild,
    getPublicInstance,
  } = config;

  if (__DEV__) {
    var callComponentWillUnmountWithTimerInDev = function(current, instance) {
      startPhaseTimer(current, 'componentWillUnmount');
      instance.componentWillUnmount();
      stopPhaseTimer();
    };
  }

  // Capture errors so they don't interrupt unmounting.
  function safelyCallComponentWillUnmount(current, instance) {
    if (__DEV__) {
      const unmountError = invokeGuardedCallback(
        null,
        callComponentWillUnmountWithTimerInDev,
        null,
        current,
        instance,
      );
      if (unmountError) {
        captureError(current, unmountError);
      }
    } else {
      try {
        instance.componentWillUnmount();
      } catch (unmountError) {
        captureError(current, unmountError);
      }
    }
  }

  function safelyDetachRef(current: Fiber) {
    const ref = current.ref;
    if (ref !== null) {
      if (__DEV__) {
        const refError = invokeGuardedCallback(null, ref, null, null);
        if (refError !== null) {
          captureError(current, refError);
        }
      } else {
        try {
          ref(null);
        } catch (refError) {
          captureError(current, refError);
        }
      }
    }
  }

  function getHostParent(fiber: Fiber): I | C {
    let parent = fiber.return;
    while (parent !== null) {
      switch (parent.tag) {
        case HostComponent:
          return parent.stateNode;
        case HostRoot:
          return parent.stateNode.containerInfo;
        case HostPortal:
          return parent.stateNode.containerInfo;
      }
      parent = parent.return;
    }
    invariant(
      false,
      'Expected to find a host parent. This error is likely caused by a bug ' +
        'in React. Please file an issue.',
    );
  }

  function getHostParentFiber(fiber: Fiber): Fiber {
    let parent = fiber.return;
    while (parent !== null) {
      if (isHostParent(parent)) {
        return parent;
      }
      parent = parent.return;
    }
    invariant(
      false,
      'Expected to find a host parent. This error is likely caused by a bug ' +
        'in React. Please file an issue.',
    );
  }

  function isHostParent(fiber: Fiber): boolean {
    return (
      fiber.tag === HostComponent ||
      fiber.tag === HostRoot ||
      fiber.tag === HostPortal
    );
  }

  function getHostSibling(fiber: Fiber): ?I {
    // We're going to search forward into the tree until we find a sibling host
    // node. Unfortunately, if multiple insertions are done in a row we have to
    // search past them. This leads to exponential search for the next sibling.
    // TODO: Find a more efficient way to do this.
    let node: Fiber = fiber;
    siblings: while (true) {
      // If we didn't find anything, let's try the next sibling.
      while (node.sibling === null) {
        if (node.return === null || isHostParent(node.return)) {
          // If we pop out of the root or hit the parent the fiber we are the
          // last sibling.
          return null;
        }
        node = node.return;
      }
      node.sibling.return = node.return;
      node = node.sibling;
      while (node.tag !== HostComponent && node.tag !== HostText) {
        // If it is not host node and, we might have a host node inside it.
        // Try to search down until we find one.
        if (node.effectTag & Placement) {
          // If we don't have a child, try the siblings instead.
          continue siblings;
        }
        // If we don't have a child, try the siblings instead.
        // We also skip portals because they are not part of this host tree.
        if (node.child === null || node.tag === HostPortal) {
          continue siblings;
        } else {
          node.child.return = node;
          node = node.child;
        }
      }
      // Check if this host node is stable or about to be placed.
      if (!(node.effectTag & Placement)) {
        // Found it!
        return node.stateNode;
      }
    }
  }

  function commitPlacement(finishedWork: Fiber): void {
    // Recursively insert all host nodes into the parent.
    const parentFiber = getHostParentFiber(finishedWork);
    let parent;
    switch (parentFiber.tag) {
      case HostComponent:
        parent = parentFiber.stateNode;
        break;
      case HostRoot:
        parent = parentFiber.stateNode.containerInfo;
        break;
      case HostPortal:
        parent = parentFiber.stateNode.containerInfo;
        break;
      default:
        invariant(
          false,
          'Invalid host parent fiber. This error is likely caused by a bug ' +
            'in React. Please file an issue.',
        );
    }
    if (parentFiber.effectTag & ContentReset) {
      // Reset the text content of the parent before doing any insertions
      resetTextContent(parent);
      // Clear ContentReset from the effect tag
      parentFiber.effectTag &= ~ContentReset;
    }

    const before = getHostSibling(finishedWork);
    // We only have the top Fiber that was inserted but we need recurse down its
    // children to find all the terminal nodes.
    let node: Fiber = finishedWork;
    while (true) {
      if (node.tag === HostComponent || node.tag === HostText) {
        if (before) {
          insertBefore(parent, node.stateNode, before);
        } else {
          appendChild(parent, node.stateNode);
        }
      } else if (node.tag === HostPortal) {
        // If the insertion itself is a portal, then we don't want to traverse
        // down its children. Instead, we'll get insertions from each child in
        // the portal directly.
      } else if (node.child !== null) {
        node.child.return = node;
        node = node.child;
        continue;
      }
      if (node === finishedWork) {
        return;
      }
      while (node.sibling === null) {
        if (node.return === null || node.return === finishedWork) {
          return;
        }
        node = node.return;
      }
      node.sibling.return = node.return;
      node = node.sibling;
    }
  }

  function commitNestedUnmounts(root: Fiber): void {
    // While we're inside a removed host node we don't want to call
    // removeChild on the inner nodes because they're removed by the top
    // call anyway. We also want to call componentWillUnmount on all
    // composites before this host node is removed from the tree. Therefore
    // we do an inner loop while we're still inside the host node.
    let node: Fiber = root;
    while (true) {
      commitUnmount(node);
      // Visit children because they may contain more composite or host nodes.
      // Skip portals because commitUnmount() currently visits them recursively.
      if (node.child !== null && node.tag !== HostPortal) {
        node.child.return = node;
        node = node.child;
        continue;
      }
      if (node === root) {
        return;
      }
      while (node.sibling === null) {
        if (node.return === null || node.return === root) {
          return;
        }
        node = node.return;
      }
      node.sibling.return = node.return;
      node = node.sibling;
    }
  }

  function unmountHostComponents(parent, current): void {
    // We only have the top Fiber that was inserted but we need recurse down its
    // children to find all the terminal nodes.
    let node: Fiber = current;
    while (true) {
      if (node.tag === HostComponent || node.tag === HostText) {
        commitNestedUnmounts(node);
        // After all the children have unmounted, it is now safe to remove the
        // node from the tree.
        removeChild(parent, node.stateNode);
        // Don't visit children because we already visited them.
      } else if (node.tag === HostPortal) {
        // When we go into a portal, it becomes the parent to remove from.
        // We will reassign it back when we pop the portal on the way up.
        parent = node.stateNode.containerInfo;
        // Visit children because portals might contain host components.
        if (node.child !== null) {
          node.child.return = node;
          node = node.child;
          continue;
        }
      } else {
        commitUnmount(node);
        // Visit children because we may find more host components below.
        if (node.child !== null) {
          node.child.return = node;
          node = node.child;
          continue;
        }
      }
      if (node === current) {
        return;
      }
      while (node.sibling === null) {
        if (node.return === null || node.return === current) {
          return;
        }
        node = node.return;
        if (node.tag === HostPortal) {
          // When we go out of the portal, we need to restore the parent.
          // Since we don't keep a stack of them, we will search for it.
          parent = getHostParent(node);
        }
      }
      node.sibling.return = node.return;
      node = node.sibling;
    }
  }

  function commitDeletion(current: Fiber): void {
    // Recursively delete all host nodes from the parent.
    const parent = getHostParent(current);
    // Detach refs and call componentWillUnmount() on the whole subtree.
    unmountHostComponents(parent, current);

    // Cut off the return pointers to disconnect it from the tree. Ideally, we
    // should clear the child pointer of the parent alternate to let this
    // get GC:ed but we don't know which for sure which parent is the current
    // one so we'll settle for GC:ing the subtree of this child. This child
    // itself will be GC:ed when the parent updates the next time.
    current.return = null;
    current.child = null;
    if (current.alternate) {
      current.alternate.child = null;
      current.alternate.return = null;
    }
  }

  // User-originating errors (lifecycles and refs) should not interrupt
  // deletion, so don't let them throw. Host-originating errors should
  // interrupt deletion, so it's okay
  function commitUnmount(current: Fiber): void {
    if (typeof onCommitUnmount === 'function') {
      onCommitUnmount(current);
    }

    switch (current.tag) {
      case ClassComponent: {
        safelyDetachRef(current);
        const instance = current.stateNode;
        if (typeof instance.componentWillUnmount === 'function') {
          safelyCallComponentWillUnmount(current, instance);
        }
        return;
      }
      case HostComponent: {
        safelyDetachRef(current);
        return;
      }
      case CoroutineComponent: {
        commitNestedUnmounts(current.stateNode);
        return;
      }
      case HostPortal: {
        // TODO: this is recursive.
        // We are also not using this parent because
        // the portal will get pushed immediately.
        const parent = getHostParent(current);
        unmountHostComponents(parent, current);
        return;
      }
    }
  }

  function commitWork(current: Fiber | null, finishedWork: Fiber): void {
    switch (finishedWork.tag) {
      case ClassComponent: {
        return;
      }
      case HostComponent: {
        const instance: I = finishedWork.stateNode;
        if (instance != null && current !== null) {
          // Commit the work prepared earlier.
          const newProps = finishedWork.memoizedProps;
          const oldProps = current.memoizedProps;
          const type = finishedWork.type;
          // TODO: Type the updateQueue to be specific to host components.
          const updatePayload: null | PL = (finishedWork.updateQueue: any);
          finishedWork.updateQueue = null;
          if (updatePayload !== null) {
            commitUpdate(
              instance,
              updatePayload,
              type,
              oldProps,
              newProps,
              finishedWork,
            );
          }
        }
        return;
      }
      case HostText: {
        invariant(
          finishedWork.stateNode !== null && current !== null,
          'This should only be done during updates. This error is likely ' +
            'caused by a bug in React. Please file an issue.',
        );
        const textInstance: TI = finishedWork.stateNode;
        const newText: string = finishedWork.memoizedProps;
        const oldText: string = current.memoizedProps;
        commitTextUpdate(textInstance, oldText, newText);
        return;
      }
      case HostRoot: {
        return;
      }
      case HostPortal: {
        return;
      }
      default: {
        invariant(
          false,
          'This unit of work tag should not have side-effects. This error is ' +
            'likely caused by a bug in React. Please file an issue.',
        );
      }
    }
  }

  function commitLifeCycles(current: Fiber | null, finishedWork: Fiber): void {
    switch (finishedWork.tag) {
      case ClassComponent: {
        const instance = finishedWork.stateNode;
        if (finishedWork.effectTag & Update) {
          if (current === null) {
            if (__DEV__) {
              startPhaseTimer(finishedWork, 'componentDidMount');
            }
            instance.componentDidMount();
            if (__DEV__) {
              stopPhaseTimer();
            }
          } else {
            const prevProps = current.memoizedProps;
            const prevState = current.memoizedState;
            if (__DEV__) {
              startPhaseTimer(finishedWork, 'componentDidUpdate');
            }
            instance.componentDidUpdate(prevProps, prevState);
            if (__DEV__) {
              stopPhaseTimer();
            }
          }
        }
        if (
          finishedWork.effectTag & Callback &&
          finishedWork.updateQueue !== null
        ) {
          commitCallbacks(finishedWork, finishedWork.updateQueue, instance);
        }
        return;
      }
      case HostRoot: {
        const updateQueue = finishedWork.updateQueue;
        if (updateQueue !== null) {
          const instance = finishedWork.child && finishedWork.child.stateNode;
          commitCallbacks(finishedWork, updateQueue, instance);
        }
        return;
      }
      case HostComponent: {
        const instance: I = finishedWork.stateNode;

        // Renderers may schedule work to be done after host components are mounted
        // (eg DOM renderer may schedule auto-focus for inputs and form controls).
        // These effects should only be committed when components are first mounted,
        // aka when there is no current/alternate.
        if (current === null && finishedWork.effectTag & Update) {
          const type = finishedWork.type;
          const props = finishedWork.memoizedProps;
          commitMount(instance, type, props, finishedWork);
        }

        return;
      }
      case HostText: {
        // We have no life-cycles associated with text.
        return;
      }
      case HostPortal: {
        // We have no life-cycles associated with portals.
        return;
      }
      default: {
        invariant(
          false,
          'This unit of work tag should not have side-effects. This error is ' +
            'likely caused by a bug in React. Please file an issue.',
        );
      }
    }
  }

  function commitAttachRef(finishedWork: Fiber) {
    const ref = finishedWork.ref;
<<<<<<< HEAD
    if (ref) {
      const instance = finishedWork.stateNode;
      switch (finishedWork.tag) {
        case HostComponent:
          ref(getPublicInstance(instance));
          break;
        default:
          ref(instance);
      }
=======
    if (ref !== null) {
      const instance = getPublicInstance(finishedWork.stateNode);
      ref(instance);
>>>>>>> 2b44565f
    }
  }

  function commitDetachRef(current: Fiber) {
    const currentRef = current.ref;
    if (currentRef !== null) {
      currentRef(null);
    }
  }

  return {
    commitPlacement,
    commitDeletion,
    commitWork,
    commitLifeCycles,
    commitAttachRef,
    commitDetachRef,
  };
};<|MERGE_RESOLUTION|>--- conflicted
+++ resolved
@@ -517,8 +517,7 @@
 
   function commitAttachRef(finishedWork: Fiber) {
     const ref = finishedWork.ref;
-<<<<<<< HEAD
-    if (ref) {
+    if (ref !== null) {
       const instance = finishedWork.stateNode;
       switch (finishedWork.tag) {
         case HostComponent:
@@ -527,11 +526,6 @@
         default:
           ref(instance);
       }
-=======
-    if (ref !== null) {
-      const instance = getPublicInstance(finishedWork.stateNode);
-      ref(instance);
->>>>>>> 2b44565f
     }
   }
 
