--- conflicted
+++ resolved
@@ -35,18 +35,13 @@
   ContentReset,
 } = require('ReactTypeOfSideEffect');
 
-<<<<<<< HEAD
 // TODO
 const {
   startUserCodeTimer,
   stopUserCodeTimer,
 } = require('ReactDebugFiberPerf');
 
-
-var invariant = require('invariant');
-=======
 var invariant = require('fbjs/lib/invariant');
->>>>>>> 179240ca
 
 module.exports = function<T, P, I, TI, PI, C, CX, PL>(
   config : HostConfig<T, P, I, TI, PI, C, CX, PL>,
