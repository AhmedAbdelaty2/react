--- conflicted
+++ resolved
@@ -256,48 +256,6 @@
       recomputePluginOrdering();
     }
   },
-<<<<<<< HEAD
-
-  /**
-   * Exposed for unit testing.
-   * @private
-   */
-  _resetEventPlugins: function(): void {
-    eventPluginOrder = null;
-    for (var pluginName in namesToPlugins) {
-      if (hasOwnProperty.call(namesToPlugins, pluginName)) {
-        delete namesToPlugins[pluginName];
-      }
-    }
-    EventPluginRegistry.plugins.length = 0;
-
-    var eventNameDispatchConfigs = EventPluginRegistry.eventNameDispatchConfigs;
-    for (var eventName in eventNameDispatchConfigs) {
-      if (hasOwnProperty.call(eventNameDispatchConfigs, eventName)) {
-        delete eventNameDispatchConfigs[eventName];
-      }
-    }
-
-    var registrationNameModules = EventPluginRegistry.registrationNameModules;
-    for (var registrationName in registrationNameModules) {
-      if (hasOwnProperty.call(registrationNameModules, registrationName)) {
-        delete registrationNameModules[registrationName];
-      }
-    }
-
-    if (__DEV__) {
-      var possibleRegistrationNames =
-        EventPluginRegistry.possibleRegistrationNames;
-      for (var lowerCasedName in possibleRegistrationNames) {
-        if (hasOwnProperty.call(possibleRegistrationNames, lowerCasedName)) {
-          delete possibleRegistrationNames[lowerCasedName];
-        }
-      }
-    }
-  },
-
-=======
->>>>>>> 6ca2140c
 };
 
 module.exports = EventPluginRegistry;