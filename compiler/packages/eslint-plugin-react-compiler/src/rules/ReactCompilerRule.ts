--- conflicted
+++ resolved
@@ -143,11 +143,7 @@
             [BabelPluginReactCompiler, options],
           ],
           sourceType: "module",
-<<<<<<< HEAD
-          configFile: false
-=======
           configFile: false,
->>>>>>> aae086ac
         });
       } catch (err) {
         if (isReactCompilerError(err) && Array.isArray(err.details)) {
