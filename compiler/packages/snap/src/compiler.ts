/**
 * Copyright (c) Meta Platforms, Inc. and affiliates.
 *
 * This source code is licensed under the MIT license found in the
 * LICENSE file in the root directory of this source tree.
 */

import type * as BabelCore from "@babel/core";
import { transformFromAstSync } from "@babel/core";

import * as BabelParser from "@babel/parser";
import { NodePath } from "@babel/traverse";
import * as t from "@babel/types";
import assert from "assert";
import type {
  CompilationMode,
  PanicThresholdOptions,
  PluginOptions,
} from "babel-plugin-react-compiler/src/Entrypoint";
import type { Effect, ValueKind } from "babel-plugin-react-compiler/src/HIR";
import type { parseConfigPragma as ParseConfigPragma } from "babel-plugin-react-compiler/src/HIR/Environment";
import * as HermesParser from "hermes-parser";
import invariant from "invariant";
import path from "path";
import prettier from "prettier";
import SproutTodoFilter from "./SproutTodoFilter";
import { isExpectError } from "./fixture-utils";
export function parseLanguage(source: string): "flow" | "typescript" {
  return source.indexOf("@flow") !== -1 ? "flow" : "typescript";
}

function makePluginOptions(
  firstLine: string,
  parseConfigPragmaFn: typeof ParseConfigPragma,
): PluginOptions {
  let gating = null;
  let enableEmitInstrumentForget = null;
  let enableEmitFreeze = null;
  let enableEmitHookGuards = null;
  let compilationMode: CompilationMode = "all";
  let runtimeModule = null;
  let panicThreshold: PanicThresholdOptions = "all_errors";
  let hookPattern: string | null = null;
  // TODO(@mofeiZ) rewrite snap fixtures to @validatePreserveExistingMemo:false
  let validatePreserveExistingMemoizationGuarantees = false;

  if (firstLine.indexOf("@compilationMode(annotation)") !== -1) {
    assert(
      compilationMode === "all",
      "Cannot set @compilationMode(..) more than once",
    );
    compilationMode = "annotation";
  }
  if (firstLine.indexOf("@compilationMode(infer)") !== -1) {
    assert(
      compilationMode === "all",
      "Cannot set @compilationMode(..) more than once",
    );
    compilationMode = "infer";
  }

  if (firstLine.includes("@gating")) {
    gating = {
      source: "ReactForgetFeatureFlag",
      importSpecifierName: "isForgetEnabled_Fixtures",
    };
  }
  if (firstLine.includes("@instrumentForget")) {
    enableEmitInstrumentForget = {
      fn: {
        source: "react-compiler-runtime",
        importSpecifierName: "useRenderCounter",
      },
      gating: {
        source: "react-compiler-runtime",
        importSpecifierName: "shouldInstrument",
      },
      globalGating: "__DEV__",
    };
  }
  if (firstLine.includes("@enableEmitFreeze")) {
    enableEmitFreeze = {
      source: "react-compiler-runtime",
      importSpecifierName: "makeReadOnly",
    };
  }
  if (firstLine.includes("@enableEmitHookGuards")) {
    enableEmitHookGuards = {
      source: "react-compiler-runtime",
      importSpecifierName: "$dispatcherGuard",
    };
  }
  const runtimeModuleMatch = /@runtimeModule="([^"]+)"/.exec(firstLine);
  if (runtimeModuleMatch) {
    runtimeModule = runtimeModuleMatch[1];
  }
  if (firstLine.includes("@panicThreshold(none)")) {
    panicThreshold = "none";
  }

  let eslintSuppressionRules: Array<string> | null = null;
  const eslintSuppressionMatch = /@eslintSuppressionRules\(([^)]+)\)/.exec(
    firstLine,
  );
  if (eslintSuppressionMatch != null) {
    eslintSuppressionRules = eslintSuppressionMatch[1].split("|");
  }

  let flowSuppressions: boolean = false;
  if (firstLine.includes("@enableFlowSuppressions")) {
    flowSuppressions = true;
  }

  let ignoreUseNoForget: boolean = false;
  if (firstLine.includes("@ignoreUseNoForget")) {
    ignoreUseNoForget = true;
  }

  if (firstLine.includes("@validatePreserveExistingMemoizationGuarantees")) {
    validatePreserveExistingMemoizationGuarantees = true;
  }

  const hookPatternMatch = /@hookPattern:"([^"]+)"/.exec(firstLine);
  if (
    hookPatternMatch &&
    hookPatternMatch.length > 1 &&
    hookPatternMatch[1].trim().length > 0
  ) {
    hookPattern = hookPatternMatch[1].trim();
  } else if (firstLine.includes("@hookPattern")) {
    throw new Error(
      'Invalid @hookPattern:"..." pragma, must contain the prefix between balanced double quotes eg @hookPattern:"pattern"',
    );
  }

  const config = parseConfigPragmaFn(firstLine);
  return {
    environment: {
      ...config,
      customHooks: new Map([
        [
          "useFreeze",
          {
            valueKind: "frozen" as ValueKind,
            effectKind: "freeze" as Effect,
            transitiveMixedData: false,
            noAlias: false,
          },
        ],
        [
          "useFragment",
          {
            valueKind: "frozen" as ValueKind,
            effectKind: "freeze" as Effect,
            transitiveMixedData: true,
            noAlias: true,
          },
        ],
        [
          "useNoAlias",
          {
            valueKind: "mutable" as ValueKind,
            effectKind: "read" as Effect,
            transitiveMixedData: false,
            noAlias: true,
          },
        ],
      ]),
      enableEmitFreeze,
      enableEmitInstrumentForget,
      enableEmitHookGuards,
      assertValidMutableRanges: true,
      hookPattern,
      validatePreserveExistingMemoizationGuarantees,
    },
    compilationMode,
    logger: null,
    gating,
    panicThreshold,
    noEmit: false,
    runtimeModule,
    eslintSuppressionRules,
    flowSuppressions,
    ignoreUseNoForget,
  };
}

export function parseInput(
  input: string,
  filename: string,
  language: "flow" | "typescript",
): BabelCore.types.File {
  // Extract the first line to quickly check for custom test directives
  if (language === "flow") {
    return HermesParser.parse(input, {
      babel: true,
      flow: "all",
      sourceFilename: filename,
      sourceType: "module",
      enableExperimentalComponentSyntax: true,
    });
  } else {
    return BabelParser.parse(input, {
      sourceFilename: filename,
      plugins: ["typescript", "jsx"],
      sourceType: "module",
    });
  }
}

function getEvaluatorPresets(
  language: "typescript" | "flow",
): Array<BabelCore.PluginItem> {
  const presets: Array<BabelCore.PluginItem> = [
    {
      plugins: ["babel-plugin-fbt", "babel-plugin-fbt-runtime"],
    },
  ];
  presets.push(
    language === "typescript"
      ? [
          "@babel/preset-typescript",
          {
            /**
             * onlyRemoveTypeImports needs to be set as fbt imports
             * would otherwise be removed by this pass.
             * https://github.com/facebook/fbt/issues/49
             * https://github.com/facebook/sfbt/issues/72
             * https://dev.to/retyui/how-to-add-support-typescript-for-fbt-an-internationalization-framework-3lo0
             */
            onlyRemoveTypeImports: true,
          },
        ]
      : "@babel/preset-flow",
  );

  presets.push({
    plugins: ["@babel/plugin-syntax-jsx"],
  });
  presets.push(
    ["@babel/preset-react", { throwIfNamespace: false }],
    {
      plugins: ["@babel/plugin-transform-modules-commonjs"],
    },
    {
      plugins: [
        function BabelPluginRewriteRequirePath() {
          return {
            visitor: {
              CallExpression(path: NodePath<t.CallExpression>) {
                const { callee } = path.node;
                if (callee.type === "Identifier" && callee.name === "require") {
                  const arg = path.node.arguments[0];
                  if (arg.type === "StringLiteral") {
                    // rewrite to use relative import as eval happens in
                    // sprout/evaluator.ts
                    if (arg.value === "shared-runtime") {
                      arg.value = "./shared-runtime";
                    } else if (arg.value === "ReactForgetFeatureFlag") {
                      arg.value = "./ReactForgetFeatureFlag";
                    }
                  }
                }
              },
            },
          };
        },
      ],
    },
  );
  return presets;
}
async function format(
  inputCode: string,
  language: "typescript" | "flow",
): Promise<string> {
  return await prettier.format(inputCode, {
    semi: true,
    parser: language === "typescript" ? "babel-ts" : "flow",
  });
}
const TypescriptEvaluatorPresets = getEvaluatorPresets("typescript");
const FlowEvaluatorPresets = getEvaluatorPresets("flow");

export type TransformResult = {
  forgetOutput: string;
  evaluatorCode: {
    original: string;
    forget: string;
  } | null;
};

export async function transformFixtureInput(
  input: string,
  fixturePath: string,
  parseConfigPragmaFn: typeof ParseConfigPragma,
  plugin: BabelCore.PluginObj,
  includeEvaluator: boolean,
): Promise<
  { kind: "ok"; value: TransformResult } | { kind: "err"; msg: string }
> {
  // Extract the first line to quickly check for custom test directives
  const firstLine = input.substring(0, input.indexOf("\n"));

  const language = parseLanguage(firstLine);
  // Preserve file extension as it determines typescript's babel transform
  // mode (e.g. stripping types, parsing rules for brackets)
  const filename =
    path.basename(fixturePath) + (language === "typescript" ? ".ts" : "");
  const inputAst = parseInput(input, filename, language);
  // Give babel transforms an absolute path as relative paths get prefixed
  // with `cwd`, which is different across machines
  const virtualFilepath = "/" + filename;

  const presets =
    language === "typescript"
      ? TypescriptEvaluatorPresets
      : FlowEvaluatorPresets;

  /**
   * Get Forget compiled code
   */
  const forgetResult = transformFromAstSync(inputAst, input, {
    filename: virtualFilepath,
    highlightCode: false,
    retainLines: true,
    plugins: [
      [plugin, makePluginOptions(firstLine, parseConfigPragmaFn)],
      "babel-plugin-fbt",
      "babel-plugin-fbt-runtime",
    ],
    sourceType: "module",
    ast: includeEvaluator,
    cloneInputAst: includeEvaluator,
<<<<<<< HEAD
    configFile: false
=======
    configFile: false,
>>>>>>> aae086ac
  });
  invariant(
    forgetResult?.code != null,
    "Expected BabelPluginReactForget to codegen successfully.",
  );
  const forgetOutput = forgetResult.code;
  let evaluatorCode = null;

  if (
    includeEvaluator &&
    !SproutTodoFilter.has(fixturePath) &&
    !isExpectError(filename)
  ) {
    let forgetEval: string;
    try {
      invariant(
        forgetResult?.ast != null,
        "Expected BabelPluginReactForget ast.",
      );
      const result = transformFromAstSync(forgetResult.ast, forgetOutput, {
        presets,
        filename: virtualFilepath,
<<<<<<< HEAD
        configFile: false
=======
        configFile: false,
>>>>>>> aae086ac
      });
      if (result?.code == null) {
        return {
          kind: "err",
          msg: "Unexpected error in forget transform pipeline - no code emitted",
        };
      } else {
        forgetEval = result.code;
      }
    } catch (e) {
      return {
        kind: "err",
        msg: "Unexpected error in Forget transform pipeline: " + e.message,
      };
    }

    /**
     * Get evaluator code for source (no Forget)
     */
    let originalEval: string;
    try {
      const result = transformFromAstSync(inputAst, input, {
        presets,
        filename: virtualFilepath,
<<<<<<< HEAD
        configFile: false
=======
        configFile: false,
>>>>>>> aae086ac
      });

      if (result?.code == null) {
        return {
          kind: "err",
          msg: "Unexpected error in non-forget transform pipeline - no code emitted",
        };
      } else {
        originalEval = result.code;
      }
    } catch (e) {
      return {
        kind: "err",
        msg: "Unexpected error in non-forget transform pipeline: " + e.message,
      };
    }
    evaluatorCode = {
      forget: forgetEval,
      original: originalEval,
    };
  }
  return {
    kind: "ok",
    value: {
      forgetOutput: await format(forgetOutput, language),
      evaluatorCode,
    },
  };
}<|MERGE_RESOLUTION|>--- conflicted
+++ resolved
@@ -332,11 +332,7 @@
     sourceType: "module",
     ast: includeEvaluator,
     cloneInputAst: includeEvaluator,
-<<<<<<< HEAD
-    configFile: false
-=======
     configFile: false,
->>>>>>> aae086ac
   });
   invariant(
     forgetResult?.code != null,
@@ -359,11 +355,7 @@
       const result = transformFromAstSync(forgetResult.ast, forgetOutput, {
         presets,
         filename: virtualFilepath,
-<<<<<<< HEAD
-        configFile: false
-=======
         configFile: false,
->>>>>>> aae086ac
       });
       if (result?.code == null) {
         return {
@@ -388,11 +380,7 @@
       const result = transformFromAstSync(inputAst, input, {
         presets,
         filename: virtualFilepath,
-<<<<<<< HEAD
-        configFile: false
-=======
         configFile: false,
->>>>>>> aae086ac
       });
 
       if (result?.code == null) {
