/**
 * Copyright (c) Meta Platforms, Inc. and affiliates.
 *
 * This source code is licensed under the MIT license found in the
 * LICENSE file in the root directory of this source tree.
 */

import type * as BabelCore from "@babel/core";
import { transformFromAstSync } from "@babel/core";

import * as BabelParser from "@babel/parser";
import { NodePath } from "@babel/traverse";
import * as t from "@babel/types";
import assert from "assert";
import type {
  CompilationMode,
  PanicThresholdOptions,
  PluginOptions,
} from "babel-plugin-react-compiler/src/Entrypoint";
import type { Effect, ValueKind } from "babel-plugin-react-compiler/src/HIR";
import type { parseConfigPragma as ParseConfigPragma } from "babel-plugin-react-compiler/src/HIR/Environment";
import * as HermesParser from "hermes-parser";
import invariant from "invariant";
import path from "path";
import prettier from "prettier";
import SproutTodoFilter from "./SproutTodoFilter";
import { isExpectError } from "./fixture-utils";
export function parseLanguage(source: string): "flow" | "typescript" {
  return source.indexOf("@flow") !== -1 ? "flow" : "typescript";
}

function makePluginOptions(
  firstLine: string,
  parseConfigPragmaFn: typeof ParseConfigPragma
): PluginOptions {
  let gating = null;
  let enableEmitInstrumentForget = null;
  let enableEmitFreeze = null;
  let enableEmitHookGuards = null;
  let compilationMode: CompilationMode = "all";
  let runtimeModule = null;
  let panicThreshold: PanicThresholdOptions = "all_errors";
  let hookPattern: string | null = null;
  // TODO(@mofeiZ) rewrite snap fixtures to @validatePreserveExistingMemo:false
  let validatePreserveExistingMemoizationGuarantees = false;
<<<<<<< HEAD
  let enablePreserveExistingManualUseMemo = false;
  let disableMemoizationForDebugging = false;
  let enableChangeDetectionForDebugging = null;
=======
>>>>>>> 963b31a0

  if (firstLine.indexOf("@compilationMode(annotation)") !== -1) {
    assert(
      compilationMode === "all",
      "Cannot set @compilationMode(..) more than once"
    );
    compilationMode = "annotation";
  }
  if (firstLine.indexOf("@compilationMode(infer)") !== -1) {
    assert(
      compilationMode === "all",
      "Cannot set @compilationMode(..) more than once"
    );
    compilationMode = "infer";
  }

  if (firstLine.includes("@gating")) {
    gating = {
      source: "ReactForgetFeatureFlag",
      importSpecifierName: "isForgetEnabled_Fixtures",
    };
  }
  if (firstLine.includes("@instrumentForget")) {
    enableEmitInstrumentForget = {
      fn: {
        source: "react-compiler-runtime",
        importSpecifierName: "useRenderCounter",
      },
      gating: {
        source: "react-compiler-runtime",
        importSpecifierName: "shouldInstrument",
      },
      globalGating: "__DEV__",
    };
  }
  if (firstLine.includes("@enableEmitFreeze")) {
    enableEmitFreeze = {
      source: "react-compiler-runtime",
      importSpecifierName: "makeReadOnly",
    };
  }
  if (firstLine.includes("@enableEmitHookGuards")) {
    enableEmitHookGuards = {
      source: "react-compiler-runtime",
      importSpecifierName: "$dispatcherGuard",
    };
  }
  const runtimeModuleMatch = /@runtimeModule="([^"]+)"/.exec(firstLine);
  if (runtimeModuleMatch) {
    runtimeModule = runtimeModuleMatch[1];
  }
  if (firstLine.includes("@panicThreshold(none)")) {
    panicThreshold = "none";
  }

  let eslintSuppressionRules: Array<string> | null = null;
  const eslintSuppressionMatch = /@eslintSuppressionRules\(([^)]+)\)/.exec(
    firstLine
  );
  if (eslintSuppressionMatch != null) {
    eslintSuppressionRules = eslintSuppressionMatch[1].split("|");
  }

  let flowSuppressions: boolean = false;
  if (firstLine.includes("@enableFlowSuppressions")) {
    flowSuppressions = true;
  }

  let ignoreUseNoForget: boolean = false;
  if (firstLine.includes("@ignoreUseNoForget")) {
    ignoreUseNoForget = true;
  }

  if (firstLine.includes("@validatePreserveExistingMemoizationGuarantees")) {
    validatePreserveExistingMemoizationGuarantees = true;
  }

<<<<<<< HEAD
  if (firstLine.includes("@enablePreserveExistingManualUseMemo")) {
    enablePreserveExistingManualUseMemo = true;
  }
  if (firstLine.includes("@disableMemoizationForDebugging")) {
    disableMemoizationForDebugging = true;
  }
  if (firstLine.includes("@enableChangeDetectionForDebugging")) {
    enableChangeDetectionForDebugging = {
      source: "react-compiler-runtime",
      importSpecifierName: "$structuralCheck",
    };
  }
=======
>>>>>>> 963b31a0
  const hookPatternMatch = /@hookPattern:"([^"]+)"/.exec(firstLine);
  if (
    hookPatternMatch &&
    hookPatternMatch.length > 1 &&
    hookPatternMatch[1].trim().length > 0
  ) {
    hookPattern = hookPatternMatch[1].trim();
  } else if (firstLine.includes("@hookPattern")) {
    throw new Error(
      'Invalid @hookPattern:"..." pragma, must contain the prefix between balanced double quotes eg @hookPattern:"pattern"'
    );
  }

  const config = parseConfigPragmaFn(firstLine);
  return {
    environment: {
      ...config,
      customHooks: new Map([
        [
          "useFreeze",
          {
            valueKind: "frozen" as ValueKind,
            effectKind: "freeze" as Effect,
            transitiveMixedData: false,
            noAlias: false,
          },
        ],
        [
          "useFragment",
          {
            valueKind: "frozen" as ValueKind,
            effectKind: "freeze" as Effect,
            transitiveMixedData: true,
            noAlias: true,
          },
        ],
        [
          "useNoAlias",
          {
            valueKind: "mutable" as ValueKind,
            effectKind: "read" as Effect,
            transitiveMixedData: false,
            noAlias: true,
          },
        ],
      ]),
      enableEmitFreeze,
      enableEmitInstrumentForget,
      enableEmitHookGuards,
      assertValidMutableRanges: true,
      enableSharedRuntime__testonly: true,
      hookPattern,
      validatePreserveExistingMemoizationGuarantees,
<<<<<<< HEAD
      enablePreserveExistingManualUseMemo,
      disableMemoizationForDebugging,
      enableChangeDetectionForDebugging,
=======
>>>>>>> 963b31a0
    },
    compilationMode,
    logger: null,
    gating,
    panicThreshold,
    noEmit: false,
    runtimeModule,
    eslintSuppressionRules,
    flowSuppressions,
    ignoreUseNoForget,
  };
}

export function parseInput(
  input: string,
  filename: string,
  language: "flow" | "typescript"
): BabelCore.types.File {
  // Extract the first line to quickly check for custom test directives
  if (language === "flow") {
    return HermesParser.parse(input, {
      babel: true,
      flow: "all",
      sourceFilename: filename,
      sourceType: "module",
      enableExperimentalComponentSyntax: true,
    });
  } else {
    return BabelParser.parse(input, {
      sourceFilename: filename,
      plugins: ["typescript", "jsx"],
      sourceType: "module",
    });
  }
}

function getEvaluatorPresets(
  language: "typescript" | "flow"
): Array<BabelCore.PluginItem> {
  const presets: Array<BabelCore.PluginItem> = [
    {
      plugins: ["babel-plugin-fbt", "babel-plugin-fbt-runtime"],
    },
  ];
  presets.push(
    language === "typescript"
      ? [
          "@babel/preset-typescript",
          {
            /**
             * onlyRemoveTypeImports needs to be set as fbt imports
             * would otherwise be removed by this pass.
             * https://github.com/facebook/fbt/issues/49
             * https://github.com/facebook/sfbt/issues/72
             * https://dev.to/retyui/how-to-add-support-typescript-for-fbt-an-internationalization-framework-3lo0
             */
            onlyRemoveTypeImports: true,
          },
        ]
      : "@babel/preset-flow"
  );

  presets.push({
    plugins: ["@babel/plugin-syntax-jsx"],
  });
  presets.push(
    ["@babel/preset-react", { throwIfNamespace: false }],
    {
      plugins: ["@babel/plugin-transform-modules-commonjs"],
    },
    {
      plugins: [
        function BabelPluginRewriteRequirePath() {
          return {
            visitor: {
              CallExpression(path: NodePath<t.CallExpression>) {
                const { callee } = path.node;
                if (callee.type === "Identifier" && callee.name === "require") {
                  const arg = path.node.arguments[0];
                  if (arg.type === "StringLiteral") {
                    // rewrite to use relative import as eval happens in
                    // sprout/evaluator.ts
                    if (arg.value === "shared-runtime") {
                      arg.value = "./shared-runtime";
                    } else if (arg.value === "ReactForgetFeatureFlag") {
                      arg.value = "./ReactForgetFeatureFlag";
                    }
                  }
                }
              },
            },
          };
        },
      ],
    }
  );
  return presets;
}
async function format(
  inputCode: string,
  language: "typescript" | "flow"
): Promise<string> {
  return await prettier.format(inputCode, {
    semi: true,
    parser: language === "typescript" ? "babel-ts" : "flow",
  });
}
const TypescriptEvaluatorPresets = getEvaluatorPresets("typescript");
const FlowEvaluatorPresets = getEvaluatorPresets("flow");

export type TransformResult = {
  forgetOutput: string;
  evaluatorCode: {
    original: string;
    forget: string;
  } | null;
};

export async function transformFixtureInput(
  input: string,
  fixturePath: string,
  parseConfigPragmaFn: typeof ParseConfigPragma,
  plugin: BabelCore.PluginObj,
  includeEvaluator: boolean
): Promise<
  { kind: "ok"; value: TransformResult } | { kind: "err"; msg: string }
> {
  // Extract the first line to quickly check for custom test directives
  const firstLine = input.substring(0, input.indexOf("\n"));

  const language = parseLanguage(firstLine);
  // Preserve file extension as it determines typescript's babel transform
  // mode (e.g. stripping types, parsing rules for brackets)
  const filename =
    path.basename(fixturePath) + (language === "typescript" ? ".ts" : "");
  const inputAst = parseInput(input, filename, language);
  // Give babel transforms an absolute path as relative paths get prefixed
  // with `cwd`, which is different across machines
  const virtualFilepath = "/" + filename;

  const presets =
    language === "typescript"
      ? TypescriptEvaluatorPresets
      : FlowEvaluatorPresets;

  /**
   * Get Forget compiled code
   */
  const forgetResult = transformFromAstSync(inputAst, input, {
    filename: virtualFilepath,
    highlightCode: false,
    retainLines: true,
    plugins: [
      [plugin, makePluginOptions(firstLine, parseConfigPragmaFn)],
      "babel-plugin-fbt",
      "babel-plugin-fbt-runtime",
    ],
    sourceType: "module",
    ast: includeEvaluator,
    cloneInputAst: includeEvaluator,
    configFile: false,
    babelrc: false,
  });
  invariant(
    forgetResult?.code != null,
    "Expected BabelPluginReactForget to codegen successfully."
  );
  const forgetOutput = forgetResult.code;
  let evaluatorCode = null;

  if (
    includeEvaluator &&
    !SproutTodoFilter.has(fixturePath) &&
    !isExpectError(filename)
  ) {
    let forgetEval: string;
    try {
      invariant(
        forgetResult?.ast != null,
        "Expected BabelPluginReactForget ast."
      );
      const result = transformFromAstSync(forgetResult.ast, forgetOutput, {
        presets,
        filename: virtualFilepath,
        configFile: false,
        babelrc: false,
      });
      if (result?.code == null) {
        return {
          kind: "err",
          msg: "Unexpected error in forget transform pipeline - no code emitted",
        };
      } else {
        forgetEval = result.code;
      }
    } catch (e) {
      return {
        kind: "err",
        msg: "Unexpected error in Forget transform pipeline: " + e.message,
      };
    }

    /**
     * Get evaluator code for source (no Forget)
     */
    let originalEval: string;
    try {
      const result = transformFromAstSync(inputAst, input, {
        presets,
        filename: virtualFilepath,
        configFile: false,
        babelrc: false,
      });

      if (result?.code == null) {
        return {
          kind: "err",
          msg: "Unexpected error in non-forget transform pipeline - no code emitted",
        };
      } else {
        originalEval = result.code;
      }
    } catch (e) {
      return {
        kind: "err",
        msg: "Unexpected error in non-forget transform pipeline: " + e.message,
      };
    }
    evaluatorCode = {
      forget: forgetEval,
      original: originalEval,
    };
  }
  return {
    kind: "ok",
    value: {
      forgetOutput: await format(forgetOutput, language),
      evaluatorCode,
    },
  };
}<|MERGE_RESOLUTION|>--- conflicted
+++ resolved
@@ -43,12 +43,7 @@
   let hookPattern: string | null = null;
   // TODO(@mofeiZ) rewrite snap fixtures to @validatePreserveExistingMemo:false
   let validatePreserveExistingMemoizationGuarantees = false;
-<<<<<<< HEAD
-  let enablePreserveExistingManualUseMemo = false;
-  let disableMemoizationForDebugging = false;
   let enableChangeDetectionForDebugging = null;
-=======
->>>>>>> 963b31a0
 
   if (firstLine.indexOf("@compilationMode(annotation)") !== -1) {
     assert(
@@ -126,21 +121,12 @@
     validatePreserveExistingMemoizationGuarantees = true;
   }
 
-<<<<<<< HEAD
-  if (firstLine.includes("@enablePreserveExistingManualUseMemo")) {
-    enablePreserveExistingManualUseMemo = true;
-  }
-  if (firstLine.includes("@disableMemoizationForDebugging")) {
-    disableMemoizationForDebugging = true;
-  }
   if (firstLine.includes("@enableChangeDetectionForDebugging")) {
     enableChangeDetectionForDebugging = {
       source: "react-compiler-runtime",
       importSpecifierName: "$structuralCheck",
     };
   }
-=======
->>>>>>> 963b31a0
   const hookPatternMatch = /@hookPattern:"([^"]+)"/.exec(firstLine);
   if (
     hookPatternMatch &&
@@ -194,12 +180,7 @@
       enableSharedRuntime__testonly: true,
       hookPattern,
       validatePreserveExistingMemoizationGuarantees,
-<<<<<<< HEAD
-      enablePreserveExistingManualUseMemo,
-      disableMemoizationForDebugging,
       enableChangeDetectionForDebugging,
-=======
->>>>>>> 963b31a0
     },
     compilationMode,
     logger: null,
