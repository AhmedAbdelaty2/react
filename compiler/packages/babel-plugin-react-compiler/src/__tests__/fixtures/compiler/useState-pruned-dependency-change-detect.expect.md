
## Input

```javascript
// @enableChangeDetectionForDebugging
import { useState } from "react";

function Component(props) {
  const [x, _] = useState(f(props.x));
  return <div>{x}</div>;
}

```

## Code

```javascript
import { $structuralCheck } from "react-compiler-runtime";
import { c as _c } from "react/compiler-runtime"; // @enableChangeDetectionForDebugging
import { useState } from "react";

function Component(props) {
  const $ = _c(3);
  let t0;
  if ($[0] === Symbol.for("react.memo_cache_sentinel")) {
    t0 = f(props.x);
    $[0] = t0;
  } else {
    t0 = $[0];
  }
  const [x] = useState(t0);
  let t1;
  {
    t1 = <div>{x}</div>;
<<<<<<< HEAD
    let condition = $[1] !== x;
    if (!condition) {
=======
    if (!($[1] !== x)) {
      let old$t1;
>>>>>>> 2723aa9e
      old$t1 = $[2];
      $structuralCheck(old$t1, t1, "t1", "Component", "cached");
    }
    $[1] = x;
    $[2] = t1;
    if (condition) {
      t1 = <div>{x}</div>;
      $structuralCheck($[2], t1, "t1", "Component", "recomputed");
      t1 = $[2];
    }
  }
  return t1;
}

```
      <|MERGE_RESOLUTION|>--- conflicted
+++ resolved
@@ -32,14 +32,9 @@
   let t1;
   {
     t1 = <div>{x}</div>;
-<<<<<<< HEAD
     let condition = $[1] !== x;
     if (!condition) {
-=======
-    if (!($[1] !== x)) {
-      let old$t1;
->>>>>>> 2723aa9e
-      old$t1 = $[2];
+      let old$t1 = $[2];
       $structuralCheck(old$t1, t1, "t1", "Component", "cached");
     }
     $[1] = x;
