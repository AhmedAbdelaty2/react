/**
 * Copyright (c) Meta Platforms, Inc. and affiliates.
 *
 * This source code is licensed under the MIT license found in the
 * LICENSE file in the root directory of this source tree.
 */

import * as t from "@babel/types";
import { createHmac } from "crypto";
import {
  pruneHoistedContexts,
  pruneUnusedLValues,
  pruneUnusedLabels,
  renameVariables,
} from ".";
import { CompilerError, ErrorSeverity } from "../CompilerError";
import { Environment, EnvironmentConfig, ExternalFunction } from "../HIR";
import {
  ArrayPattern,
  BlockId,
  GeneratedSource,
  Identifier,
  IdentifierId,
  InstructionKind,
  JsxAttribute,
  ObjectMethod,
  ObjectPropertyKey,
  Pattern,
  Place,
  PrunedReactiveScopeBlock,
  ReactiveBlock,
  ReactiveFunction,
  ReactiveInstruction,
  ReactiveScope,
  ReactiveScopeBlock,
  ReactiveScopeDependency,
  ReactiveTerminal,
  ReactiveValue,
  SourceLocation,
  SpreadPattern,
  ValidIdentifierName,
  getHookKind,
  makeIdentifierName,
} from "../HIR/HIR";
import { printIdentifier, printPlace } from "../HIR/PrintHIR";
import { eachPatternOperand } from "../HIR/visitors";
import { Err, Ok, Result } from "../Utils/Result";
import { GuardKind } from "../Utils/RuntimeDiagnosticConstants";
import { assertExhaustive } from "../Utils/utils";
import { buildReactiveFunction } from "./BuildReactiveFunction";
import { SINGLE_CHILD_FBT_TAGS } from "./MemoizeFbtAndMacroOperandsInSameScope";
import { ReactiveFunctionVisitor, visitReactiveFunction } from "./visitors";
import { ReactFunctionType } from "../HIR/Environment";

export const MEMO_CACHE_SENTINEL = "react.memo_cache_sentinel";
export const EARLY_RETURN_SENTINEL = "react.early_return_sentinel";

export type CodegenFunction = {
  type: "CodegenFunction";
  id: t.Identifier | null;
  params: t.FunctionDeclaration["params"];
  body: t.BlockStatement;
  generator: boolean;
  async: boolean;
  loc: SourceLocation;

  /*
   * Compiler info for logging and heuristics
   * Number of memo slots (value passed to useMemoCache)
   */
  memoSlotsUsed: number;
  /*
   * Number of memo *blocks* (reactive scopes) regardless of
   * how many inputs/outputs each block has
   */
  memoBlocks: number;

  /**
   * Number of memoized values across all reactive scopes
   */
  memoValues: number;

  /**
   * The number of reactive scopes that were created but had to be discarded
   * because they contained hook calls.
   */
  prunedMemoBlocks: number;

  /**
   * The total number of values that should have been memoized but weren't
   * because they were part of a pruned memo block.
   */
  prunedMemoValues: number;

  outlined: Array<{
    fn: CodegenFunction;
    type: ReactFunctionType | null;
  }>;
};

export function codegenFunction(
  fn: ReactiveFunction,
  uniqueIdentifiers: Set<string>
): Result<CodegenFunction, CompilerError> {
  const cx = new Context(
    fn.env,
    fn.id ?? "[[ anonymous ]]",
    uniqueIdentifiers,
    null
  );

  /**
   * Fast Refresh reuses component instances at runtime even as the source of the component changes.
   * The generated code needs to prevent values from one version of the code being reused after a code cange.
   * If HMR detection is enabled and we know the source code of the component, assign a cache slot to track
   * the source hash, and later, emit code to check for source changes and reset the cache on source changes.
   */
  let fastRefreshState: {
    cacheIndex: number;
    hash: string;
  } | null = null;
  if (
    fn.env.config.enableResetCacheOnSourceFileChanges &&
    fn.env.code !== null
  ) {
    const hash = createHmac("sha256", fn.env.code).digest("hex");
    fastRefreshState = {
      cacheIndex: cx.nextCacheIndex,
      hash,
    };
  }

  const compileResult = codegenReactiveFunction(cx, fn);
  if (compileResult.isErr()) {
    return compileResult;
  }
  const compiled = compileResult.unwrap();

  const hookGuard = fn.env.config.enableEmitHookGuards;
  if (hookGuard != null) {
    compiled.body = t.blockStatement([
      createHookGuard(
        hookGuard,
        compiled.body.body,
        GuardKind.PushHookGuard,
        GuardKind.PopHookGuard
      ),
    ]);
  }

  const cacheCount = compiled.memoSlotsUsed;
  if (cacheCount !== 0) {
    const preface: Array<t.Statement> = [];

    // The import declaration for `useMemoCache` is inserted in the Babel plugin
    preface.push(
      t.variableDeclaration("const", [
        t.variableDeclarator(
          t.identifier(cx.synthesizeName("$")),
          t.callExpression(t.identifier(fn.env.useMemoCacheIdentifier), [
            t.numericLiteral(cacheCount),
          ])
        ),
      ])
    );
    if (fastRefreshState !== null) {
      // HMR detection is enabled, emit code to reset the memo cache on source changes
      const index = cx.synthesizeName("$i");
      preface.push(
        t.ifStatement(
          t.binaryExpression(
            "!==",
            t.memberExpression(
              t.identifier(cx.synthesizeName("$")),
              t.numericLiteral(fastRefreshState.cacheIndex),
              true
            ),
            t.stringLiteral(fastRefreshState.hash)
          ),
          t.blockStatement([
            t.forStatement(
              t.variableDeclaration("let", [
                t.variableDeclarator(t.identifier(index), t.numericLiteral(0)),
              ]),
              t.binaryExpression(
                "<",
                t.identifier(index),
                t.numericLiteral(cacheCount)
              ),
              t.assignmentExpression(
                "+=",
                t.identifier(index),
                t.numericLiteral(1)
              ),
              t.blockStatement([
                t.expressionStatement(
                  t.assignmentExpression(
                    "=",
                    t.memberExpression(
                      t.identifier(cx.synthesizeName("$")),
                      t.identifier(index),
                      true
                    ),
                    t.callExpression(
                      t.memberExpression(
                        t.identifier("Symbol"),
                        t.identifier("for")
                      ),
                      [t.stringLiteral(MEMO_CACHE_SENTINEL)]
                    )
                  )
                ),
              ])
            ),
            t.expressionStatement(
              t.assignmentExpression(
                "=",
                t.memberExpression(
                  t.identifier(cx.synthesizeName("$")),
                  t.numericLiteral(fastRefreshState.cacheIndex),
                  true
                ),
                t.stringLiteral(fastRefreshState.hash)
              )
            ),
          ])
        )
      );
    }
    compiled.body.body.unshift(...preface);
  }

  const emitInstrumentForget = fn.env.config.enableEmitInstrumentForget;
  if (emitInstrumentForget != null && fn.id != null) {
    /*
     * Technically, this is a conditional hook call. However, we expect
     * __DEV__ and gating identifier to be runtime constants
     */
    let gating: t.Expression;
    if (
      emitInstrumentForget.gating != null &&
      emitInstrumentForget.globalGating != null
    ) {
      gating = t.logicalExpression(
        "&&",
        t.identifier(emitInstrumentForget.globalGating),
        t.identifier(emitInstrumentForget.gating.importSpecifierName)
      );
    } else if (emitInstrumentForget.gating != null) {
      gating = t.identifier(emitInstrumentForget.gating.importSpecifierName);
    } else {
      CompilerError.invariant(emitInstrumentForget.globalGating != null, {
        reason:
          "Bad config not caught! Expected at least one of gating or globalGating",
        loc: null,
        suggestions: null,
      });
      gating = t.identifier(emitInstrumentForget.globalGating);
    }
    const test: t.IfStatement = t.ifStatement(
      gating,
      t.expressionStatement(
        t.callExpression(
          t.identifier(emitInstrumentForget.fn.importSpecifierName),
          [t.stringLiteral(fn.id), t.stringLiteral(fn.env.filename ?? "")]
        )
      )
    );
    compiled.body.body.unshift(test);
  }

  const outlined: CodegenFunction["outlined"] = [];
  for (const { fn: outlinedFunction, type } of cx.env.getOutlinedFunctions()) {
    const reactiveFunction = buildReactiveFunction(outlinedFunction);
    pruneUnusedLabels(reactiveFunction);
    pruneUnusedLValues(reactiveFunction);
    pruneHoistedContexts(reactiveFunction);

    const identifiers = renameVariables(reactiveFunction);
    const codegen = codegenReactiveFunction(
      new Context(
        cx.env,
        reactiveFunction.id ?? "[[ anonymous ]]",
        identifiers
      ),
      reactiveFunction
    );
    if (codegen.isErr()) {
      return codegen;
    }
    outlined.push({ fn: codegen.unwrap(), type });
  }
  compiled.outlined = outlined;

  return compileResult;
}

function codegenReactiveFunction(
  cx: Context,
  fn: ReactiveFunction
): Result<CodegenFunction, CompilerError> {
  for (const param of fn.params) {
    if (param.kind === "Identifier") {
      cx.temp.set(param.identifier.id, null);
    } else {
      cx.temp.set(param.place.identifier.id, null);
    }
  }

  const params = fn.params.map((param) => convertParameter(param));
  const body: t.BlockStatement = codegenBlock(cx, fn.body);
  body.directives = fn.directives.map((d) =>
    t.directive(t.directiveLiteral(d))
  );
  const statements = body.body;
  if (statements.length !== 0) {
    const last = statements[statements.length - 1];
    if (last.type === "ReturnStatement" && last.argument == null) {
      statements.pop();
    }
  }

  if (cx.errors.hasErrors()) {
    return Err(cx.errors);
  }

  const countMemoBlockVisitor = new CountMemoBlockVisitor(fn.env);
  visitReactiveFunction(fn, countMemoBlockVisitor, undefined);

  return Ok({
    type: "CodegenFunction",
    loc: fn.loc,
    id: fn.id !== null ? t.identifier(fn.id) : null,
    params,
    body,
    generator: fn.generator,
    async: fn.async,
    memoSlotsUsed: cx.nextCacheIndex,
    memoBlocks: countMemoBlockVisitor.memoBlocks,
    memoValues: countMemoBlockVisitor.memoValues,
    prunedMemoBlocks: countMemoBlockVisitor.prunedMemoBlocks,
    prunedMemoValues: countMemoBlockVisitor.prunedMemoValues,
    outlined: [],
  });
}

class CountMemoBlockVisitor extends ReactiveFunctionVisitor<void> {
  env: Environment;
  memoBlocks: number = 0;
  memoValues: number = 0;
  prunedMemoBlocks: number = 0;
  prunedMemoValues: number = 0;

  constructor(env: Environment) {
    super();
    this.env = env;
  }

  override visitScope(scopeBlock: ReactiveScopeBlock, state: void): void {
    this.memoBlocks += 1;
    this.memoValues += scopeBlock.scope.declarations.size;
    this.traverseScope(scopeBlock, state);
  }

  override visitPrunedScope(
    scopeBlock: PrunedReactiveScopeBlock,
    state: void
  ): void {
    this.prunedMemoBlocks += 1;
    this.prunedMemoValues += scopeBlock.scope.declarations.size;
    this.traversePrunedScope(scopeBlock, state);
  }
}

function convertParameter(
  param: Place | SpreadPattern
): t.Identifier | t.RestElement {
  if (param.kind === "Identifier") {
    return convertIdentifier(param.identifier);
  } else {
    return t.restElement(convertIdentifier(param.place.identifier));
  }
}

class Context {
  env: Environment;
  fnName: string;
  #nextCacheIndex: number = 0;
  #declarations: Set<IdentifierId> = new Set();
  temp: Temporaries;
  errors: CompilerError = new CompilerError();
  objectMethods: Map<IdentifierId, ObjectMethod> = new Map();
  uniqueIdentifiers: Set<string>;
  synthesizedNames: Map<string, ValidIdentifierName> = new Map();

  constructor(
    env: Environment,
    fnName: string,
    uniqueIdentifiers: Set<string>,
    temporaries: Temporaries | null = null
  ) {
    this.env = env;
    this.fnName = fnName;
    this.uniqueIdentifiers = uniqueIdentifiers;
    this.temp = temporaries !== null ? new Map(temporaries) : new Map();
  }
  get nextCacheIndex(): number {
    return this.#nextCacheIndex++;
  }

  declare(identifier: Identifier): void {
    this.#declarations.add(identifier.id);
  }

  hasDeclared(identifier: Identifier): boolean {
    return this.#declarations.has(identifier.id);
  }

  synthesizeName(name: string): ValidIdentifierName {
    const previous = this.synthesizedNames.get(name);
    if (previous !== undefined) {
      return previous;
    }
    let validated = makeIdentifierName(name).value;
    let index = 0;
    while (this.uniqueIdentifiers.has(validated)) {
      validated = makeIdentifierName(`${name}${index++}`).value;
    }
    this.uniqueIdentifiers.add(validated);
    this.synthesizedNames.set(name, validated);
    return validated;
  }
}

function codegenBlock(cx: Context, block: ReactiveBlock): t.BlockStatement {
  const temp = new Map(cx.temp);
  const result = codegenBlockNoReset(cx, block);
  /*
   * Check that the block only added new temporaries and did not update the
   * value of any existing temporary
   */
  for (const [key, value] of cx.temp) {
    if (!temp.has(key)) {
      continue;
    }
    CompilerError.invariant(temp.get(key)! === value, {
      loc: null,
      reason: "Expected temporary value to be unchanged",
      description: null,
      suggestions: null,
    });
  }
  cx.temp = temp;
  return result;
}

/*
 * Generates code for the block, without resetting the Context's temporary state.
 * This should not be used unless it is expected that temporaries from this block
 * can be referenced later, which is currently only true for sequence expressions
 * where the final `value` is expected to reference the temporary created in the
 * preceding instructions of the sequence.
 */
function codegenBlockNoReset(
  cx: Context,
  block: ReactiveBlock
): t.BlockStatement {
  const statements: Array<t.Statement> = [];
  for (const item of block) {
    switch (item.kind) {
      case "instruction": {
        const statement = codegenInstructionNullable(cx, item.instruction);
        if (statement !== null) {
          statements.push(statement);
        }
        break;
      }
      case "pruned-scope": {
        const scopeBlock = codegenBlockNoReset(cx, item.instructions);
        statements.push(...scopeBlock.body);
        break;
      }
      case "scope": {
        const temp = new Map(cx.temp);
        codegenReactiveScope(cx, statements, item.scope, item.instructions);
        cx.temp = temp;
        break;
      }
      case "terminal": {
        const statement = codegenTerminal(cx, item.terminal);
        if (statement === null) {
          break;
        }
        if (item.label !== null && !item.label.implicit) {
          const block =
            statement.type === "BlockStatement" && statement.body.length === 1
              ? statement.body[0]
              : statement;
          statements.push(
            t.labeledStatement(t.identifier(codegenLabel(item.label.id)), block)
          );
        } else if (statement.type === "BlockStatement") {
          statements.push(...statement.body);
        } else {
          statements.push(statement);
        }
        break;
      }
      default: {
        assertExhaustive(
          item,
          `Unexpected item kind \`${(item as any).kind}\``
        );
      }
    }
  }
  return t.blockStatement(statements);
}

function wrapCacheDep(cx: Context, value: t.Expression): t.Expression {
  if (cx.env.config.enableEmitFreeze != null) {
    // The import declaration for emitFreeze is inserted in the Babel plugin
    return t.conditionalExpression(
      t.identifier("__DEV__"),
      t.callExpression(
        t.identifier(cx.env.config.enableEmitFreeze.importSpecifierName),
        [value, t.stringLiteral(cx.fnName)]
      ),
      value
    );
  } else {
    return value;
  }
}

function codegenReactiveScope(
  cx: Context,
  statements: Array<t.Statement>,
  scope: ReactiveScope,
  block: ReactiveBlock
): void {
  const cacheStoreStatements: Array<t.Statement> = [];
  const cacheLoadStatements: Array<t.Statement> = [];
  const cacheLoads: Array<{
    name: t.Identifier;
    index: number;
    value: t.Expression;
  }> = [];
  const changeExpressions: Array<t.Expression> = [];
  const changeExpressionComments: Array<string> = [];
  const outputComments: Array<string> = [];
  for (const dep of scope.dependencies) {
    const index = cx.nextCacheIndex;
    changeExpressionComments.push(printDependencyComment(dep));
    const comparison = t.binaryExpression(
      "!==",
      t.memberExpression(
        t.identifier(cx.synthesizeName("$")),
        t.numericLiteral(index),
        true
      ),
      codegenDependency(cx, dep)
    );

    if (cx.env.config.enableChangeVariableCodegen) {
      const changeIdentifier = t.identifier(cx.synthesizeName(`c_${index}`));
      statements.push(
        t.variableDeclaration("const", [
          t.variableDeclarator(changeIdentifier, comparison),
        ])
      );
      changeExpressions.push(changeIdentifier);
    } else {
      changeExpressions.push(comparison);
    }
    /*
     * Adding directly to cacheStoreStatements rather than cacheLoads, because there
     * is no corresponding cacheLoadStatement for dependencies
     */
    cacheStoreStatements.push(
      t.expressionStatement(
        t.assignmentExpression(
          "=",
          t.memberExpression(
            t.identifier(cx.synthesizeName("$")),
            t.numericLiteral(index),
            true
          ),
          codegenDependency(cx, dep)
        )
      )
    );
  }
  let firstOutputIndex: number | null = null;
  for (const [, { identifier }] of scope.declarations) {
    const index = cx.nextCacheIndex;
    if (firstOutputIndex === null) {
      firstOutputIndex = index;
    }

    CompilerError.invariant(identifier.name != null, {
      reason: `Expected scope declaration identifier to be named`,
      description: `Declaration \`${printIdentifier(
        identifier
      )}\` is unnamed in scope @${scope.id}`,
      loc: null,
      suggestions: null,
    });

    const name = convertIdentifier(identifier);
    outputComments.push(name.name);
    if (!cx.hasDeclared(identifier)) {
      statements.push(
        t.variableDeclaration("let", [t.variableDeclarator(name)])
      );
    }
    cacheLoads.push({ name, index, value: wrapCacheDep(cx, name) });
    cx.declare(identifier);
  }
  for (const reassignment of scope.reassignments) {
    const index = cx.nextCacheIndex;
    if (firstOutputIndex === null) {
      firstOutputIndex = index;
    }
    const name = convertIdentifier(reassignment);
    outputComments.push(name.name);
    cacheLoads.push({ name, index, value: wrapCacheDep(cx, name) });
  }

  let testCondition = (changeExpressions as Array<t.Expression>).reduce(
    (acc: t.Expression | null, ident: t.Expression) => {
      if (acc == null) {
        return ident;
      }
      return t.logicalExpression("||", acc, ident);
    },
    null as t.Expression | null
  );
  if (testCondition === null) {
    CompilerError.invariant(firstOutputIndex !== null, {
      reason: `Expected scope to have at least one declaration`,
      description: `Scope '@${scope.id}' has no declarations`,
      loc: null,
      suggestions: null,
    });
    testCondition = t.binaryExpression(
      "===",
      t.memberExpression(
        t.identifier(cx.synthesizeName("$")),
        t.numericLiteral(firstOutputIndex),
        true
      ),
      t.callExpression(
        t.memberExpression(t.identifier("Symbol"), t.identifier("for")),
        [t.stringLiteral(MEMO_CACHE_SENTINEL)]
      )
    );
  }

<<<<<<< HEAD
  if (
    cx.env.config.disableMemoizationForDebugging &&
    !scope.source &&
    cx.env.config.enableChangeDetection == null
  ) {
=======
  if (cx.env.config.disableMemoizationForDebugging) {
    CompilerError.invariant(
      cx.env.config.enableChangeDetectionForDebugging == null,
      {
        reason: `Expected to not have both change detection enabled and memoization disabled`,
        description: `Incompatible config options`,
        loc: null,
      }
    );
>>>>>>> ba4cde25
    testCondition = t.logicalExpression(
      "||",
      testCondition,
      t.booleanLiteral(true)
    );
  }
  let computationBlock = codegenBlock(cx, block);

  let memoStatement;
<<<<<<< HEAD
  if (
    cx.env.config.enableChangeDetection != null &&
    changeExpressions.length > 0
  ) {
=======
  if (cx.env.config.enableChangeDetectionForDebugging != null) {
>>>>>>> ba4cde25
    const loc =
      typeof scope.loc === "symbol"
        ? "unknown location"
        : `(${scope.loc.start.line}:${scope.loc.end.line})`;
    const detectionFunction =
      cx.env.config.enableChangeDetection.structuralCheck;
    const cacheLoadOldValueStatements: Array<t.Statement> = [];
    const changeDetectionStatements: Array<t.Statement> = [];
    const idempotenceDetectionStatements: Array<t.Statement> = [];

    for (const {
      name: { name: nameStr },
      index,
      value,
    } of cacheLoads) {
      const baseSlot = t.memberExpression(
        t.identifier(cx.synthesizeName("$")),
        t.numericLiteral(index),
        true
      );

      const genSlot = (): t.MemberExpression => t.cloneNode(baseSlot, true);

      const loadNameStr = cx.synthesizeName(`old$${nameStr}`);

      let storedValue, restoredValue;
      if (cx.env.config.enableChangeDetection.wrappers != null) {
        storedValue = t.callExpression(
          t.identifier(cx.env.config.enableChangeDetection.wrappers.store),
          [value]
        );
        restoredValue = t.callExpression(
          t.identifier(cx.env.config.enableChangeDetection.wrappers.restore),
          [t.identifier(loadNameStr)]
        );
      } else {
        storedValue = value;
        restoredValue = t.identifier(loadNameStr);
      }

      cacheStoreStatements.push(
        t.expressionStatement(
          t.assignmentExpression("=", genSlot(), storedValue)
        )
      );
      cacheLoadOldValueStatements.push(
        t.variableDeclaration("let", [
          t.variableDeclarator(t.identifier(loadNameStr), genSlot()),
        ])
      );
<<<<<<< HEAD
      if (scope.source || !cx.env.config.disableMemoizationForDebugging) {
        restoreOldValueStatements.push(
          t.expressionStatement(
            t.assignmentExpression("=", t.identifier(nameStr), restoredValue)
          )
        );
      }
=======
>>>>>>> ba4cde25
      changeDetectionStatements.push(
        t.expressionStatement(
          t.callExpression(t.identifier(detectionFunction), [
            t.identifier(loadNameStr),
            t.identifier(nameStr),
            t.stringLiteral(nameStr),
            t.stringLiteral(cx.fnName),
            t.stringLiteral("cached"),
            t.stringLiteral(loc),
          ])
        )
      );
      idempotenceDetectionStatements.push(
        t.expressionStatement(
          t.callExpression(t.identifier(detectionFunction), [
            genSlot(),
            t.identifier(nameStr),
            t.stringLiteral(nameStr),
            t.stringLiteral(cx.fnName),
            t.stringLiteral("recomputed"),
            t.stringLiteral(loc),
          ])
        )
      );
      idempotenceDetectionStatements.push(
        t.expressionStatement(
          t.assignmentExpression("=", t.identifier(nameStr), genSlot())
        )
      );
    }
    const condition = cx.synthesizeName("condition");
    const recomputationBlock = t.cloneNode(computationBlock, true);
    memoStatement = t.blockStatement([
      ...computationBlock.body,
      t.variableDeclaration("let", [
        t.variableDeclarator(t.identifier(condition), testCondition),
      ]),
      t.ifStatement(
        t.unaryExpression("!", t.identifier(condition)),
        t.blockStatement([
          ...cacheLoadOldValueStatements,
          ...changeDetectionStatements,
        ])
      ),
      ...cacheStoreStatements,
      t.ifStatement(
        t.identifier(condition),
        t.blockStatement([
          ...recomputationBlock.body,
          ...idempotenceDetectionStatements,
        ])
      ),
    ]);
  } else {
    for (const { name, index, value } of cacheLoads) {
      cacheStoreStatements.push(
        t.expressionStatement(
          t.assignmentExpression(
            "=",
            t.memberExpression(
              t.identifier(cx.synthesizeName("$")),
              t.numericLiteral(index),
              true
            ),
            value
          )
        )
      );
      cacheLoadStatements.push(
        t.expressionStatement(
          t.assignmentExpression(
            "=",
            name,
            t.memberExpression(
              t.identifier(cx.synthesizeName("$")),
              t.numericLiteral(index),
              true
            )
          )
        )
      );
    }
    computationBlock.body.push(...cacheStoreStatements);
    memoStatement = t.ifStatement(
      testCondition,
      computationBlock,
      t.blockStatement(cacheLoadStatements)
    );
  }

  if (cx.env.config.enableMemoizationComments) {
    if (changeExpressionComments.length) {
      t.addComment(
        memoStatement,
        "leading",
        ` check if ${printDelimitedCommentList(
          changeExpressionComments,
          "or"
        )} changed`,
        true
      );
      t.addComment(
        memoStatement,
        "leading",
        ` "useMemo" for ${printDelimitedCommentList(outputComments, "and")}:`,
        true
      );
    } else {
      t.addComment(
        memoStatement,
        "leading",
        " cache value with no dependencies",
        true
      );
      t.addComment(
        memoStatement,
        "leading",
        ` "useMemo" for ${printDelimitedCommentList(outputComments, "and")}:`,
        true
      );
    }
    if (computationBlock.body.length > 0) {
      t.addComment(
        computationBlock.body[0]!,
        "leading",
        ` Inputs changed, recompute`,
        true
      );
    }
    if (cacheLoadStatements.length > 0) {
      t.addComment(
        cacheLoadStatements[0]!,
        "leading",
        ` Inputs did not change, use cached value`,
        true
      );
    }
  }
  statements.push(memoStatement);

  const earlyReturnValue = scope.earlyReturnValue;
  if (earlyReturnValue !== null) {
    CompilerError.invariant(
      earlyReturnValue.value.name !== null &&
        earlyReturnValue.value.name.kind === "named",
      {
        reason: `Expected early return value to be promoted to a named variable`,
        loc: earlyReturnValue.loc,
        description: null,
        suggestions: null,
      }
    );
    const name: ValidIdentifierName = earlyReturnValue.value.name.value;
    statements.push(
      t.ifStatement(
        t.binaryExpression(
          "!==",
          t.identifier(name),
          t.callExpression(
            t.memberExpression(t.identifier("Symbol"), t.identifier("for")),
            [t.stringLiteral(EARLY_RETURN_SENTINEL)]
          )
        ),
        t.blockStatement([t.returnStatement(t.identifier(name))])
      )
    );
  }
}

function codegenTerminal(
  cx: Context,
  terminal: ReactiveTerminal
): t.Statement | null {
  switch (terminal.kind) {
    case "break": {
      if (terminal.targetKind === "implicit") {
        return null;
      }
      return t.breakStatement(
        terminal.targetKind === "labeled"
          ? t.identifier(codegenLabel(terminal.target))
          : null
      );
    }
    case "continue": {
      if (terminal.targetKind === "implicit") {
        return null;
      }
      return t.continueStatement(
        terminal.targetKind === "labeled"
          ? t.identifier(codegenLabel(terminal.target))
          : null
      );
    }
    case "for": {
      return t.forStatement(
        codegenForInit(cx, terminal.init),
        codegenInstructionValueToExpression(cx, terminal.test),
        terminal.update !== null
          ? codegenInstructionValueToExpression(cx, terminal.update)
          : null,
        codegenBlock(cx, terminal.loop)
      );
    }
    case "for-in": {
      CompilerError.invariant(terminal.init.kind === "SequenceExpression", {
        reason: `Expected a sequence expression init for for..in`,
        description: `Got \`${terminal.init.kind}\` expression instead`,
        loc: terminal.init.loc,
        suggestions: null,
      });
      if (terminal.init.instructions.length !== 2) {
        CompilerError.throwTodo({
          reason: "Support non-trivial for..in inits",
          description: null,
          loc: terminal.init.loc,
          suggestions: null,
        });
      }
      const iterableCollection = terminal.init.instructions[0];
      const iterableItem = terminal.init.instructions[1];
      let lval: t.LVal;
      switch (iterableItem.value.kind) {
        case "StoreLocal": {
          lval = codegenLValue(cx, iterableItem.value.lvalue.place);
          break;
        }
        case "Destructure": {
          lval = codegenLValue(cx, iterableItem.value.lvalue.pattern);
          break;
        }
        default:
          CompilerError.invariant(false, {
            reason: `Expected a StoreLocal or Destructure to be assigned to the collection`,
            description: `Found ${iterableItem.value.kind}`,
            loc: iterableItem.value.loc,
            suggestions: null,
          });
      }
      let varDeclKind: "const" | "let";
      switch (iterableItem.value.lvalue.kind) {
        case InstructionKind.Const:
          varDeclKind = "const" as const;
          break;
        case InstructionKind.Let:
          varDeclKind = "let" as const;
          break;
        case InstructionKind.Reassign:
          CompilerError.invariant(false, {
            reason:
              "Destructure should never be Reassign as it would be an Object/ArrayPattern",
            description: null,
            loc: iterableItem.loc,
            suggestions: null,
          });
        case InstructionKind.Catch:
          CompilerError.invariant(false, {
            reason: "Unexpected catch variable as for..in collection",
            description: null,
            loc: iterableItem.loc,
            suggestions: null,
          });
        case InstructionKind.HoistedConst:
          CompilerError.invariant(false, {
            reason: "Unexpected HoistedConst variable in for..in collection",
            description: null,
            loc: iterableItem.loc,
            suggestions: null,
          });
        default:
          assertExhaustive(
            iterableItem.value.lvalue.kind,
            `Unhandled lvalue kind: ${iterableItem.value.lvalue.kind}`
          );
      }
      return t.forInStatement(
        /*
         * Special handling here since we only want the VariableDeclarators without any inits
         * This needs to be updated when we handle non-trivial ForOf inits
         */
        createVariableDeclaration(iterableItem.value.loc, varDeclKind, [
          t.variableDeclarator(lval, null),
        ]),
        codegenInstructionValueToExpression(cx, iterableCollection.value),
        codegenBlock(cx, terminal.loop)
      );
    }
    case "for-of": {
      CompilerError.invariant(
        terminal.init.kind === "SequenceExpression" &&
          terminal.init.instructions.length === 1 &&
          terminal.init.instructions[0].value.kind === "GetIterator",
        {
          reason: `Expected a single-expression sequence expression init for for..of`,
          description: `Got \`${terminal.init.kind}\` expression instead`,
          loc: terminal.init.loc,
          suggestions: null,
        }
      );
      const iterableCollection = terminal.init.instructions[0].value;

      CompilerError.invariant(terminal.test.kind === "SequenceExpression", {
        reason: `Expected a sequence expression test for for..of`,
        description: `Got \`${terminal.init.kind}\` expression instead`,
        loc: terminal.test.loc,
        suggestions: null,
      });
      if (terminal.test.instructions.length !== 2) {
        CompilerError.throwTodo({
          reason: "Support non-trivial for..of inits",
          description: null,
          loc: terminal.init.loc,
          suggestions: null,
        });
      }
      const iterableItem = terminal.test.instructions[1];
      let lval: t.LVal;
      switch (iterableItem.value.kind) {
        case "StoreLocal": {
          lval = codegenLValue(cx, iterableItem.value.lvalue.place);
          break;
        }
        case "Destructure": {
          lval = codegenLValue(cx, iterableItem.value.lvalue.pattern);
          break;
        }
        default:
          CompilerError.invariant(false, {
            reason: `Expected a StoreLocal or Destructure to be assigned to the collection`,
            description: `Found ${iterableItem.value.kind}`,
            loc: iterableItem.value.loc,
            suggestions: null,
          });
      }
      let varDeclKind: "const" | "let";
      switch (iterableItem.value.lvalue.kind) {
        case InstructionKind.Const:
          varDeclKind = "const" as const;
          break;
        case InstructionKind.Let:
          varDeclKind = "let" as const;
          break;
        case InstructionKind.Reassign:
          CompilerError.invariant(false, {
            reason:
              "Destructure should never be Reassign as it would be an Object/ArrayPattern",
            description: null,
            loc: iterableItem.loc,
            suggestions: null,
          });
        case InstructionKind.Catch:
          CompilerError.invariant(false, {
            reason: "Unexpected catch variable as for..of collection",
            description: null,
            loc: iterableItem.loc,
            suggestions: null,
          });
        case InstructionKind.HoistedConst:
          CompilerError.invariant(false, {
            reason: "Unexpected HoistedConst variable in for..of collection",
            description: null,
            loc: iterableItem.loc,
            suggestions: null,
          });
        default:
          assertExhaustive(
            iterableItem.value.lvalue.kind,
            `Unhandled lvalue kind: ${iterableItem.value.lvalue.kind}`
          );
      }
      return t.forOfStatement(
        /*
         * Special handling here since we only want the VariableDeclarators without any inits
         * This needs to be updated when we handle non-trivial ForOf inits
         */
        createVariableDeclaration(iterableItem.value.loc, varDeclKind, [
          t.variableDeclarator(lval, null),
        ]),
        codegenInstructionValueToExpression(cx, iterableCollection),
        codegenBlock(cx, terminal.loop)
      );
    }
    case "if": {
      const test = codegenPlaceToExpression(cx, terminal.test);
      const consequent = codegenBlock(cx, terminal.consequent);
      let alternate: t.Statement | null = null;
      if (terminal.alternate !== null) {
        const block = codegenBlock(cx, terminal.alternate);
        if (block.body.length !== 0) {
          alternate = block;
        }
      }
      return t.ifStatement(test, consequent, alternate);
    }
    case "return": {
      const value = codegenPlaceToExpression(cx, terminal.value);
      if (value.type === "Identifier" && value.name === "undefined") {
        // Use implicit undefined
        return t.returnStatement();
      }
      return t.returnStatement(value);
    }
    case "switch": {
      return t.switchStatement(
        codegenPlaceToExpression(cx, terminal.test),
        terminal.cases.map((case_) => {
          const test =
            case_.test !== null
              ? codegenPlaceToExpression(cx, case_.test)
              : null;
          const block = codegenBlock(cx, case_.block!);
          return t.switchCase(test, [block]);
        })
      );
    }
    case "throw": {
      return t.throwStatement(codegenPlaceToExpression(cx, terminal.value));
    }
    case "do-while": {
      const test = codegenInstructionValueToExpression(cx, terminal.test);
      return t.doWhileStatement(test, codegenBlock(cx, terminal.loop));
    }
    case "while": {
      const test = codegenInstructionValueToExpression(cx, terminal.test);
      return t.whileStatement(test, codegenBlock(cx, terminal.loop));
    }
    case "label": {
      return codegenBlock(cx, terminal.block);
    }
    case "try": {
      let catchParam = null;
      if (terminal.handlerBinding !== null) {
        catchParam = convertIdentifier(terminal.handlerBinding.identifier);
        cx.temp.set(terminal.handlerBinding.identifier.id, null);
      }
      return t.tryStatement(
        codegenBlock(cx, terminal.block),
        t.catchClause(catchParam, codegenBlock(cx, terminal.handler))
      );
    }
    default: {
      assertExhaustive(
        terminal,
        `Unexpected terminal kind \`${(terminal as any).kind}\``
      );
    }
  }
}

function codegenInstructionNullable(
  cx: Context,
  instr: ReactiveInstruction
): t.Statement | null {
  if (
    instr.value.kind === "StoreLocal" ||
    instr.value.kind === "StoreContext" ||
    instr.value.kind === "Destructure" ||
    instr.value.kind === "DeclareLocal" ||
    instr.value.kind === "DeclareContext"
  ) {
    let kind: InstructionKind = instr.value.lvalue.kind;
    let lvalue: Place | Pattern;
    let value: t.Expression | null;
    if (instr.value.kind === "StoreLocal") {
      kind = cx.hasDeclared(instr.value.lvalue.place.identifier)
        ? InstructionKind.Reassign
        : kind;
      lvalue = instr.value.lvalue.place;
      value = codegenPlaceToExpression(cx, instr.value.value);
    } else if (instr.value.kind === "StoreContext") {
      lvalue = instr.value.lvalue.place;
      value = codegenPlaceToExpression(cx, instr.value.value);
    } else if (
      instr.value.kind === "DeclareLocal" ||
      instr.value.kind === "DeclareContext"
    ) {
      if (cx.hasDeclared(instr.value.lvalue.place.identifier)) {
        return null;
      }
      kind = instr.value.lvalue.kind;
      lvalue = instr.value.lvalue.place;
      value = null;
    } else {
      lvalue = instr.value.lvalue.pattern;
      let hasReasign = false;
      let hasDeclaration = false;
      for (const place of eachPatternOperand(lvalue)) {
        if (
          kind !== InstructionKind.Reassign &&
          place.identifier.name === null
        ) {
          cx.temp.set(place.identifier.id, null);
        }
        const isDeclared = cx.hasDeclared(place.identifier);
        hasReasign ||= isDeclared;
        hasDeclaration ||= !isDeclared;
      }
      if (hasReasign && hasDeclaration) {
        CompilerError.invariant(false, {
          reason:
            "Encountered a destructuring operation where some identifiers are already declared (reassignments) but others are not (declarations)",
          description: null,
          loc: instr.loc,
          suggestions: null,
        });
      } else if (hasReasign) {
        kind = InstructionKind.Reassign;
      }
      value = codegenPlaceToExpression(cx, instr.value.value);
    }
    switch (kind) {
      case InstructionKind.Const: {
        CompilerError.invariant(instr.lvalue === null, {
          reason: `Const declaration cannot be referenced as an expression`,
          description: null,
          loc: instr.value.loc,
          suggestions: null,
        });
        return createVariableDeclaration(instr.loc, "const", [
          t.variableDeclarator(codegenLValue(cx, lvalue), value),
        ]);
      }
      case InstructionKind.Let: {
        CompilerError.invariant(instr.lvalue === null, {
          reason: `Const declaration cannot be referenced as an expression`,
          description: null,
          loc: instr.value.loc,
          suggestions: null,
        });
        return createVariableDeclaration(instr.loc, "let", [
          t.variableDeclarator(codegenLValue(cx, lvalue), value),
        ]);
      }
      case InstructionKind.Reassign: {
        CompilerError.invariant(value !== null, {
          reason: "Expected a value for reassignment",
          description: null,
          loc: instr.value.loc,
          suggestions: null,
        });
        const expr = t.assignmentExpression(
          "=",
          codegenLValue(cx, lvalue),
          value
        );
        if (instr.lvalue !== null) {
          if (instr.value.kind !== "StoreContext") {
            cx.temp.set(instr.lvalue.identifier.id, expr);
            return null;
          } else {
            // Handle chained reassignments for context variables
            const statement = codegenInstruction(cx, instr, expr);
            if (statement.type === "EmptyStatement") {
              return null;
            }
            return statement;
          }
        } else {
          return createExpressionStatement(instr.loc, expr);
        }
      }
      case InstructionKind.Catch: {
        return t.emptyStatement();
      }
      case InstructionKind.HoistedConst: {
        CompilerError.invariant(false, {
          reason:
            "Expected HoistedConsts to have been pruned in PruneHoistedContexts",
          description: null,
          loc: instr.loc,
          suggestions: null,
        });
      }
      default: {
        assertExhaustive(kind, `Unexpected instruction kind \`${kind}\``);
      }
    }
  } else if (
    instr.value.kind === "StartMemoize" ||
    instr.value.kind === "FinishMemoize"
  ) {
    return null;
  } else if (instr.value.kind === "Debugger") {
    return t.debuggerStatement();
  } else if (instr.value.kind === "ObjectMethod") {
    CompilerError.invariant(instr.lvalue, {
      reason: "Expected object methods to have a temp lvalue",
      loc: null,
      suggestions: null,
    });
    cx.objectMethods.set(instr.lvalue.identifier.id, instr.value);
    return null;
  } else {
    const value = codegenInstructionValue(cx, instr.value);
    const statement = codegenInstruction(cx, instr, value);
    if (statement.type === "EmptyStatement") {
      return null;
    }
    return statement;
  }
}

function codegenForInit(
  cx: Context,
  init: ReactiveValue
): t.Expression | t.VariableDeclaration | null {
  if (init.kind === "SequenceExpression") {
    for (const instr of init.instructions) {
      if (instr.value.kind === "DeclareContext") {
        CompilerError.throwTodo({
          reason: `Support for loops where the index variable is a context variable`,
          loc: instr.loc,
          description:
            instr.value.lvalue.place.identifier.name != null
              ? `\`${instr.value.lvalue.place.identifier.name.value}\` is a context variable`
              : null,
          suggestions: null,
        });
      }
    }

    const body = codegenBlock(
      cx,
      init.instructions.map((instruction) => ({
        kind: "instruction",
        instruction,
      }))
    ).body;
    const declarators: Array<t.VariableDeclarator> = [];
    let kind: "let" | "const" = "const";
    body.forEach((instr) => {
      CompilerError.invariant(
        instr.type === "VariableDeclaration" &&
          (instr.kind === "let" || instr.kind === "const"),
        {
          reason: "Expected a variable declaration",
          loc: init.loc,
          description: `Got ${instr.type}`,
          suggestions: null,
        }
      );
      if (instr.kind === "let") {
        kind = "let";
      }
      declarators.push(...instr.declarations);
    });
    CompilerError.invariant(declarators.length > 0, {
      reason: "Expected a variable declaration",
      loc: init.loc,
      description: null,
      suggestions: null,
    });
    return t.variableDeclaration(kind, declarators);
  } else {
    return codegenInstructionValueToExpression(cx, init);
  }
}

function printDependencyComment(dependency: ReactiveScopeDependency): string {
  const identifier = convertIdentifier(dependency.identifier);
  let name = identifier.name;
  if (dependency.path !== null) {
    for (const path of dependency.path) {
      name += `.${path}`;
    }
  }
  return name;
}

function printDelimitedCommentList(
  items: Array<string>,
  finalCompletion: string
): string {
  if (items.length === 2) {
    return items.join(` ${finalCompletion} `);
  } else if (items.length <= 1) {
    return items.join("");
  }

  let output = [];
  for (let i = 0; i < items.length; i++) {
    const item = items[i]!;
    if (i < items.length - 2) {
      output.push(`${item}, `);
    } else if (i === items.length - 2) {
      output.push(`${item}, ${finalCompletion} `);
    } else {
      output.push(item);
    }
  }
  return output.join("");
}

function codegenDependency(
  cx: Context,
  dependency: ReactiveScopeDependency
): t.Expression {
  let object: t.Expression = convertIdentifier(dependency.identifier);
  if (dependency.path !== null) {
    for (const path of dependency.path) {
      object = t.memberExpression(object, t.identifier(path));
    }
  }
  return object;
}

function withLoc<T extends (...args: Array<any>) => t.Node>(
  fn: T
): (
  loc: SourceLocation | null | undefined,
  ...args: Parameters<T>
) => ReturnType<T> {
  return (
    loc: SourceLocation | null | undefined,
    ...args: Parameters<T>
  ): ReturnType<T> => {
    const node = fn(...args);
    if (loc != null && loc != GeneratedSource) {
      node.loc = loc;
    }
    return node as ReturnType<T>;
  };
}

const createBinaryExpression = withLoc(t.binaryExpression);
const createExpressionStatement = withLoc(t.expressionStatement);
const _createLabelledStatement = withLoc(t.labeledStatement);
const createVariableDeclaration = withLoc(t.variableDeclaration);
const _createWhileStatement = withLoc(t.whileStatement);
const createTaggedTemplateExpression = withLoc(t.taggedTemplateExpression);
const createLogicalExpression = withLoc(t.logicalExpression);
const createSequenceExpression = withLoc(t.sequenceExpression);
const createConditionalExpression = withLoc(t.conditionalExpression);
const createTemplateLiteral = withLoc(t.templateLiteral);
const createJsxNamespacedName = withLoc(t.jsxNamespacedName);
const createJsxElement = withLoc(t.jsxElement);
const createJsxAttribute = withLoc(t.jsxAttribute);
const createJsxIdentifier = withLoc(t.jsxIdentifier);
const createJsxExpressionContainer = withLoc(t.jsxExpressionContainer);
const createJsxText = withLoc(t.jsxText);
const createJsxClosingElement = withLoc(t.jsxClosingElement);
const createJsxOpeningElement = withLoc(t.jsxOpeningElement);
const createStringLiteral = withLoc(t.stringLiteral);

function createHookGuard(
  guard: ExternalFunction,
  stmts: Array<t.Statement>,
  before: GuardKind,
  after: GuardKind
): t.TryStatement {
  function createHookGuardImpl(kind: number): t.ExpressionStatement {
    return t.expressionStatement(
      t.callExpression(t.identifier(guard.importSpecifierName), [
        t.numericLiteral(kind),
      ])
    );
  }

  return t.tryStatement(
    t.blockStatement([createHookGuardImpl(before), ...stmts]),
    null,
    t.blockStatement([createHookGuardImpl(after)])
  );
}

/**
 * Create a call expression.
 * If enableEmitHookGuards is set and the callExpression is a hook call,
 * the following transform will be made.
 * ```js
 * // source
 * useHook(arg1, arg2)
 *
 * // codegen
 * (() => {
 *   try {
 *     $dispatcherGuard(PUSH_EXPECT_HOOK);
 *     return useHook(arg1, arg2);
 *   } finally {
 *     $dispatcherGuard(POP_EXPECT_HOOK);
 *   }
 * })()
 * ```
 */
function createCallExpression(
  config: EnvironmentConfig,
  callee: t.Expression,
  args: Array<t.Expression | t.SpreadElement>,
  loc: SourceLocation | null,
  isHook: boolean
): t.CallExpression {
  const callExpr = t.callExpression(callee, args);
  if (loc != null && loc != GeneratedSource) {
    callExpr.loc = loc;
  }

  const hookGuard = config.enableEmitHookGuards;
  if (hookGuard != null && isHook) {
    const iife = t.functionExpression(
      null,
      [],
      t.blockStatement([
        createHookGuard(
          hookGuard,
          [t.returnStatement(callExpr)],
          GuardKind.AllowHook,
          GuardKind.DisallowHook
        ),
      ])
    );
    return t.callExpression(iife, []);
  } else {
    return callExpr;
  }
}

type Temporaries = Map<IdentifierId, t.Expression | t.JSXText | null>;

function codegenLabel(id: BlockId): string {
  return `bb${id}`;
}

function codegenInstruction(
  cx: Context,
  instr: ReactiveInstruction,
  value: t.Expression | t.JSXText
): t.Statement {
  if (t.isStatement(value)) {
    return value;
  }
  if (instr.lvalue === null) {
    return t.expressionStatement(convertValueToExpression(value));
  }
  if (instr.lvalue.identifier.name === null) {
    // temporary
    cx.temp.set(instr.lvalue.identifier.id, value);
    return t.emptyStatement();
  } else {
    const expressionValue = convertValueToExpression(value);
    if (cx.hasDeclared(instr.lvalue.identifier)) {
      return createExpressionStatement(
        instr.loc,
        t.assignmentExpression(
          "=",
          convertIdentifier(instr.lvalue.identifier),
          expressionValue
        )
      );
    } else {
      return createVariableDeclaration(instr.loc, "const", [
        t.variableDeclarator(
          convertIdentifier(instr.lvalue.identifier),
          expressionValue
        ),
      ]);
    }
  }
}

function convertValueToExpression(
  value: t.JSXText | t.Expression
): t.Expression {
  if (value.type === "JSXText") {
    return createStringLiteral(value.loc, value.value);
  }
  return value;
}

function codegenInstructionValueToExpression(
  cx: Context,
  instrValue: ReactiveValue
): t.Expression {
  const value = codegenInstructionValue(cx, instrValue);
  return convertValueToExpression(value);
}

function codegenInstructionValue(
  cx: Context,
  instrValue: ReactiveValue
): t.Expression | t.JSXText {
  let value: t.Expression | t.JSXText;
  switch (instrValue.kind) {
    case "ArrayExpression": {
      const elements = instrValue.elements.map((element) => {
        if (element.kind === "Identifier") {
          return codegenPlaceToExpression(cx, element);
        } else if (element.kind === "Spread") {
          return t.spreadElement(codegenPlaceToExpression(cx, element.place));
        } else {
          return null;
        }
      });
      value = t.arrayExpression(elements);
      break;
    }
    case "BinaryExpression": {
      const left = codegenPlaceToExpression(cx, instrValue.left);
      const right = codegenPlaceToExpression(cx, instrValue.right);
      value = createBinaryExpression(
        instrValue.loc,
        instrValue.operator,
        left,
        right
      );
      break;
    }
    case "UnaryExpression": {
      value = t.unaryExpression(
        instrValue.operator as "throw", // todo
        codegenPlaceToExpression(cx, instrValue.value)
      );
      break;
    }
    case "Primitive": {
      value = codegenValue(cx, instrValue.loc, instrValue.value);
      break;
    }
    case "CallExpression": {
      if (cx.env.config.enableForest) {
        const callee = codegenPlaceToExpression(cx, instrValue.callee);
        const args = instrValue.args.map((arg) => codegenArgument(cx, arg));
        value = t.callExpression(callee, args);
        if (instrValue.typeArguments != null) {
          value.typeArguments = t.typeParameterInstantiation(
            instrValue.typeArguments
          );
        }
        break;
      }
      const isHook = getHookKind(cx.env, instrValue.callee.identifier) != null;
      const callee = codegenPlaceToExpression(cx, instrValue.callee);
      const args = instrValue.args.map((arg) => codegenArgument(cx, arg));
      value = createCallExpression(
        cx.env.config,
        callee,
        args,
        instrValue.loc,
        isHook
      );
      break;
    }
    case "OptionalExpression": {
      const optionalValue = codegenInstructionValueToExpression(
        cx,
        instrValue.value
      );
      switch (optionalValue.type) {
        case "OptionalCallExpression":
        case "CallExpression": {
          CompilerError.invariant(t.isExpression(optionalValue.callee), {
            reason: "v8 intrinsics are validated during lowering",
            description: null,
            loc: optionalValue.callee.loc ?? null,
            suggestions: null,
          });
          value = t.optionalCallExpression(
            optionalValue.callee,
            optionalValue.arguments,
            instrValue.optional
          );
          break;
        }
        case "OptionalMemberExpression":
        case "MemberExpression": {
          const property = optionalValue.property;
          CompilerError.invariant(t.isExpression(property), {
            reason: "Private names are validated during lowering",
            description: null,
            loc: property.loc ?? null,
            suggestions: null,
          });
          value = t.optionalMemberExpression(
            optionalValue.object,
            property,
            optionalValue.computed,
            instrValue.optional
          );
          break;
        }
        default: {
          CompilerError.invariant(false, {
            reason:
              "Expected an optional value to resolve to a call expression or member expression",
            description: `Got a \`${optionalValue.type}\``,
            loc: instrValue.loc,
            suggestions: null,
          });
        }
      }
      break;
    }
    case "MethodCall": {
      const isHook =
        getHookKind(cx.env, instrValue.property.identifier) != null;
      const memberExpr = codegenPlaceToExpression(cx, instrValue.property);
      CompilerError.invariant(
        t.isMemberExpression(memberExpr) ||
          t.isOptionalMemberExpression(memberExpr),
        {
          reason:
            "[Codegen] Internal error: MethodCall::property must be an unpromoted + unmemoized MemberExpression. " +
            `Got a \`${memberExpr.type}\``,
          description: null,
          loc: memberExpr.loc ?? null,
          suggestions: null,
        }
      );
      CompilerError.invariant(
        t.isNodesEquivalent(
          memberExpr.object,
          codegenPlaceToExpression(cx, instrValue.receiver)
        ),
        {
          reason:
            "[Codegen] Internal error: Forget should always generate MethodCall::property " +
            "as a MemberExpression of MethodCall::receiver",
          description: null,
          loc: memberExpr.loc ?? null,
          suggestions: null,
        }
      );
      const args = instrValue.args.map((arg) => codegenArgument(cx, arg));
      value = createCallExpression(
        cx.env.config,
        memberExpr,
        args,
        instrValue.loc,
        isHook
      );
      break;
    }
    case "NewExpression": {
      const callee = codegenPlaceToExpression(cx, instrValue.callee);
      const args = instrValue.args.map((arg) => codegenArgument(cx, arg));
      value = t.newExpression(callee, args);
      break;
    }
    case "ObjectExpression": {
      const properties = [];
      for (const property of instrValue.properties) {
        if (property.kind === "ObjectProperty") {
          const key = codegenObjectPropertyKey(cx, property.key);

          switch (property.type) {
            case "property": {
              const value = codegenPlaceToExpression(cx, property.place);
              properties.push(
                t.objectProperty(
                  key,
                  value,
                  property.key.kind === "computed",
                  key.type === "Identifier" &&
                    value.type === "Identifier" &&
                    value.name === key.name
                )
              );
              break;
            }
            case "method": {
              const method = cx.objectMethods.get(property.place.identifier.id);
              CompilerError.invariant(method, {
                reason: "Expected ObjectMethod instruction",
                loc: null,
                suggestions: null,
              });
              const loweredFunc = method.loweredFunc;
              const reactiveFunction = buildReactiveFunction(loweredFunc.func);
              pruneUnusedLabels(reactiveFunction);
              pruneUnusedLValues(reactiveFunction);
              const fn = codegenReactiveFunction(
                new Context(
                  cx.env,
                  reactiveFunction.id ?? "[[ anonymous ]]",
                  cx.uniqueIdentifiers,
                  cx.temp
                ),
                reactiveFunction
              ).unwrap();

              /*
               * ObjectMethod builder must be backwards compatible with older versions of babel.
               * https://github.com/babel/babel/blob/v7.7.4/packages/babel-types/src/definitions/core.js#L599-L603
               */
              const babelNode = t.objectMethod(
                "method",
                key,
                fn.params,
                fn.body,
                false
              );
              babelNode.async = fn.async;
              babelNode.generator = fn.generator;
              properties.push(babelNode);
              break;
            }
            default:
              assertExhaustive(
                property.type,
                `Unexpected property type: ${property.type}`
              );
          }
        } else {
          properties.push(
            t.spreadElement(codegenPlaceToExpression(cx, property.place))
          );
        }
      }
      value = t.objectExpression(properties);
      break;
    }
    case "JSXText": {
      value = createJsxText(instrValue.loc, instrValue.value);
      break;
    }
    case "JsxExpression": {
      const attributes: Array<t.JSXAttribute | t.JSXSpreadAttribute> = [];
      for (const attribute of instrValue.props) {
        attributes.push(codegenJsxAttribute(cx, attribute));
      }
      let tagValue =
        instrValue.tag.kind === "Identifier"
          ? codegenPlaceToExpression(cx, instrValue.tag)
          : t.stringLiteral(instrValue.tag.name);
      let tag: t.JSXIdentifier | t.JSXNamespacedName | t.JSXMemberExpression;
      if (tagValue.type === "Identifier") {
        tag = createJsxIdentifier(instrValue.tag.loc, tagValue.name);
      } else if (tagValue.type === "MemberExpression") {
        tag = convertMemberExpressionToJsx(tagValue);
      } else {
        CompilerError.invariant(tagValue.type === "StringLiteral", {
          reason: `Expected JSX tag to be an identifier or string, got \`${tagValue.type}\``,
          description: null,
          loc: tagValue.loc ?? null,
          suggestions: null,
        });
        if (tagValue.value.indexOf(":") >= 0) {
          const [namespace, name] = tagValue.value.split(":", 2);
          tag = createJsxNamespacedName(
            instrValue.tag.loc,
            createJsxIdentifier(instrValue.tag.loc, namespace),
            createJsxIdentifier(instrValue.tag.loc, name)
          );
        } else {
          tag = createJsxIdentifier(instrValue.loc, tagValue.value);
        }
      }
      let children;
      if (
        tagValue.type === "StringLiteral" &&
        SINGLE_CHILD_FBT_TAGS.has(tagValue.value)
      ) {
        CompilerError.invariant(instrValue.children != null, {
          loc: instrValue.loc,
          reason: "Expected fbt element to have children",
          suggestions: null,
          description: null,
        });
        children = instrValue.children.map((child) =>
          codegenJsxFbtChildElement(cx, child)
        );
      } else {
        children =
          instrValue.children !== null
            ? instrValue.children.map((child) => codegenJsxElement(cx, child))
            : [];
      }
      value = createJsxElement(
        instrValue.loc,
        createJsxOpeningElement(
          instrValue.openingLoc,
          tag,
          attributes,
          instrValue.children === null
        ),
        instrValue.children !== null
          ? createJsxClosingElement(instrValue.closingLoc, tag)
          : null,
        children,
        instrValue.children === null
      );
      break;
    }
    case "JsxFragment": {
      value = t.jsxFragment(
        t.jsxOpeningFragment(),
        t.jsxClosingFragment(),
        instrValue.children.map((child) => codegenJsxElement(cx, child))
      );
      break;
    }
    case "UnsupportedNode": {
      const node = instrValue.node;
      if (!t.isExpression(node)) {
        return node as any; // TODO handle statements, jsx fragments
      }
      value = node;
      break;
    }
    case "PropertyStore": {
      value = t.assignmentExpression(
        "=",
        t.memberExpression(
          codegenPlaceToExpression(cx, instrValue.object),
          t.identifier(instrValue.property)
        ),
        codegenPlaceToExpression(cx, instrValue.value)
      );
      break;
    }
    case "PropertyLoad": {
      const object = codegenPlaceToExpression(cx, instrValue.object);
      /*
       * We currently only lower single chains of optional memberexpr.
       * (See BuildHIR.ts for more detail.)
       */
      value = t.memberExpression(
        object,
        t.identifier(instrValue.property),
        undefined
      );
      break;
    }
    case "PropertyDelete": {
      value = t.unaryExpression(
        "delete",
        t.memberExpression(
          codegenPlaceToExpression(cx, instrValue.object),
          t.identifier(instrValue.property)
        )
      );
      break;
    }
    case "ComputedStore": {
      value = t.assignmentExpression(
        "=",
        t.memberExpression(
          codegenPlaceToExpression(cx, instrValue.object),
          codegenPlaceToExpression(cx, instrValue.property),
          true
        ),
        codegenPlaceToExpression(cx, instrValue.value)
      );
      break;
    }
    case "ComputedLoad": {
      const object = codegenPlaceToExpression(cx, instrValue.object);
      const property = codegenPlaceToExpression(cx, instrValue.property);
      value = t.memberExpression(object, property, true);
      break;
    }
    case "ComputedDelete": {
      value = t.unaryExpression(
        "delete",
        t.memberExpression(
          codegenPlaceToExpression(cx, instrValue.object),
          codegenPlaceToExpression(cx, instrValue.property),
          true
        )
      );
      break;
    }
    case "LoadLocal":
    case "LoadContext": {
      value = codegenPlaceToExpression(cx, instrValue.place);
      break;
    }
    case "FunctionExpression": {
      const loweredFunc = instrValue.loweredFunc.func;
      const reactiveFunction = buildReactiveFunction(loweredFunc);
      pruneUnusedLabels(reactiveFunction);
      pruneUnusedLValues(reactiveFunction);
      pruneHoistedContexts(reactiveFunction);
      const fn = codegenReactiveFunction(
        new Context(
          cx.env,
          reactiveFunction.id ?? "[[ anonymous ]]",
          cx.uniqueIdentifiers,
          cx.temp
        ),
        reactiveFunction
      ).unwrap();
      if (instrValue.expr.type === "ArrowFunctionExpression") {
        let body: t.BlockStatement | t.Expression = fn.body;
        if (body.body.length === 1 && loweredFunc.directives.length == 0) {
          const stmt = body.body[0]!;
          if (stmt.type === "ReturnStatement" && stmt.argument != null) {
            body = stmt.argument;
          }
        }
        value = t.arrowFunctionExpression(fn.params, body, fn.async);
      } else {
        value = t.functionExpression(
          fn.id ??
            (instrValue.name != null ? t.identifier(instrValue.name) : null),
          fn.params,
          fn.body,
          fn.generator,
          fn.async
        );
      }
      break;
    }
    case "TaggedTemplateExpression": {
      value = createTaggedTemplateExpression(
        instrValue.loc,
        codegenPlaceToExpression(cx, instrValue.tag),
        t.templateLiteral([t.templateElement(instrValue.value)], [])
      );
      break;
    }
    case "TypeCastExpression": {
      if (t.isTSType(instrValue.typeAnnotation)) {
        value = t.tsAsExpression(
          codegenPlaceToExpression(cx, instrValue.value),
          instrValue.typeAnnotation
        );
      } else {
        value = t.typeCastExpression(
          codegenPlaceToExpression(cx, instrValue.value),
          t.typeAnnotation(instrValue.typeAnnotation)
        );
      }
      break;
    }
    case "LogicalExpression": {
      value = createLogicalExpression(
        instrValue.loc,
        instrValue.operator,
        codegenInstructionValueToExpression(cx, instrValue.left),
        codegenInstructionValueToExpression(cx, instrValue.right)
      );
      break;
    }
    case "ConditionalExpression": {
      value = createConditionalExpression(
        instrValue.loc,
        codegenInstructionValueToExpression(cx, instrValue.test),
        codegenInstructionValueToExpression(cx, instrValue.consequent),
        codegenInstructionValueToExpression(cx, instrValue.alternate)
      );
      break;
    }
    case "SequenceExpression": {
      const body = codegenBlockNoReset(
        cx,
        instrValue.instructions.map((instruction) => ({
          kind: "instruction",
          instruction,
        }))
      ).body;
      const expressions = body.map((stmt) => {
        if (stmt.type === "ExpressionStatement") {
          return stmt.expression;
        } else {
          if (t.isVariableDeclaration(stmt)) {
            const declarator = stmt.declarations[0];
            cx.errors.push({
              reason: `(CodegenReactiveFunction::codegenInstructionValue) Cannot declare variables in a value block, tried to declare '${
                (declarator.id as t.Identifier).name
              }'`,
              severity: ErrorSeverity.Todo,
              loc: declarator.loc ?? null,
              suggestions: null,
            });
            return t.stringLiteral(`TODO handle ${declarator.id}`);
          } else {
            cx.errors.push({
              reason: `(CodegenReactiveFunction::codegenInstructionValue) Handle conversion of ${stmt.type} to expression`,
              severity: ErrorSeverity.Todo,
              loc: stmt.loc ?? null,
              suggestions: null,
            });
            return t.stringLiteral(`TODO handle ${stmt.type}`);
          }
        }
      });
      if (expressions.length === 0) {
        value = codegenInstructionValueToExpression(cx, instrValue.value);
      } else {
        value = createSequenceExpression(instrValue.loc, [
          ...expressions,
          codegenInstructionValueToExpression(cx, instrValue.value),
        ]);
      }
      break;
    }
    case "TemplateLiteral": {
      value = createTemplateLiteral(
        instrValue.loc,
        instrValue.quasis.map((q) => t.templateElement(q)),
        instrValue.subexprs.map((p) => codegenPlaceToExpression(cx, p))
      );
      break;
    }
    case "LoadGlobal": {
      value = t.identifier(instrValue.binding.name);
      break;
    }
    case "RegExpLiteral": {
      value = t.regExpLiteral(instrValue.pattern, instrValue.flags);
      break;
    }
    case "MetaProperty": {
      value = t.metaProperty(
        t.identifier(instrValue.meta),
        t.identifier(instrValue.property)
      );
      break;
    }
    case "Await": {
      value = t.awaitExpression(codegenPlaceToExpression(cx, instrValue.value));
      break;
    }
    case "GetIterator": {
      value = codegenPlaceToExpression(cx, instrValue.collection);
      break;
    }
    case "IteratorNext": {
      value = codegenPlaceToExpression(cx, instrValue.iterator);
      break;
    }
    case "NextPropertyOf": {
      value = codegenPlaceToExpression(cx, instrValue.value);
      break;
    }
    case "PostfixUpdate": {
      value = t.updateExpression(
        instrValue.operation,
        codegenPlaceToExpression(cx, instrValue.lvalue),
        false
      );
      break;
    }
    case "PrefixUpdate": {
      value = t.updateExpression(
        instrValue.operation,
        codegenPlaceToExpression(cx, instrValue.lvalue),
        true
      );
      break;
    }
    case "StoreLocal": {
      CompilerError.invariant(
        instrValue.lvalue.kind === InstructionKind.Reassign,
        {
          reason: `Unexpected StoreLocal in codegenInstructionValue`,
          description: null,
          loc: instrValue.loc,
          suggestions: null,
        }
      );
      value = t.assignmentExpression(
        "=",
        codegenLValue(cx, instrValue.lvalue.place),
        codegenPlaceToExpression(cx, instrValue.value)
      );
      break;
    }
    case "StoreGlobal": {
      value = t.assignmentExpression(
        "=",
        t.identifier(instrValue.name),
        codegenPlaceToExpression(cx, instrValue.value)
      );
      break;
    }
    case "ReactiveFunctionValue":
    case "StartMemoize":
    case "FinishMemoize":
    case "Debugger":
    case "DeclareLocal":
    case "DeclareContext":
    case "Destructure":
    case "ObjectMethod":
    case "StoreContext": {
      CompilerError.invariant(false, {
        reason: `Unexpected ${instrValue.kind} in codegenInstructionValue`,
        description: null,
        loc: instrValue.loc,
        suggestions: null,
      });
    }
    default: {
      assertExhaustive(
        instrValue,
        `Unexpected instruction value kind \`${(instrValue as any).kind}\``
      );
    }
  }
  return value;
}

/**
 * Due to a bug in earlier Babel versions, JSX string attributes with double quotes, unicode characters, or special
 * control characters such as \n may be escaped unnecessarily. To avoid trigger this Babel bug, we use a
 * JsxExpressionContainer for such strings.
 *
 * u0000 to u001F: C0 control codes
 * u007F         : Delete character
 * u0080 to u009F: C1 control codes
 * u00A0 to uFFFF: All non-basic Latin characters
 * https://en.wikipedia.org/wiki/List_of_Unicode_characters#Control_codes
 */
const STRING_REQUIRES_EXPR_CONTAINER_PATTERN =
  /[\u{0000}-\u{001F}|\u{007F}|\u{0080}-\u{FFFF}]|"/u;
function codegenJsxAttribute(
  cx: Context,
  attribute: JsxAttribute
): t.JSXAttribute | t.JSXSpreadAttribute {
  switch (attribute.kind) {
    case "JsxAttribute": {
      let propName: t.JSXIdentifier | t.JSXNamespacedName;
      if (attribute.name.indexOf(":") === -1) {
        propName = createJsxIdentifier(attribute.place.loc, attribute.name);
      } else {
        const [namespace, name] = attribute.name.split(":", 2);
        propName = createJsxNamespacedName(
          attribute.place.loc,
          createJsxIdentifier(attribute.place.loc, namespace),
          createJsxIdentifier(attribute.place.loc, name)
        );
      }
      const innerValue = codegenPlaceToExpression(cx, attribute.place);
      let value;
      switch (innerValue.type) {
        case "StringLiteral": {
          value = innerValue;
          if (STRING_REQUIRES_EXPR_CONTAINER_PATTERN.test(value.value)) {
            value = createJsxExpressionContainer(value.loc, value);
          }
          break;
        }
        default: {
          /*
           * NOTE JSXFragment is technically allowed as an attribute value per the spec
           * but many tools do not support this case. We emit fragments wrapped in an
           * expression container for compatibility purposes.
           * spec: https://github.com/facebook/jsx/blob/main/AST.md#jsx-attributes
           */
          value = createJsxExpressionContainer(attribute.place.loc, innerValue);
          break;
        }
      }
      return createJsxAttribute(attribute.place.loc, propName, value);
    }
    case "JsxSpreadAttribute": {
      return t.jsxSpreadAttribute(
        codegenPlaceToExpression(cx, attribute.argument)
      );
    }
    default: {
      assertExhaustive(
        attribute,
        `Unexpected attribute kind \`${(attribute as any).kind}\``
      );
    }
  }
}

const JSX_TEXT_CHILD_REQUIRES_EXPR_CONTAINER_PATTERN = /[<>&]/;
function codegenJsxElement(
  cx: Context,
  place: Place
):
  | t.JSXText
  | t.JSXExpressionContainer
  | t.JSXSpreadChild
  | t.JSXElement
  | t.JSXFragment {
  const value = codegenPlace(cx, place);
  switch (value.type) {
    case "JSXText": {
      if (JSX_TEXT_CHILD_REQUIRES_EXPR_CONTAINER_PATTERN.test(value.value)) {
        return createJsxExpressionContainer(
          place.loc,
          createStringLiteral(place.loc, value.value)
        );
      }
      return createJsxText(place.loc, value.value);
    }
    case "JSXElement":
    case "JSXFragment": {
      return value;
    }
    default: {
      return createJsxExpressionContainer(place.loc, value);
    }
  }
}

function codegenJsxFbtChildElement(
  cx: Context,
  place: Place
):
  | t.JSXText
  | t.JSXExpressionContainer
  | t.JSXSpreadChild
  | t.JSXElement
  | t.JSXFragment {
  const value = codegenPlace(cx, place);
  switch (value.type) {
    // fbt:param only allows JSX element or expression container as children
    case "JSXText":
    case "JSXElement": {
      return value;
    }
    default: {
      return createJsxExpressionContainer(place.loc, value);
    }
  }
}

function convertMemberExpressionToJsx(
  expr: t.MemberExpression
): t.JSXMemberExpression {
  CompilerError.invariant(expr.property.type === "Identifier", {
    reason: "Expected JSX member expression property to be a string",
    description: null,
    loc: expr.loc ?? null,
    suggestions: null,
  });
  const property = t.jsxIdentifier(expr.property.name);
  if (expr.object.type === "Identifier") {
    return t.jsxMemberExpression(t.jsxIdentifier(expr.object.name), property);
  } else {
    CompilerError.invariant(expr.object.type === "MemberExpression", {
      reason:
        "Expected JSX member expression to be an identifier or nested member expression",
      description: null,
      loc: expr.object.loc ?? null,
      suggestions: null,
    });
    const object = convertMemberExpressionToJsx(expr.object);
    return t.jsxMemberExpression(object, property);
  }
}

function codegenObjectPropertyKey(
  cx: Context,
  key: ObjectPropertyKey
): t.Expression {
  switch (key.kind) {
    case "string": {
      return t.stringLiteral(key.name);
    }
    case "identifier": {
      return t.identifier(key.name);
    }
    case "computed": {
      const expr = codegenPlace(cx, key.name);
      CompilerError.invariant(t.isExpression(expr), {
        reason: "Expected object property key to be an expression",
        description: null,
        loc: key.name.loc,
        suggestions: null,
      });
      return expr;
    }
  }
}

function codegenArrayPattern(
  cx: Context,
  pattern: ArrayPattern
): t.ArrayPattern {
  const hasHoles = !pattern.items.every((e) => e.kind !== "Hole");
  if (hasHoles) {
    const result = t.arrayPattern([]);
    /*
     * Older versions of babel have a validation bug fixed by
     * https://github.com/babel/babel/pull/10917
     * https://github.com/babel/babel/commit/e7b80a2cb93cf28010207fc3cdd19b4568ca35b9#diff-19b555d2f3904c206af406540d9df200b1e16befedb83ff39ebfcbd876f7fa8aL52
     *
     * Link to buggy older version (observe that elements must be PatternLikes here)
     * https://github.com/babel/babel/blob/v7.7.4/packages/babel-types/src/definitions/es2015.js#L50-L53
     *
     * Link to newer versions with correct validation (observe elements can be PatternLike | null)
     * https://github.com/babel/babel/blob/v7.23.0/packages/babel-types/src/definitions/core.ts#L1306-L1311
     */
    for (const item of pattern.items) {
      if (item.kind === "Hole") {
        result.elements.push(null);
      } else {
        result.elements.push(codegenLValue(cx, item));
      }
    }
    return result;
  } else {
    return t.arrayPattern(
      pattern.items.map((item) => {
        if (item.kind === "Hole") {
          return null;
        }
        return codegenLValue(cx, item);
      })
    );
  }
}

function codegenLValue(
  cx: Context,
  pattern: Pattern | Place | SpreadPattern
): t.ArrayPattern | t.ObjectPattern | t.RestElement | t.Identifier {
  switch (pattern.kind) {
    case "ArrayPattern": {
      return codegenArrayPattern(cx, pattern);
    }
    case "ObjectPattern": {
      return t.objectPattern(
        pattern.properties.map((property) => {
          if (property.kind === "ObjectProperty") {
            const key = codegenObjectPropertyKey(cx, property.key);
            const value = codegenLValue(cx, property.place);
            return t.objectProperty(
              key,
              value,
              property.key.kind === "computed",
              key.type === "Identifier" &&
                value.type === "Identifier" &&
                value.name === key.name
            );
          } else {
            return t.restElement(codegenLValue(cx, property.place));
          }
        })
      );
    }
    case "Spread": {
      return t.restElement(codegenLValue(cx, pattern.place));
    }
    case "Identifier": {
      return convertIdentifier(pattern.identifier);
    }
    default: {
      assertExhaustive(
        pattern,
        `Unexpected pattern kind \`${(pattern as any).kind}\``
      );
    }
  }
}

function codegenValue(
  cx: Context,
  loc: SourceLocation,
  value: boolean | number | string | null | undefined
): t.Expression {
  if (typeof value === "number") {
    return t.numericLiteral(value);
  } else if (typeof value === "boolean") {
    return t.booleanLiteral(value);
  } else if (typeof value === "string") {
    return createStringLiteral(loc, value);
  } else if (value === null) {
    return t.nullLiteral();
  } else if (value === undefined) {
    return t.identifier("undefined");
  } else {
    assertExhaustive(value, "Unexpected primitive value kind");
  }
}

function codegenArgument(
  cx: Context,
  arg: Place | SpreadPattern
): t.Expression | t.SpreadElement {
  if (arg.kind === "Identifier") {
    return codegenPlaceToExpression(cx, arg);
  } else {
    return t.spreadElement(codegenPlaceToExpression(cx, arg.place));
  }
}

function codegenPlaceToExpression(cx: Context, place: Place): t.Expression {
  const value = codegenPlace(cx, place);
  return convertValueToExpression(value);
}

function codegenPlace(cx: Context, place: Place): t.Expression | t.JSXText {
  let tmp = cx.temp.get(place.identifier.id);
  if (tmp != null) {
    return tmp;
  }
  CompilerError.invariant(place.identifier.name !== null || tmp !== undefined, {
    reason: `[Codegen] No value found for temporary`,
    description: `Value for '${printPlace(
      place
    )}' was not set in the codegen context`,
    loc: place.loc,
    suggestions: null,
  });
  const identifier = convertIdentifier(place.identifier);
  identifier.loc = place.loc as any;
  return identifier;
}

function convertIdentifier(identifier: Identifier): t.Identifier {
  CompilerError.invariant(
    identifier.name !== null && identifier.name.kind === "named",
    {
      reason: `Expected temporaries to be promoted to named identifiers in an earlier pass`,
      loc: GeneratedSource,
      description: `identifier ${identifier.id} is unnamed`,
      suggestions: null,
    }
  );
  return t.identifier(identifier.name.value);
}<|MERGE_RESOLUTION|>--- conflicted
+++ resolved
@@ -657,23 +657,7 @@
     );
   }
 
-<<<<<<< HEAD
-  if (
-    cx.env.config.disableMemoizationForDebugging &&
-    !scope.source &&
-    cx.env.config.enableChangeDetection == null
-  ) {
-=======
   if (cx.env.config.disableMemoizationForDebugging) {
-    CompilerError.invariant(
-      cx.env.config.enableChangeDetectionForDebugging == null,
-      {
-        reason: `Expected to not have both change detection enabled and memoization disabled`,
-        description: `Incompatible config options`,
-        loc: null,
-      }
-    );
->>>>>>> ba4cde25
     testCondition = t.logicalExpression(
       "||",
       testCondition,
@@ -683,14 +667,7 @@
   let computationBlock = codegenBlock(cx, block);
 
   let memoStatement;
-<<<<<<< HEAD
-  if (
-    cx.env.config.enableChangeDetection != null &&
-    changeExpressions.length > 0
-  ) {
-=======
-  if (cx.env.config.enableChangeDetectionForDebugging != null) {
->>>>>>> ba4cde25
+  if (cx.env.config.enableChangeDetection != null) {
     const loc =
       typeof scope.loc === "symbol"
         ? "unknown location"
@@ -698,6 +675,7 @@
     const detectionFunction =
       cx.env.config.enableChangeDetection.structuralCheck;
     const cacheLoadOldValueStatements: Array<t.Statement> = [];
+    const restoreOldValueStatements: Array<t.Statement> = [];
     const changeDetectionStatements: Array<t.Statement> = [];
     const idempotenceDetectionStatements: Array<t.Statement> = [];
 
@@ -741,16 +719,13 @@
           t.variableDeclarator(t.identifier(loadNameStr), genSlot()),
         ])
       );
-<<<<<<< HEAD
-      if (scope.source || !cx.env.config.disableMemoizationForDebugging) {
+      if (!cx.env.config.disableMemoizationForDebugging) {
         restoreOldValueStatements.push(
           t.expressionStatement(
             t.assignmentExpression("=", t.identifier(nameStr), restoredValue)
           )
         );
       }
-=======
->>>>>>> ba4cde25
       changeDetectionStatements.push(
         t.expressionStatement(
           t.callExpression(t.identifier(detectionFunction), [
