--- conflicted
+++ resolved
@@ -328,8 +328,8 @@
      *
      * Ie where there is some pair of nonreorderable+reorderable values, with some intervening
      * also non-reorderable instruction. If we emit all non-reorderable instructions first,
-     * then we'll keep the original order. But reordering instructions don't just mean moving
-     * them later: we can also move then _earlier_. By starting from terminal operands, we
+     * then we'll keep the original order. But reordering instructions doesn't just mean moving
+     * them later: we can also move them _earlier_. By starting from terminal operands we
      * end up emitting:
      *
      * ```
@@ -412,18 +412,12 @@
   for (const dep of deps) {
     print(env, locals, shared, seen, dep, depth + 1);
   }
-<<<<<<< HEAD
   DEBUG &&
     console.log(
-      `${"|   ".repeat(depth)}$${id} ${printNode(node)} deps=[${deps.map((x) => `$${x}`).join(", ")}] depth=${node.depth}`
+      `${"|   ".repeat(depth)}$${id} ${printNode(node)} deps=[${deps
+        .map((x) => `$${x}`)
+        .join(", ")}] depth=${node.depth}`
     );
-=======
-  console.log(
-    `${"|   ".repeat(depth)}$${id} ${printNode(node)} deps=[${deps
-      .map((x) => `$${x}`)
-      .join(", ")}]`
-  );
->>>>>>> 6aea1694
 }
 
 function printNode(node: Node): string {
