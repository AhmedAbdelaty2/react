/**
 * Copyright (c) Meta Platforms, Inc. and affiliates.
 *
 * This source code is licensed under the MIT license found in the
 * LICENSE file in the root directory of this source tree.
 */

import {CompilerError, ErrorSeverity} from '../CompilerError';
import {Environment} from '../HIR';
import {
  AbstractValue,
  BasicBlock,
  BlockId,
  CallExpression,
  Effect,
  FunctionEffect,
  GeneratedSource,
  HIRFunction,
  IdentifierId,
  InstructionKind,
  InstructionValue,
  MethodCall,
  Phi,
  Place,
  SpreadPattern,
  Type,
  ValueKind,
  ValueReason,
  getHookKind,
  isArrayType,
  isMutableEffect,
  isObjectType,
  isRefValueType,
  isSetStateType,
  isUseRefType,
} from '../HIR/HIR';
import {FunctionSignature} from '../HIR/ObjectShape';
import {
  printIdentifier,
  printMixedHIR,
  printPlace,
  printSourceLocation,
} from '../HIR/PrintHIR';
import {
  eachCallArgument,
  eachInstructionOperand,
  eachInstructionValueOperand,
  eachPatternOperand,
  eachTerminalOperand,
  eachTerminalSuccessor,
} from '../HIR/visitors';
import {assertExhaustive} from '../Utils/utils';

const UndefinedValue: InstructionValue = {
  kind: 'Primitive',
  loc: GeneratedSource,
  value: undefined,
};

/*
 * For every usage of a value in the given function, infers the effect or action
 * taken at that reference. Each reference is inferred as exactly one of:
 * - freeze: this usage freezes the value, ie converts it to frozen. This is only inferred
 *    when the value *may* not already be frozen.
 * - frozen: the value is known to already be "owned" by React and is therefore already
 *    frozen (permanently and transitively immutable).
 * - immutable: the value is not owned by React, but is known to be an immutable value
 *    that therefore cannot ever change.
 * - readonly: the value is not frozen or immutable, but this usage of the value does
 *    not modify it. the value may be mutated by a subsequent reference. Examples include
 *    referencing the operands of a binary expression, or referencing the items/properties
 *    of an array or object literal.
 * - mutable: the value is not frozen or immutable, and this usage *may* modify it.
 *    Examples include passing a value to as a function argument or assigning into an object.
 *
 * Note that the inference follows variable assignment, so assigning a frozen value
 * to a different value will infer usages of the other variable as frozen as well.
 *
 * The inference assumes that the code follows the rules of React:
 * - React function arguments are frozen (component props, hook arguments).
 * - Hook arguments are frozen at the point the hook is invoked.
 * - React function return values are frozen at the point of being returned,
 *    thus the return value of a hook call is frozen.
 * - JSX represents invocation of a React function (the component) and
 *    therefore all values passed to JSX become frozen at the point the JSX
 *    is created.
 *
 * Internally, the inference tracks the approximate type of value held by each variable,
 * and iterates over the control flow graph. The inferred effect of reach reference is
 * a combination of the operation performed (ie, assignment into an object mutably uses the
 * object; an if condition reads the condition) and the type of the value. The types of values
 * are:
 * - frozen: can be any type so long as the value is known to be owned by React, permanently
 *    and transitively immutable
 * - maybe-frozen: the value may or may not be frozen, conditionally depending on control flow.
 * - immutable: a type with value semantics: primitives, records/tuples when standardized.
 * - mutable: a type with reference semantics eg array, object, class instance, etc.
 *
 * When control flow paths converge the types of values are merged together, with the value
 * types forming a lattice to ensure convergence.
 */
export default function inferReferenceEffects(
  fn: HIRFunction,
  options: {isFunctionExpression: boolean} = {isFunctionExpression: false},
): void {
  /*
   * Initial state contains function params
   * TODO: include module declarations here as well
   */
  const initialState = InferenceState.empty(fn.env);
  const value: InstructionValue = {
    kind: 'Primitive',
    loc: fn.loc,
    value: undefined,
  };
  initialState.initialize(value, {
    kind: ValueKind.Frozen,
    reason: new Set([ValueReason.Other]),
    context: new Set(),
  });

  for (const ref of fn.context) {
    // TODO(gsn): This is a hack.
    const value: InstructionValue = {
      kind: 'ObjectExpression',
      properties: [],
      loc: ref.loc,
    };
    initialState.initialize(value, {
      kind: ValueKind.Context,
      reason: new Set([ValueReason.Other]),
      context: new Set([ref]),
    });
    initialState.define(ref, value);
  }

  const paramKind: AbstractValue = options.isFunctionExpression
    ? {
        kind: ValueKind.Mutable,
        reason: new Set([ValueReason.Other]),
        context: new Set(),
      }
    : {
        kind: ValueKind.Frozen,
        reason: new Set([ValueReason.ReactiveFunctionArgument]),
        context: new Set(),
      };

  if (fn.fnType === 'Component') {
    CompilerError.invariant(fn.params.length <= 2, {
      reason:
        'Expected React component to have not more than two parameters: one for props and for ref',
      description: null,
      loc: fn.loc,
      suggestions: null,
    });
    const [props, ref] = fn.params;
    let value: InstructionValue;
    let place: Place;
    if (props) {
      inferParam(props, initialState, paramKind);
    }
    if (ref) {
      if (ref.kind === 'Identifier') {
        place = ref;
        value = {
          kind: 'ObjectExpression',
          properties: [],
          loc: ref.loc,
        };
      } else {
        place = ref.place;
        value = {
          kind: 'ObjectExpression',
          properties: [],
          loc: ref.place.loc,
        };
      }
      initialState.initialize(value, {
        kind: ValueKind.Mutable,
        reason: new Set([ValueReason.Other]),
        context: new Set(),
      });
      initialState.define(place, value);
    }
  } else {
    for (const param of fn.params) {
      inferParam(param, initialState, paramKind);
    }
  }

  // Map of blocks to the last (merged) incoming state that was processed
  const statesByBlock: Map<BlockId, InferenceState> = new Map();

  /*
   * Multiple predecessors may be visited prior to reaching a given successor,
   * so track the list of incoming state for each successor block.
   * These are merged when reaching that block again.
   */
  const queuedStates: Map<BlockId, InferenceState> = new Map();
  function queue(blockId: BlockId, state: InferenceState): void {
    let queuedState = queuedStates.get(blockId);
    if (queuedState != null) {
      // merge the queued states for this block
      state = queuedState.merge(state) ?? queuedState;
      queuedStates.set(blockId, state);
    } else {
      /*
       * this is the first queued state for this block, see whether
       * there are changed relative to the last time it was processed.
       */
      const prevState = statesByBlock.get(blockId);
      const nextState = prevState != null ? prevState.merge(state) : state;
      if (nextState != null) {
        queuedStates.set(blockId, nextState);
      }
    }
  }
  queue(fn.body.entry, initialState);

  const functionEffects: Array<FunctionEffect> = fn.effects ?? [];

  while (queuedStates.size !== 0) {
    for (const [blockId, block] of fn.body.blocks) {
      const incomingState = queuedStates.get(blockId);
      queuedStates.delete(blockId);
      if (incomingState == null) {
        continue;
      }

      statesByBlock.set(blockId, incomingState);
      const state = incomingState.clone();
      inferBlock(fn.env, functionEffects, state, block);

      for (const nextBlockId of eachTerminalSuccessor(block.terminal)) {
        queue(nextBlockId, state);
      }
    }
  }

  if (!options.isFunctionExpression) {
    functionEffects.forEach(eff => {
      switch (eff.kind) {
        case 'ReactMutation':
        case 'GlobalMutation': {
          CompilerError.throw(eff.error);
        }
        case 'ContextMutation': {
          CompilerError.throw({
            severity: ErrorSeverity.Invariant,
            reason: `Unexpected ContextMutation in top-level function effects`,
            loc: eff.loc,
          });
        }
        case 'ImmutableFunctionCall': {
          // Handled below
          break;
        }
        default:
          assertExhaustive(
            eff,
            `Unexpected function effect kind \`${(eff as any).kind}\``,
          );
      }
    });

    if (functionEffects.length > 0) {
      const error = new CompilerError();
      let usedIdentifiers = new Set<IdentifierId>();
      let names = new Map<IdentifierId, string | undefined>();

      function visitFunction(fn: HIRFunction): void {
        for (const [, block] of fn.body.blocks) {
          for (const instr of block.instructions) {
            switch (instr.value.kind) {
              case 'FunctionExpression':
              case 'ObjectMethod':
                names.set(
                  instr.lvalue.identifier.id,
                  instr.value.loweredFunc.func.id ?? '(anonymous function)',
                );
                visitFunction(instr.value.loweredFunc.func);
                break;
              case 'LoadGlobal':
                names.set(instr.lvalue.identifier.id, instr.value.binding.name);
                break;
              case 'LoadLocal':
              case 'LoadContext':
                names.set(
                  instr.lvalue.identifier.id,
                  instr.value.place.identifier.name?.value ??
                    names.get(instr.value.place.identifier.id),
                );
                break;
              case 'StoreContext':
              case 'StoreLocal':
                names.set(
                  instr.lvalue.identifier.id,
                  instr.value.value.identifier.name?.value ??
                    names.get(instr.value.value.identifier.id),
                );
                names.set(
                  instr.value.lvalue.place.identifier.id,
                  instr.value.value.identifier.name?.value ??
                    names.get(instr.value.value.identifier.id),
                );
                break;
              case 'PropertyLoad':
                names.set(
                  instr.lvalue.identifier.id,
                  `${instr.value.object.identifier.name?.value ?? names.get(instr.value.object.identifier.id) ?? '(unknown)'}.${instr.value.property}`,
                );
                break;
              case 'ComputedLoad':
                names.set(
                  instr.lvalue.identifier.id,
                  `${instr.value.object.identifier.name?.value ?? names.get(instr.value.object.identifier.id) ?? '(unknown)'}[...]`,
                );
                break;
              case 'Destructure': {
                const destructuredName =
                  instr.value.value.identifier.name?.value ??
                  names.get(instr.value.value.identifier.id);
                const destructuredMsg = destructuredName
                  ? `(destructured from \`${destructuredName}\`)`
                  : '(destructured)';
                Array.from(
                  eachPatternOperand(instr.value.lvalue.pattern),
                ).forEach(place =>
                  names.set(
                    place.identifier.id,
                    `${place.identifier.name?.value ?? 'value'} ${destructuredMsg}`,
                  ),
                );
              }
            }
            Array.from(eachInstructionOperand(instr)).forEach(operand =>
              usedIdentifiers.add(operand.identifier.id),
            );
          }
          for (const phi of block.phis) {
            Array.from(phi.operands.values()).forEach(operand =>
              usedIdentifiers.add(operand.id),
            );
          }
          Array.from(eachTerminalOperand(block.terminal)).forEach(operand =>
            usedIdentifiers.add(operand.identifier.id),
          );
        }
      }
      visitFunction(fn);

      const allowedNames = new Set(['invariant', 'recoverableViolation']);

      for (const effect of functionEffects) {
        CompilerError.invariant(effect.kind === 'ImmutableFunctionCall', {
          reason:
            'All effects other than ImmutableFunctionCall should have been handled earlier',
          loc: null,
        });
        if (
          !usedIdentifiers.has(effect.lvalue) &&
          (!effect.global ||
            !names.has(effect.callee) ||
            !allowedNames.has(names.get(effect.callee)!))
        ) {
          const name = names.get(effect.callee) ?? '(unknown)';
          error.push({
            reason: `Function \'${name}\' is called with arguments that React Compiler expects to be immutable and its return value is ignored. This call is likely to perform unsafe side effects, which violates the rules of React.`,
            loc: effect.loc,
            severity: ErrorSeverity.InvalidReact,
          });
        }
      }

      if (error.hasErrors()) {
        throw error;
      }
    }
  }
  fn.effects = functionEffects;
}

// Maintains a mapping of top-level variables to the kind of value they hold
class InferenceState {
  #env: Environment;

  // The kind of reach value, based on its allocation site
  #values: Map<InstructionValue, AbstractValue>;
  /*
   * The set of values pointed to by each identifier. This is a set
   * to accomodate phi points (where a variable may have different
   * values from different control flow paths).
   */
  #variables: Map<IdentifierId, Set<InstructionValue>>;

  #functionEffects: Map<InstructionValue, Array<FunctionEffect>> = new Map();

  constructor(
    env: Environment,
    values: Map<InstructionValue, AbstractValue>,
    variables: Map<IdentifierId, Set<InstructionValue>>,
  ) {
    this.#env = env;
    this.#values = values;
    this.#variables = variables;
  }

  static empty(env: Environment): InferenceState {
    return new InferenceState(env, new Map(), new Map());
  }

  // (Re)initializes a @param value with its default @param kind.
  initialize(value: InstructionValue, kind: AbstractValue): void {
    CompilerError.invariant(value.kind !== 'LoadLocal', {
      reason:
        'Expected all top-level identifiers to be defined as variables, not values',
      description: null,
      loc: value.loc,
      suggestions: null,
    });
    this.#values.set(value, kind);
  }

  setFunctionEffects(value: InstructionValue, effect: Array<FunctionEffect>): void {
    CompilerError.invariant(value.kind !== 'LoadLocal', {
      reason:
        'Expected all top-level identifiers to be defined as variables, not values',
      description: null,
      loc: value.loc,
      suggestions: null,
    });
    const curEffects = this.#functionEffects.get(value) ?? [];
    curEffects.push(...effect);
    this.#functionEffects.set(value, curEffects);
  }

  values(place: Place): Array<InstructionValue> {
    const values = this.#variables.get(place.identifier.id);
    CompilerError.invariant(values != null, {
      reason: `[hoisting] Expected value kind to be initialized`,
      description: `${printPlace(place)}`,
      loc: place.loc,
      suggestions: null,
    });
    return Array.from(values);
  }

  // Lookup the kind of the given @param value.
  kind(place: Place): AbstractValue {
    const values = this.#variables.get(place.identifier.id);
    CompilerError.invariant(values != null, {
      reason: `[hoisting] Expected value kind to be initialized`,
      description: `${printPlace(place)}`,
      loc: place.loc,
      suggestions: null,
    });
    let mergedKind: AbstractValue | null = null;
    for (const value of values) {
      const kind = this.#values.get(value)!;
      mergedKind =
        mergedKind !== null ? mergeAbstractValues(mergedKind, kind) : kind;
    }
    CompilerError.invariant(mergedKind !== null, {
      reason: `InferReferenceEffects::kind: Expected at least one value`,
      description: `No value found at \`${printPlace(place)}\``,
      loc: place.loc,
      suggestions: null,
    });
    return mergedKind;
  }

  // Updates the value at @param place to point to the same value as @param value.
  alias(place: Place, value: Place): void {
    const values = this.#variables.get(value.identifier.id);
    CompilerError.invariant(values != null, {
      reason: `[hoisting] Expected value for identifier to be initialized`,
      description: `${printIdentifier(value.identifier)}`,
      loc: value.loc,
      suggestions: null,
    });
    this.#variables.set(place.identifier.id, new Set(values));
  }

  // Defines (initializing or updating) a variable with a specific kind of value.
  define(place: Place, value: InstructionValue): void {
    CompilerError.invariant(this.#values.has(value), {
      reason: `Expected value to be initialized at '${printSourceLocation(
        value.loc,
      )}'`,
      description: null,
      loc: value.loc,
      suggestions: null,
    });
    this.#variables.set(place.identifier.id, new Set([value]));
  }

  isDefined(place: Place): boolean {
    return this.#variables.has(place.identifier.id);
  }

  /*
   * Records that a given Place was accessed with the given kind and:
   * - Updates the effect of @param place based on the kind of value
   *    and the kind of reference (@param effectKind).
   * - Updates the value kind to reflect the effect of the reference.
   *
   * Notably, a mutable reference is downgraded to readonly if the
   * value unless the value is known to be mutable.
   *
   * Similarly, a freeze reference is converted to readonly if the
   * value is already frozen or is immutable.
   */
  referenceAndRecordEffects(
    place: Place,
    effectKind: Effect,
    reason: ValueReason,
    functionEffects: Array<FunctionEffect>,
  ): void {
    const values = this.#variables.get(place.identifier.id);
    if (values === undefined) {
      CompilerError.invariant(effectKind !== Effect.Store, {
        reason: '[InferReferenceEffects] Unhandled store reference effect',
        description: null,
        loc: place.loc,
        suggestions: null,
      });
      place.effect =
        effectKind === Effect.ConditionallyMutate
          ? Effect.ConditionallyMutate
          : Effect.Read;
      return;
    }

    // Propagate effects of function expressions to the outer (ie current) effect context
    const dependentEffects = [];
    for (const value of values) {
      if (
        (value.kind === 'FunctionExpression' ||
          value.kind === 'ObjectMethod')
      ) {
<<<<<<< HEAD
        for (const effect of value.loweredFunc.func.effects) {
          if (
            effect.kind === 'GlobalMutation' ||
            effect.kind === 'ReactMutation' ||
            effect.kind === 'ImmutableFunctionCall'
          ) {
            // Known effects are always propagated upwards
            functionEffects.push(effect);
          } else if (effect.kind === 'ContextMutation') {
            /**
             * Contextual effects need to be replayed against the current inference
             * state, which may know more about the value to which the effect applied.
             * The main cases are:
             * 1. The mutated context value is _still_ a context value in the current scope,
             *    so we have to continue propagating the original context mutation.
             * 2. The mutated context value is a mutable value in the current scope,
             *    so the context mutation was fine and we can skip propagating the effect.
             * 3. The mutated context value  is an immutable value in the current scope,
             *    resulting in a non-ContextMutation FunctionEffect. We propagate that new,
             *    more detailed effect to the current function context.
             */
            for (const place of effect.places) {
              if (this.isDefined(place)) {
                const replayedEffect = this.reference(
                  {...place, loc: effect.loc},
                  effect.effect,
                  reason,
                );
                if (replayedEffect != null) {
                  if (replayedEffect.kind === 'ContextMutation') {
                    // Case 1, still a context value so propagate the original effect
                    functionEffects.push(effect);
                  } else {
                    // Case 3, immutable value so propagate the more precise effect
                    functionEffects.push(replayedEffect);
                  }
                } // else case 2, local mutable value so this effect was fine
              }
            }
          } else {
            assertExhaustive(effect, `Unexpected function effect kind`);
=======
        dependentEffects.push(...value.loweredFunc.func.effects ?? []);
      }
      const knownEffects = this.#functionEffects.get(value);
      if (knownEffects != null) {
        dependentEffects.push(...knownEffects)
      }
    }


    for (const effect of dependentEffects) {
      if (
        effect.kind === 'GlobalMutation' ||
        effect.kind === 'ReactMutation'
      ) {
        // Known effects are always propagated upwards
        functionEffects.push(effect);
      } else {
        /**
         * Contextual effects need to be replayed against the current inference
         * state, which may know more about the value to which the effect applied.
         * The main cases are:
         * 1. The mutated context value is _still_ a context value in the current scope,
         *    so we have to continue propagating the original context mutation.
         * 2. The mutated context value is a mutable value in the current scope,
         *    so the context mutation was fine and we can skip propagating the effect.
         * 3. The mutated context value  is an immutable value in the current scope,
         *    resulting in a non-ContextMutation FunctionEffect. We propagate that new,
         *    more detailed effect to the current function context.
         */
        for (const place of effect.places) {
          if (this.isDefined(place)) {
            const replayedEffect = this.reference(
              {...place, loc: effect.loc},
              effect.effect,
              reason,
            );
            if (replayedEffect != null) {
              if (replayedEffect.kind === 'ContextMutation') {
                // Case 1, still a context value so propagate the original effect
                functionEffects.push(effect);
              } else {
                // Case 3, immutable value so propagate the more precise effect
                functionEffects.push(replayedEffect);
              }
            } // else case 2, local mutable value so this effect was fine
>>>>>>> 5fb783ce
          }
        }
      }
    }
    const functionEffect = this.reference(place, effectKind, reason);
    if (functionEffect !== null) {
      functionEffects.push(functionEffect);
    }
  }

  reference(
    place: Place,
    effectKind: Effect,
    reason: ValueReason,
  ): FunctionEffect | null {
    const values = this.#variables.get(place.identifier.id);
    CompilerError.invariant(values !== undefined, {
      reason: '[InferReferenceEffects] Expected value to be initialized',
      description: null,
      loc: place.loc,
      suggestions: null,
    });
    let valueKind: AbstractValue | null = this.kind(place);
    let effect: Effect | null = null;
    let functionEffect: FunctionEffect | null = null;
    switch (effectKind) {
      case Effect.Freeze: {
        if (
          valueKind.kind === ValueKind.Mutable ||
          valueKind.kind === ValueKind.Context ||
          valueKind.kind === ValueKind.MaybeFrozen
        ) {
          const reasonSet = new Set([reason]);
          effect = Effect.Freeze;
          valueKind = {
            kind: ValueKind.Frozen,
            reason: reasonSet,
            context: new Set(),
          };
          values.forEach(value => {
            this.#values.set(value, {
              kind: ValueKind.Frozen,
              reason: reasonSet,
              context: new Set(),
            });

            if (
              this.#env.config.enablePreserveExistingMemoizationGuarantees ||
              this.#env.config.enableTransitivelyFreezeFunctionExpressions
            ) {
              if (value.kind === 'FunctionExpression') {
                for (const operand of eachInstructionValueOperand(value)) {
                  this.referenceAndRecordEffects(
                    operand,
                    Effect.Freeze,
                    ValueReason.Other,
                    [],
                  );
                }
              }
            }
          });
        } else {
          effect = Effect.Read;
        }
        break;
      }
      case Effect.ConditionallyMutate: {
        if (
          valueKind.kind === ValueKind.Mutable ||
          valueKind.kind === ValueKind.Context
        ) {
          effect = Effect.ConditionallyMutate;
        } else {
          effect = Effect.Read;
        }
        break;
      }
      case Effect.Mutate: {
        if (
          isRefValueType(place.identifier) ||
          isUseRefType(place.identifier)
        ) {
          // no-op: refs are validate via ValidateNoRefAccessInRender
        } else if (valueKind.kind === ValueKind.Context) {
          functionEffect = {
            kind: 'ContextMutation',
            loc: place.loc,
            effect: effectKind,
            places:
              valueKind.context.size === 0
                ? new Set([place])
                : valueKind.context,
          };
        } else if (
          valueKind.kind !== ValueKind.Mutable &&
          // We ignore mutations of primitives since this is not a React-specific problem
          valueKind.kind !== ValueKind.Primitive
        ) {
          let reason = getWriteErrorReason(valueKind);
          functionEffect = {
            kind:
              valueKind.reason.size === 1 &&
              valueKind.reason.has(ValueReason.Global)
                ? 'GlobalMutation'
                : 'ReactMutation',
            error: {
              reason,
              description:
                place.identifier.name !== null &&
                place.identifier.name.kind === 'named'
                  ? `Found mutation of \`${place.identifier.name.value}\``
                  : null,
              loc: place.loc,
              suggestions: null,
              severity: ErrorSeverity.InvalidReact,
            },
          };
        }
        effect = Effect.Mutate;
        break;
      }
      case Effect.Store: {
        if (
          isRefValueType(place.identifier) ||
          isUseRefType(place.identifier)
        ) {
          // no-op: refs are validate via ValidateNoRefAccessInRender
        } else if (valueKind.kind === ValueKind.Context) {
          functionEffect = {
            kind: 'ContextMutation',
            loc: place.loc,
            effect: effectKind,
            places:
              valueKind.context.size === 0
                ? new Set([place])
                : valueKind.context,
          };
        } else if (
          valueKind.kind !== ValueKind.Mutable &&
          // We ignore mutations of primitives since this is not a React-specific problem
          valueKind.kind !== ValueKind.Primitive
        ) {
          let reason = getWriteErrorReason(valueKind);
          functionEffect = {
            kind:
              valueKind.reason.size === 1 &&
              valueKind.reason.has(ValueReason.Global)
                ? 'GlobalMutation'
                : 'ReactMutation',
            error: {
              reason,
              description:
                place.identifier.name !== null &&
                place.identifier.name.kind === 'named'
                  ? `Found mutation of \`${place.identifier.name.value}\``
                  : null,
              loc: place.loc,
              suggestions: null,
              severity: ErrorSeverity.InvalidReact,
            },
          };
        }

        /*
         * TODO(gsn): This should be bailout once we add bailout infra.
         *
         * invariant(
         *   valueKind.kind === ValueKindKind.Mutable,
         *   `expected valueKind to be 'Mutable' but found to be \`${valueKind}\``
         * );
         */
        effect = isObjectType(place.identifier) ? Effect.Store : Effect.Mutate;
        break;
      }
      case Effect.Capture: {
        if (
          valueKind.kind === ValueKind.Primitive ||
          valueKind.kind === ValueKind.Global ||
          valueKind.kind === ValueKind.Frozen ||
          valueKind.kind === ValueKind.MaybeFrozen
        ) {
          effect = Effect.Read;
        } else {
          effect = Effect.Capture;
        }
        break;
      }
      case Effect.Read: {
        effect = Effect.Read;
        break;
      }
      case Effect.Unknown: {
        CompilerError.invariant(false, {
          reason:
            'Unexpected unknown effect, expected to infer a precise effect kind',
          description: null,
          loc: place.loc,
          suggestions: null,
        });
      }
      default: {
        assertExhaustive(
          effectKind,
          `Unexpected reference kind \`${effectKind as any as string}\``,
        );
      }
    }
    CompilerError.invariant(effect !== null, {
      reason: 'Expected effect to be set',
      description: null,
      loc: place.loc,
      suggestions: null,
    });
    place.effect = effect;
    return functionEffect;
  }

  /*
   * Combine the contents of @param this and @param other, returning a new
   * instance with the combined changes _if_ there are any changes, or
   * returning null if no changes would occur. Changes include:
   * - new entries in @param other that did not exist in @param this
   * - entries whose values differ in @param this and @param other,
   *    and where joining the values produces a different value than
   *    what was in @param this.
   *
   * Note that values are joined using a lattice operation to ensure
   * termination.
   */
  merge(other: InferenceState): InferenceState | null {
    let nextValues: Map<InstructionValue, AbstractValue> | null = null;
    let nextVariables: Map<IdentifierId, Set<InstructionValue>> | null = null;

    for (const [id, thisValue] of this.#values) {
      const otherValue = other.#values.get(id);
      if (otherValue !== undefined) {
        const mergedValue = mergeAbstractValues(thisValue, otherValue);
        if (mergedValue !== thisValue) {
          nextValues = nextValues ?? new Map(this.#values);
          nextValues.set(id, mergedValue);
        }
      }
    }
    for (const [id, otherValue] of other.#values) {
      if (this.#values.has(id)) {
        // merged above
        continue;
      }
      nextValues = nextValues ?? new Map(this.#values);
      nextValues.set(id, otherValue);
    }

    for (const [id, thisValues] of this.#variables) {
      const otherValues = other.#variables.get(id);
      if (otherValues !== undefined) {
        let mergedValues: Set<InstructionValue> | null = null;
        for (const otherValue of otherValues) {
          if (!thisValues.has(otherValue)) {
            mergedValues = mergedValues ?? new Set(thisValues);
            mergedValues.add(otherValue);
          }
        }
        if (mergedValues !== null) {
          nextVariables = nextVariables ?? new Map(this.#variables);
          nextVariables.set(id, mergedValues);
        }
      }
    }
    for (const [id, otherValues] of other.#variables) {
      if (this.#variables.has(id)) {
        continue;
      }
      nextVariables = nextVariables ?? new Map(this.#variables);
      nextVariables.set(id, new Set(otherValues));
    }

    if (nextVariables === null && nextValues === null) {
      return null;
    } else {
      return new InferenceState(
        this.#env,
        nextValues ?? new Map(this.#values),
        nextVariables ?? new Map(this.#variables),
      );
    }
  }

  /*
   * Returns a copy of this state.
   * TODO: consider using persistent data structures to make
   * clone cheaper.
   */
  clone(): InferenceState {
    return new InferenceState(
      this.#env,
      new Map(this.#values),
      new Map(this.#variables),
    );
  }

  /*
   * For debugging purposes, dumps the state to a plain
   * object so that it can printed as JSON.
   */
  debug(): any {
    const result: any = {values: {}, variables: {}};
    const objects: Map<InstructionValue, number> = new Map();
    function identify(value: InstructionValue): number {
      let id = objects.get(value);
      if (id == null) {
        id = objects.size;
        objects.set(value, id);
      }
      return id;
    }
    for (const [value, kind] of this.#values) {
      const id = identify(value);
      result.values[id] = {kind, value: printMixedHIR(value)};
    }
    for (const [variable, values] of this.#variables) {
      result.variables[`$${variable}`] = [...values].map(identify);
    }
    return result;
  }

  inferPhi(phi: Phi): void {
    const values: Set<InstructionValue> = new Set();
    for (const [_, operand] of phi.operands) {
      const operandValues = this.#variables.get(operand.id);
      // This is a backedge that will be handled later by State.merge
      if (operandValues === undefined) continue;
      for (const v of operandValues) {
        values.add(v);
      }
    }

    if (values.size > 0) {
      this.#variables.set(phi.id.id, values);
    }
  }
}

function inferParam(
  param: Place | SpreadPattern,
  initialState: InferenceState,
  paramKind: AbstractValue,
): void {
  let value: InstructionValue;
  let place: Place;
  if (param.kind === 'Identifier') {
    place = param;
    value = {
      kind: 'Primitive',
      loc: param.loc,
      value: undefined,
    };
  } else {
    place = param.place;
    value = {
      kind: 'Primitive',
      loc: param.place.loc,
      value: undefined,
    };
  }
  initialState.initialize(value, paramKind);
  initialState.define(place, value);
}

/*
 * Joins two values using the following rules:
 * == Effect Transitions ==
 *
 * Freezing an immutable value has not effect:
 *                ┌───────────────┐
 *                │               │
 *                ▼               │ Freeze
 * ┌──────────────────────────┐  │
 * │        Immutable         │──┘
 * └──────────────────────────┘
 *
 * Freezing a mutable or maybe-frozen value makes it frozen. Freezing a frozen
 * value has no effect:
 *                                                     ┌───────────────┐
 * ┌─────────────────────────┐     Freeze             │               │
 * │       MaybeFrozen       │────┐                   ▼               │ Freeze
 * └─────────────────────────┘    │     ┌──────────────────────────┐  │
 *                                 ├────▶│          Frozen          │──┘
 *                                 │     └──────────────────────────┘
 * ┌─────────────────────────┐    │
 * │         Mutable         │────┘
 * └─────────────────────────┘
 *
 * == Join Lattice ==
 * - immutable | mutable => mutable
 *     The justification is that immutable and mutable values are different types,
 *     and functions can introspect them to tell the difference (if the argument
 *     is null return early, else if its an object mutate it).
 * - frozen | mutable => maybe-frozen
 *     Frozen values are indistinguishable from mutable values at runtime, so callers
 *     cannot dynamically avoid mutation of "frozen" values. If a value could be
 *     frozen we have to distinguish it from a mutable value. But it also isn't known
 *     frozen yet, so we distinguish as maybe-frozen.
 * - immutable | frozen => frozen
 *     This is subtle and falls out of the above rules. If a value could be any of
 *     immutable, mutable, or frozen, then at runtime it could either be a primitive
 *     or a reference type, and callers can't distinguish frozen or not for reference
 *     types. To ensure that any sequence of joins btw those three states yields the
 *     correct maybe-frozen, these two have to produce a frozen value.
 * - <any> | maybe-frozen => maybe-frozen
 * - immutable | context => context
 * - mutable | context => context
 * - frozen | context => maybe-frozen
 *
 * ┌──────────────────────────┐
 * │        Immutable         │───┐
 * └──────────────────────────┘   │
 *                                 │    ┌─────────────────────────┐
 *                                 ├───▶│         Frozen          │──┐
 * ┌──────────────────────────┐   │    └─────────────────────────┘  │
 * │          Frozen          │───┤                                 │  ┌─────────────────────────┐
 * └──────────────────────────┘   │                                 ├─▶│       MaybeFrozen       │
 *                                 │    ┌─────────────────────────┐  │  └─────────────────────────┘
 *                                 ├───▶│       MaybeFrozen       │──┘
 * ┌──────────────────────────┐   │    └─────────────────────────┘
 * │         Mutable          │───┘
 * └──────────────────────────┘
 */
function mergeValues(a: ValueKind, b: ValueKind): ValueKind {
  if (a === b) {
    return a;
  } else if (a === ValueKind.MaybeFrozen || b === ValueKind.MaybeFrozen) {
    return ValueKind.MaybeFrozen;
    // after this a and b differ and neither are MaybeFrozen
  } else if (a === ValueKind.Mutable || b === ValueKind.Mutable) {
    if (a === ValueKind.Frozen || b === ValueKind.Frozen) {
      // frozen | mutable
      return ValueKind.MaybeFrozen;
    } else if (a === ValueKind.Context || b === ValueKind.Context) {
      // context | mutable
      return ValueKind.Context;
    } else {
      // mutable | immutable
      return ValueKind.Mutable;
    }
  } else if (a === ValueKind.Context || b === ValueKind.Context) {
    if (a === ValueKind.Frozen || b === ValueKind.Frozen) {
      // frozen | context
      return ValueKind.MaybeFrozen;
    } else {
      // context | immutable
      return ValueKind.Context;
    }
  } else if (a === ValueKind.Frozen || b === ValueKind.Frozen) {
    return ValueKind.Frozen;
  } else if (a === ValueKind.Global || b === ValueKind.Global) {
    return ValueKind.Global;
  } else {
    CompilerError.invariant(
      a === ValueKind.Primitive && b == ValueKind.Primitive,
      {
        reason: `Unexpected value kind in mergeValues()`,
        description: `Found kinds ${a} and ${b}`,
        loc: GeneratedSource,
      },
    );
    return ValueKind.Primitive;
  }
}

/**
 * @returns `true` if `a` is a superset of `b`.
 */
function isSuperset<T>(a: ReadonlySet<T>, b: ReadonlySet<T>): boolean {
  for (const v of b) {
    if (!a.has(v)) {
      return false;
    }
  }
  return true;
}

function mergeAbstractValues(
  a: AbstractValue,
  b: AbstractValue,
): AbstractValue {
  const kind = mergeValues(a.kind, b.kind);
  if (
    kind === a.kind &&
    kind === b.kind &&
    isSuperset(a.reason, b.reason) &&
    isSuperset(a.context, b.context)
  ) {
    return a;
  }
  const reason = new Set(a.reason);
  for (const r of b.reason) {
    reason.add(r);
  }
  const context = new Set(a.context);
  for (const c of b.context) {
    context.add(c);
  }
  return {kind, reason, context};
}

/*
 * Iterates over the given @param block, defining variables and
 * recording references on the @param state according to JS semantics.
 */
function inferBlock(
  env: Environment,
  functionEffects: Array<FunctionEffect>,
  state: InferenceState,
  block: BasicBlock,
): void {
  for (const phi of block.phis) {
    state.inferPhi(phi);
  }

  for (const instr of block.instructions) {
    const instrValue = instr.value;
    let effect: {kind: Effect; reason: ValueReason} | null = null;
    let lvalueEffect = Effect.ConditionallyMutate;
    let valueKind: AbstractValue;
    switch (instrValue.kind) {
      case 'BinaryExpression': {
        valueKind = {
          kind: ValueKind.Primitive,
          reason: new Set([ValueReason.Other]),
          context: new Set(),
        };
        effect = {
          kind: Effect.Read,
          reason: ValueReason.Other,
        };
        break;
      }
      case 'ArrayExpression': {
        valueKind = hasContextRefOperand(state, instrValue)
          ? {
              kind: ValueKind.Context,
              reason: new Set([ValueReason.Other]),
              context: new Set(),
            }
          : {
              kind: ValueKind.Mutable,
              reason: new Set([ValueReason.Other]),
              context: new Set(),
            };
        effect = {kind: Effect.Capture, reason: ValueReason.Other};

        const arrEffects: Array<FunctionEffect> = [];
        for (const operand of eachInstructionOperand(instr)) {
          state.referenceAndRecordEffects(
            operand,
            effect.kind,
            effect.reason,
            arrEffects,
          );
        }

        state.initialize(instrValue, valueKind);
        state.define(instr.lvalue, instrValue);
        instr.lvalue.effect = Effect.Store;
        state.setFunctionEffects(instrValue, arrEffects);
        continue;
      }
      case 'NewExpression': {
        /**
         * For new expressions, we infer a `read` effect on the Class / Function type
         * to avoid extending mutable ranges of locally created classes, e.g.
         * ```js
         * const MyClass = getClass();
         * const value = new MyClass(val1, val2)
         *                   ^ (read)   ^ (conditionally mutate)
         * ```
         *
         * Risks:
         * Classes / functions created during render could technically capture and
         * mutate their enclosing scope, which we currently do not detect.
         */
        valueKind = {
          kind: ValueKind.Mutable,
          reason: new Set([ValueReason.Other]),
          context: new Set(),
        };
        state.referenceAndRecordEffects(
          instrValue.callee,
          Effect.Read,
          ValueReason.Other,
          functionEffects,
        );

        for (const operand of eachCallArgument(instrValue.args)) {
          state.referenceAndRecordEffects(
            operand,
            Effect.ConditionallyMutate,
            ValueReason.Other,
            functionEffects,
          );
        }

        state.initialize(instrValue, valueKind);
        state.define(instr.lvalue, instrValue);
        instr.lvalue.effect = lvalueEffect;
        continue;
      }
      case 'ObjectExpression': {
        const objEffects: Array<FunctionEffect> = [];
        valueKind = hasContextRefOperand(state, instrValue)
          ? {
              kind: ValueKind.Context,
              reason: new Set([ValueReason.Other]),
              context: new Set(),
            }
          : {
              kind: ValueKind.Mutable,
              reason: new Set([ValueReason.Other]),
              context: new Set(),
            };

        for (const property of instrValue.properties) {
          switch (property.kind) {
            case 'ObjectProperty': {
              if (property.key.kind === 'computed') {
                // Object keys must be primitives, so we know they're frozen at this point
                state.referenceAndRecordEffects(
                  property.key.name,
                  Effect.Freeze,
                  ValueReason.Other,
                  objEffects,
                );
              }
              // Object construction captures but does not modify the key/property values
              state.referenceAndRecordEffects(
                property.place,
                Effect.Capture,
                ValueReason.Other,
                objEffects,
              );
              break;
            }
            case 'Spread': {
              // Object construction captures but does not modify the key/property values
              state.referenceAndRecordEffects(
                property.place,
                Effect.Capture,
                ValueReason.Other,
                objEffects,
              );
              break;
            }
            default: {
              assertExhaustive(
                property,
                `Unexpected property kind \`${(property as any).kind}\``,
              );
            }
          }
        }

        state.initialize(instrValue, valueKind);
        state.setFunctionEffects(instrValue, objEffects);
        state.define(instr.lvalue, instrValue);
        instr.lvalue.effect = Effect.Store;
        continue;
      }
      case 'UnaryExpression': {
        valueKind = {
          kind: ValueKind.Primitive,
          reason: new Set([ValueReason.Other]),
          context: new Set(),
        };
        effect = {kind: Effect.Read, reason: ValueReason.Other};
        break;
      }
      case 'UnsupportedNode': {
        // TODO: handle other statement kinds
        valueKind = {
          kind: ValueKind.Mutable,
          reason: new Set([ValueReason.Other]),
          context: new Set(),
        };
        break;
      }
      case 'JsxExpression': {
        if (instrValue.tag.kind === 'Identifier') {
          state.referenceAndRecordEffects(
            instrValue.tag,
            Effect.Freeze,
            ValueReason.JsxCaptured,
            functionEffects,
          );
        }
        if (instrValue.children !== null) {
          for (const child of instrValue.children) {
            state.referenceAndRecordEffects(
              child,
              Effect.Freeze,
              ValueReason.JsxCaptured,
              functionEffects,
            );
          }
        }
        for (const attr of instrValue.props) {
          if (attr.kind === 'JsxSpreadAttribute') {
            state.referenceAndRecordEffects(
              attr.argument,
              Effect.Freeze,
              ValueReason.JsxCaptured,
              functionEffects,
            );
          } else {
            const propEffects: Array<FunctionEffect> = [];
            state.referenceAndRecordEffects(
              attr.place,
              Effect.Freeze,
              ValueReason.JsxCaptured,
              propEffects,
            );
            functionEffects.push(
              ...propEffects.filter(
                effect => !isEffectSafeOutsideRender(effect),
              ),
            );
          }
        }

        state.initialize(instrValue, {
          kind: ValueKind.Frozen,
          reason: new Set([ValueReason.Other]),
          context: new Set(),
        });
        state.define(instr.lvalue, instrValue);
        instr.lvalue.effect = Effect.ConditionallyMutate;
        continue;
      }
      case 'JsxFragment': {
        valueKind = {
          kind: ValueKind.Frozen,
          reason: new Set([ValueReason.Other]),
          context: new Set(),
        };
        effect = {
          kind: Effect.Freeze,
          reason: ValueReason.Other,
        };
        break;
      }
      case 'TaggedTemplateExpression': {
        valueKind = {
          kind: ValueKind.Mutable,
          reason: new Set([ValueReason.Other]),
          context: new Set(),
        };
        effect = {
          kind: Effect.ConditionallyMutate,
          reason: ValueReason.Other,
        };
        break;
      }
      case 'TemplateLiteral': {
        /*
         * template literal (with no tag function) always produces
         * an immutable string
         */
        valueKind = {
          kind: ValueKind.Primitive,
          reason: new Set([ValueReason.Other]),
          context: new Set(),
        };
        effect = {kind: Effect.Read, reason: ValueReason.Other};
        break;
      }
      case 'RegExpLiteral': {
        // RegExp instances are mutable objects
        valueKind = {
          kind: ValueKind.Mutable,
          reason: new Set([ValueReason.Other]),
          context: new Set(),
        };
        effect = {
          kind: Effect.ConditionallyMutate,
          reason: ValueReason.Other,
        };
        break;
      }
      case 'MetaProperty': {
        if (instrValue.meta !== 'import' || instrValue.property !== 'meta') {
          continue;
        }

        valueKind = {
          kind: ValueKind.Global,
          reason: new Set([ValueReason.Global]),
          context: new Set(),
        };
        break;
      }
      case 'LoadGlobal':
        valueKind = {
          kind: ValueKind.Global,
          reason: new Set([ValueReason.Global]),
          context: new Set(),
        };
        break;
      case 'Debugger':
      case 'JSXText':
      case 'Primitive': {
        valueKind = {
          kind: ValueKind.Primitive,
          reason: new Set([ValueReason.Other]),
          context: new Set(),
        };
        break;
      }
      case 'ObjectMethod':
      case 'FunctionExpression': {
        let hasMutableOperand = false;
        for (const operand of eachInstructionOperand(instr)) {
          state.referenceAndRecordEffects(
            operand,
            operand.effect === Effect.Unknown ? Effect.Read : operand.effect,
            ValueReason.Other,
            [],
          );
          hasMutableOperand ||= isMutableEffect(operand.effect, operand.loc);

          /**
           * If this function references other functions, propagate the referenced function's
           * effects to this function.
           *
           * ```
           * let f = () => global = true;
           * let g = () => f();
           * g();
           * ```
           *
           * In this example, because `g` references `f`, we propagate the GlobalMutation from
           * `f` to `g`. Thus, referencing `g` in `g()` will evaluate the GlobalMutation in the outer
           * function effect context and report an error. But if instead we do:
           *
           * ```
           * let f = () => global = true;
           * let g = () => f();
           * useEffect(() => g(), [g])
           * ```
           *
           * Now `g`'s effects will be discarded since they're in a useEffect.
           */
          const values = state.values(operand);
          for (const value of values) {
            if (
              (value.kind === 'ObjectMethod' ||
                value.kind === 'FunctionExpression') &&
              value.loweredFunc.func.effects !== null
            ) {
              instrValue.loweredFunc.func.effects ??= [];
              instrValue.loweredFunc.func.effects.push(
                ...value.loweredFunc.func.effects,
              );
            }
          }
        }
        /*
         * If a closure did not capture any mutable values, then we can consider it to be
         * frozen, which allows it to be independently memoized.
         */
        state.initialize(instrValue, {
          kind: hasMutableOperand ? ValueKind.Mutable : ValueKind.Frozen,
          reason: new Set([ValueReason.Other]),
          context: new Set(),
        });
        state.define(instr.lvalue, instrValue);
        instr.lvalue.effect = Effect.Store;
        continue;
      }
      case 'CallExpression': {
        const signature = getFunctionCallSignature(
          env,
          instrValue.callee.identifier.type,
        );

        const effects =
          signature !== null ? getFunctionEffects(instrValue, signature) : null;
        const returnValueKind: AbstractValue =
          signature !== null
            ? {
                kind: signature.returnValueKind,
                reason: new Set([
                  signature.returnValueReason ??
                    ValueReason.KnownReturnSignature,
                ]),
                context: new Set(),
              }
            : {
                kind: ValueKind.Mutable,
                reason: new Set([ValueReason.Other]),
                context: new Set(),
              };
        let hasCaptureArgument = false;
        let isHook = getHookKind(env, instrValue.callee.identifier) != null;
        for (let i = 0; i < instrValue.args.length; i++) {
          const argumentEffects: Array<FunctionEffect> = [];
          const arg = instrValue.args[i];
          const place = arg.kind === 'Identifier' ? arg : arg.place;
          if (effects !== null) {
            state.referenceAndRecordEffects(
              place,
              effects[i],
              ValueReason.Other,
              argumentEffects,
            );
          } else {
            state.referenceAndRecordEffects(
              place,
              Effect.ConditionallyMutate,
              ValueReason.Other,
              argumentEffects,
            );
          }
          /*
           * Join the effects of the argument with the effects of the enclosing function,
           * unless the we're detecting a global mutation inside a useEffect hook
           */
          functionEffects.push(
            ...argumentEffects.filter(
              argEffect => !isHook || !isEffectSafeOutsideRender(argEffect),
            ),
          );
          hasCaptureArgument ||= place.effect === Effect.Capture;
        }
        if (signature !== null) {
          state.referenceAndRecordEffects(
            instrValue.callee,
            signature.calleeEffect,
            ValueReason.Other,
            functionEffects,
          );
        } else {
          state.referenceAndRecordEffects(
            instrValue.callee,
            Effect.ConditionallyMutate,
            ValueReason.Other,
            functionEffects,
          );
        }
        hasCaptureArgument ||= instrValue.callee.effect === Effect.Capture;

        if (
          !isSetStateType(instrValue.callee.identifier) &&
          instrValue.callee.effect === Effect.Read &&
          signature?.hookKind == null
        ) {
          const allRead = instrValue.args.every(arg => {
            switch (arg.kind) {
              case 'Identifier':
                return arg.effect === Effect.Read;
              case 'Spread':
                return arg.place.effect === Effect.Read;
              default:
                assertExhaustive(arg, 'Unexpected arg kind');
            }
          });
          if (allRead) {
            functionEffects.push({
              kind: 'ImmutableFunctionCall',
              lvalue: instr.lvalue.identifier.id,
              callee: instrValue.callee.identifier.id,
              loc: instrValue.loc,
              global: state.kind(instrValue.callee).kind === ValueKind.Global,
            });
          }
        }

        state.initialize(instrValue, returnValueKind);
        state.define(instr.lvalue, instrValue);
        instr.lvalue.effect = hasCaptureArgument
          ? Effect.Store
          : Effect.ConditionallyMutate;
        continue;
      }
      case 'MethodCall': {
        CompilerError.invariant(state.isDefined(instrValue.receiver), {
          reason:
            '[InferReferenceEffects] Internal error: receiver of PropertyCall should have been defined by corresponding PropertyLoad',
          description: null,
          loc: instrValue.loc,
          suggestions: null,
        });
        state.referenceAndRecordEffects(
          instrValue.property,
          Effect.Read,
          ValueReason.Other,
          functionEffects,
        );

        const signature = getFunctionCallSignature(
          env,
          instrValue.property.identifier.type,
        );

        const returnValueKind: AbstractValue =
          signature !== null
            ? {
                kind: signature.returnValueKind,
                reason: new Set([ValueReason.Other]),
                context: new Set(),
              }
            : {
                kind: ValueKind.Mutable,
                reason: new Set([ValueReason.Other]),
                context: new Set(),
              };

        if (
          signature !== null &&
          signature.mutableOnlyIfOperandsAreMutable &&
          areArgumentsImmutableAndNonMutating(state, instrValue.args)
        ) {
          /*
           * None of the args are mutable or mutate their params, we can downgrade to
           * treating as all reads (except that the receiver may be captured)
           */
          for (const arg of instrValue.args) {
            const place = arg.kind === 'Identifier' ? arg : arg.place;
            state.referenceAndRecordEffects(
              place,
              Effect.Read,
              ValueReason.Other,
              functionEffects,
            );
          }
          state.referenceAndRecordEffects(
            instrValue.receiver,
            Effect.Capture,
            ValueReason.Other,
            functionEffects,
          );
          state.initialize(instrValue, returnValueKind);
          state.define(instr.lvalue, instrValue);
          instr.lvalue.effect =
            instrValue.receiver.effect === Effect.Capture
              ? Effect.Store
              : Effect.ConditionallyMutate;
          continue;
        }

        const effects =
          signature !== null ? getFunctionEffects(instrValue, signature) : null;
        let hasCaptureArgument = false;
        let isHook = getHookKind(env, instrValue.property.identifier) != null;
        for (let i = 0; i < instrValue.args.length; i++) {
          const argumentEffects: Array<FunctionEffect> = [];
          const arg = instrValue.args[i];
          const place = arg.kind === 'Identifier' ? arg : arg.place;
          if (effects !== null) {
            /*
             * If effects are inferred for an argument, we should fail invalid
             * mutating effects
             */
            state.referenceAndRecordEffects(
              place,
              effects[i],
              ValueReason.Other,
              argumentEffects,
            );
          } else {
            state.referenceAndRecordEffects(
              place,
              Effect.ConditionallyMutate,
              ValueReason.Other,
              argumentEffects,
            );
          }
          /*
           * Join the effects of the argument with the effects of the enclosing function,
           * unless the we're detecting a global mutation inside a useEffect hook
           */
          functionEffects.push(
            ...argumentEffects.filter(
              argEffect => !isHook || !isEffectSafeOutsideRender(argEffect),
            ),
          );
          hasCaptureArgument ||= place.effect === Effect.Capture;
        }
        if (signature !== null) {
          state.referenceAndRecordEffects(
            instrValue.receiver,
            signature.calleeEffect,
            ValueReason.Other,
            functionEffects,
          );
        } else {
          state.referenceAndRecordEffects(
            instrValue.receiver,
            Effect.ConditionallyMutate,
            ValueReason.Other,
            functionEffects,
          );
        }
        hasCaptureArgument ||= instrValue.receiver.effect === Effect.Capture;

        if (
          !isSetStateType(instrValue.property.identifier) &&
          instrValue.receiver.effect === Effect.Read &&
          instrValue.property.effect === Effect.Read &&
          signature?.hookKind == null
        ) {
          const allRead = instrValue.args.every(arg => {
            switch (arg.kind) {
              case 'Identifier':
                return arg.effect === Effect.Read;
              case 'Spread':
                return arg.place.effect === Effect.Read;
              default:
                assertExhaustive(arg, 'Unexpected arg kind');
            }
          });
          if (allRead) {
            functionEffects.push({
              kind: 'ImmutableFunctionCall',
              lvalue: instr.lvalue.identifier.id,
              callee: instrValue.property.identifier.id,
              loc: instrValue.loc,
              global: state.kind(instrValue.property).kind === ValueKind.Global,
            });
          }
        }

        state.initialize(instrValue, returnValueKind);
        state.define(instr.lvalue, instrValue);
        instr.lvalue.effect = hasCaptureArgument
          ? Effect.Store
          : Effect.ConditionallyMutate;
        continue;
      }
      case 'PropertyStore': {
        const effect =
          state.kind(instrValue.object).kind === ValueKind.Context
            ? Effect.ConditionallyMutate
            : Effect.Capture;
        state.referenceAndRecordEffects(
          instrValue.value,
          effect,
          ValueReason.Other,
          functionEffects,
        );
        state.referenceAndRecordEffects(
          instrValue.object,
          Effect.Store,
          ValueReason.Other,
          functionEffects,
        );

        const lvalue = instr.lvalue;
        state.alias(lvalue, instrValue.value);
        lvalue.effect = Effect.Store;
        continue;
      }
      case 'PropertyDelete': {
        // `delete` returns a boolean (immutable) and modifies the object
        valueKind = {
          kind: ValueKind.Primitive,
          reason: new Set([ValueReason.Other]),
          context: new Set(),
        };
        effect = {kind: Effect.Mutate, reason: ValueReason.Other};
        break;
      }
      case 'PropertyLoad': {
        const loadEffects: Array<FunctionEffect> = [];
        state.referenceAndRecordEffects(
          instrValue.object,
          Effect.Read,
          ValueReason.Other,
          loadEffects,
        );
        const lvalue = instr.lvalue;
        lvalue.effect = Effect.ConditionallyMutate;
        state.setFunctionEffects(instrValue, loadEffects);
        state.initialize(instrValue, state.kind(instrValue.object));
        state.define(lvalue, instrValue);
        continue;
      }
      case 'ComputedStore': {
        const effect =
          state.kind(instrValue.object).kind === ValueKind.Context
            ? Effect.ConditionallyMutate
            : Effect.Capture;
        state.referenceAndRecordEffects(
          instrValue.value,
          effect,
          ValueReason.Other,
          functionEffects,
        );
        state.referenceAndRecordEffects(
          instrValue.property,
          Effect.Capture,
          ValueReason.Other,
          functionEffects,
        );
        state.referenceAndRecordEffects(
          instrValue.object,
          Effect.Store,
          ValueReason.Other,
          functionEffects,
        );

        const lvalue = instr.lvalue;
        state.alias(lvalue, instrValue.value);
        lvalue.effect = Effect.Store;
        continue;
      }
      case 'ComputedDelete': {
        state.referenceAndRecordEffects(
          instrValue.object,
          Effect.Mutate,
          ValueReason.Other,
          functionEffects,
        );
        state.referenceAndRecordEffects(
          instrValue.property,
          Effect.Read,
          ValueReason.Other,
          functionEffects,
        );
        state.initialize(instrValue, {
          kind: ValueKind.Primitive,
          reason: new Set([ValueReason.Other]),
          context: new Set(),
        });
        state.define(instr.lvalue, instrValue);
        instr.lvalue.effect = Effect.Mutate;
        continue;
      }
      case 'ComputedLoad': {
        const loadEffects: Array<FunctionEffect> = [];
        state.referenceAndRecordEffects(
          instrValue.object,
          Effect.Read,
          ValueReason.Other,
          loadEffects,
        );
        state.referenceAndRecordEffects(
          instrValue.property,
          Effect.Read,
          ValueReason.Other,
          loadEffects,
        );
        const lvalue = instr.lvalue;
        lvalue.effect = Effect.ConditionallyMutate;
        state.initialize(instrValue, state.kind(instrValue.object));
        state.define(lvalue, instrValue);
        state.setFunctionEffects(instrValue, loadEffects);
        continue;
      }
      case 'Await': {
        state.initialize(instrValue, state.kind(instrValue.value));
        /*
         * Awaiting a value causes it to change state (go from unresolved to resolved or error)
         * It also means that any side-effects which would occur as part of the promise evaluation
         * will occur.
         */
        state.referenceAndRecordEffects(
          instrValue.value,
          Effect.ConditionallyMutate,
          ValueReason.Other,
          functionEffects,
        );
        const lvalue = instr.lvalue;
        lvalue.effect = Effect.ConditionallyMutate;
        state.alias(lvalue, instrValue.value);
        continue;
      }
      case 'TypeCastExpression': {
        /*
         * A type cast expression has no effect at runtime, so it's equivalent to a raw
         * identifier:
         * ```
         * x = (y: type)  // is equivalent to...
         * x = y
         * ```
         */
        state.initialize(instrValue, state.kind(instrValue.value));
        state.referenceAndRecordEffects(
          instrValue.value,
          Effect.Read,
          ValueReason.Other,
          functionEffects,
        );
        const lvalue = instr.lvalue;
        lvalue.effect = Effect.ConditionallyMutate;
        state.alias(lvalue, instrValue.value);
        continue;
      }
      case 'StartMemoize':
      case 'FinishMemoize': {
        for (const val of eachInstructionValueOperand(instrValue)) {
          if (env.config.enablePreserveExistingMemoizationGuarantees) {
            state.referenceAndRecordEffects(
              val,
              Effect.Freeze,
              ValueReason.Other,
              [],
            );
          } else {
            state.referenceAndRecordEffects(
              val,
              Effect.Read,
              ValueReason.Other,
              [],
            );
          }
        }
        const lvalue = instr.lvalue;
        lvalue.effect = Effect.ConditionallyMutate;
        state.initialize(instrValue, {
          kind: ValueKind.Frozen,
          reason: new Set([ValueReason.Other]),
          context: new Set(),
        });
        state.define(lvalue, instrValue);
        continue;
      }
      case 'LoadLocal': {
        const lvalue = instr.lvalue;
        const effect =
          state.isDefined(lvalue) &&
          state.kind(lvalue).kind === ValueKind.Context
            ? Effect.ConditionallyMutate
            : Effect.Capture;
        state.referenceAndRecordEffects(
          instrValue.place,
          effect,
          ValueReason.Other,
          [],
        );
        lvalue.effect = Effect.ConditionallyMutate;
        // direct aliasing: `a = b`;
        state.alias(lvalue, instrValue.place);
        continue;
      }
      case 'LoadContext': {
        state.referenceAndRecordEffects(
          instrValue.place,
          Effect.Capture,
          ValueReason.Other,
          functionEffects,
        );
        const lvalue = instr.lvalue;
        lvalue.effect = Effect.ConditionallyMutate;
        const valueKind = state.kind(instrValue.place);
        state.initialize(instrValue, valueKind);
        state.define(lvalue, instrValue);
        continue;
      }
      case 'DeclareLocal': {
        const value = UndefinedValue;
        state.initialize(
          value,
          // Catch params may be aliased to mutable values
          instrValue.lvalue.kind === InstructionKind.Catch
            ? {
                kind: ValueKind.Mutable,
                reason: new Set([ValueReason.Other]),
                context: new Set(),
              }
            : {
                kind: ValueKind.Primitive,
                reason: new Set([ValueReason.Other]),
                context: new Set(),
              },
        );
        state.define(instrValue.lvalue.place, value);
        continue;
      }
      case 'DeclareContext': {
        state.initialize(instrValue, {
          kind: ValueKind.Mutable,
          reason: new Set([ValueReason.Other]),
          context: new Set(),
        });
        state.define(instrValue.lvalue.place, instrValue);
        continue;
      }
      case 'PostfixUpdate':
      case 'PrefixUpdate': {
        const effect =
          state.isDefined(instrValue.lvalue) &&
          state.kind(instrValue.lvalue).kind === ValueKind.Context
            ? Effect.ConditionallyMutate
            : Effect.Capture;
        state.referenceAndRecordEffects(
          instrValue.value,
          effect,
          ValueReason.Other,
          functionEffects,
        );

        const lvalue = instr.lvalue;
        state.alias(lvalue, instrValue.value);
        lvalue.effect = Effect.Store;
        state.alias(instrValue.lvalue, instrValue.value);
        /*
         * NOTE: *not* using state.reference since this is an assignment.
         * reference() checks if the effect is valid given the value kind,
         * but here the previous value kind doesn't matter since we are
         * replacing it
         */
        instrValue.lvalue.effect = Effect.Store;
        continue;
      }
      case 'StoreLocal': {
        const effect =
          state.isDefined(instrValue.lvalue.place) &&
          state.kind(instrValue.lvalue.place).kind === ValueKind.Context
            ? Effect.ConditionallyMutate
            : Effect.Capture;
        state.referenceAndRecordEffects(
          instrValue.value,
          effect,
          ValueReason.Other,
          [],
        );

        const lvalue = instr.lvalue;
        state.alias(lvalue, instrValue.value);
        lvalue.effect = Effect.Store;
        state.alias(instrValue.lvalue.place, instrValue.value);
        /*
         * NOTE: *not* using state.reference since this is an assignment.
         * reference() checks if the effect is valid given the value kind,
         * but here the previous value kind doesn't matter since we are
         * replacing it
         */
        instrValue.lvalue.place.effect = Effect.Store;
        continue;
      }
      case 'StoreContext': {
        state.referenceAndRecordEffects(
          instrValue.value,
          Effect.ConditionallyMutate,
          ValueReason.Other,
          functionEffects,
        );
        state.referenceAndRecordEffects(
          instrValue.lvalue.place,
          Effect.Mutate,
          ValueReason.Other,
          functionEffects,
        );

        const lvalue = instr.lvalue;
        state.alias(lvalue, instrValue.value);
        lvalue.effect = Effect.Store;
        continue;
      }
      case 'StoreGlobal': {
        state.referenceAndRecordEffects(
          instrValue.value,
          Effect.Capture,
          ValueReason.Other,
          functionEffects,
        );
        const lvalue = instr.lvalue;
        lvalue.effect = Effect.Store;

        functionEffects.push({
          kind: 'GlobalMutation',
          error: {
            reason:
              'Unexpected reassignment of a variable which was defined outside of the component. Components and hooks should be pure and side-effect free, but variable reassignment is a form of side-effect. If this variable is used in rendering, use useState instead. (https://react.dev/reference/rules/components-and-hooks-must-be-pure#side-effects-must-run-outside-of-render)',
            loc: instr.loc,
            suggestions: null,
            severity: ErrorSeverity.InvalidReact,
          },
        });
        continue;
      }
      case 'Destructure': {
        let effect: Effect = Effect.Capture;
        for (const place of eachPatternOperand(instrValue.lvalue.pattern)) {
          if (
            state.isDefined(place) &&
            state.kind(place).kind === ValueKind.Context
          ) {
            effect = Effect.ConditionallyMutate;
            break;
          }
        }
        state.referenceAndRecordEffects(
          instrValue.value,
          effect,
          ValueReason.Other,
          functionEffects,
        );

        const lvalue = instr.lvalue;
        state.alias(lvalue, instrValue.value);
        lvalue.effect = Effect.Store;
        for (const place of eachPatternOperand(instrValue.lvalue.pattern)) {
          state.alias(place, instrValue.value);
          /*
           * NOTE: *not* using state.reference since this is an assignment.
           * reference() checks if the effect is valid given the value kind,
           * but here the previous value kind doesn't matter since we are
           * replacing it
           */
          place.effect = Effect.Store;
        }
        continue;
      }
      case 'GetIterator': {
        /**
         * This instruction represents the step of retrieving an iterator from the collection
         * in `for (... of <collection>)` syntax. We model two cases:
         *
         * 1. The collection is immutable or a known collection type (e.g. Array). In this case
         *    we infer that the iterator produced won't be the same as the collection itself.
         *    If the collection is an Array, this is because it will produce a native Array
         *    iterator. If the collection is already frozen, we assume it must be of some
         *    type that returns a separate iterator. In theory you could pass an Iterator
         *    as props to a component and then for..of over that in the component body, but
         *    this already violates React's rules so we assume you're not doing this.
         * 2. The collection could be an Iterator itself, such that advancing the iterator
         *    (modeled with IteratorNext) mutates the collection itself.
         */
        const kind = state.kind(instrValue.collection).kind;
        const isMutable =
          kind === ValueKind.Mutable || kind === ValueKind.Context;
        if (!isMutable || isArrayType(instrValue.collection.identifier)) {
          // Case 1, assume iterator is a separate mutable object
          effect = {
            kind: Effect.Read,
            reason: ValueReason.Other,
          };
          valueKind = {
            kind: ValueKind.Mutable,
            reason: new Set([ValueReason.Other]),
            context: new Set(),
          };
        } else {
          // Case 2, assume that the iterator could be the (mutable) collection itself
          effect = {
            kind: Effect.Capture,
            reason: ValueReason.Other,
          };
          valueKind = state.kind(instrValue.collection);
        }
        lvalueEffect = Effect.Store;
        break;
      }
      case 'IteratorNext': {
        /**
         * This instruction represents advancing an iterator with .next(). We use a
         * conditional mutate to model the two cases for GetIterator:
         * - If the collection is a mutable iterator, we want to model the fact that
         *   advancing the iterator will mutate it
         * - If the iterator may be different from the collection and the collection
         *   is frozen, we don't want to report a false positive "cannot mutate" error.
         *
         * ConditionallyMutate reflects this "mutate if mutable" semantic.
         */
        state.referenceAndRecordEffects(
          instrValue.iterator,
          Effect.ConditionallyMutate,
          ValueReason.Other,
          functionEffects,
        );
        /**
         * Regardless of the effect on the iterator, the *result* of advancing the iterator
         * is to extract a value from the collection. We use a Capture effect to reflect this
         * aliasing, and then initialize() the lvalue to the same kind as the colleciton to
         * ensure that the item is mutable or frozen if the collection is mutable/frozen.
         */
        state.referenceAndRecordEffects(
          instrValue.collection,
          Effect.Capture,
          ValueReason.Other,
          functionEffects,
        );
        state.initialize(instrValue, state.kind(instrValue.collection));
        state.define(instr.lvalue, instrValue);
        instr.lvalue.effect = Effect.Store;
        continue;
      }
      case 'NextPropertyOf': {
        effect = {kind: Effect.Read, reason: ValueReason.Other};
        lvalueEffect = Effect.Store;
        valueKind = {
          kind: ValueKind.Primitive,
          reason: new Set([ValueReason.Other]),
          context: new Set(),
        };
        break;
      }
      default: {
        assertExhaustive(instrValue, 'Unexpected instruction kind');
      }
    }

    for (const operand of eachInstructionOperand(instr)) {
      CompilerError.invariant(effect != null, {
        reason: `effectKind must be set for instruction value \`${instrValue.kind}\``,
        description: null,
        loc: instrValue.loc,
        suggestions: null,
      });
      state.referenceAndRecordEffects(
        operand,
        effect.kind,
        effect.reason,
        functionEffects,
      );
    }

    state.initialize(instrValue, valueKind);
    state.define(instr.lvalue, instrValue);
    instr.lvalue.effect = lvalueEffect;
  }

  for (const operand of eachTerminalOperand(block.terminal)) {
    let effect;
    if (block.terminal.kind === 'return' || block.terminal.kind === 'throw') {
      if (
        state.isDefined(operand) &&
        state.kind(operand).kind === ValueKind.Context
      ) {
        effect = Effect.ConditionallyMutate;
      } else {
        effect = Effect.Freeze;
      }
    } else {
      effect = Effect.Read;
    }
    const propEffects: Array<FunctionEffect> = [];
    state.referenceAndRecordEffects(
      operand,
      effect,
      ValueReason.Other,
      propEffects,
    );
    functionEffects.push(
      ...propEffects.filter(effect => !isEffectSafeOutsideRender(effect)),
    );
  }
}

function hasContextRefOperand(
  state: InferenceState,
  instrValue: InstructionValue,
): boolean {
  for (const place of eachInstructionValueOperand(instrValue)) {
    if (
      state.isDefined(place) &&
      state.kind(place).kind === ValueKind.Context
    ) {
      return true;
    }
  }
  return false;
}

export function getFunctionCallSignature(
  env: Environment,
  type: Type,
): FunctionSignature | null {
  if (type.kind !== 'Function') {
    return null;
  }
  return env.getFunctionSignature(type);
}

/*
 * Make a best attempt at matching arguments of a {@link MethodCall} to parameter effects.
 * defined in its {@link FunctionSignature}.
 *
 * @param fn
 * @param sig
 * @returns Inferred effects of function arguments, or null if inference fails.
 */
function getFunctionEffects(
  fn: MethodCall | CallExpression,
  sig: FunctionSignature,
): Array<Effect> | null {
  const results = [];
  for (let i = 0; i < fn.args.length; i++) {
    const arg = fn.args[i];
    if (i < sig.positionalParams.length) {
      /*
       * Only infer effects when there is a direct mapping positional arg --> positional param
       * Otherwise, return null to indicate inference failed
       */
      if (arg.kind === 'Identifier') {
        results.push(sig.positionalParams[i]);
      } else {
        return null;
      }
    } else if (sig.restParam !== null) {
      results.push(sig.restParam);
    } else {
      /*
       * If there are more arguments than positional arguments and a rest parameter is not
       * defined, we'll also assume that inference failed
       */
      return null;
    }
  }
  return results;
}

/**
 * Returns true if all of the arguments are both non-mutable (immutable or frozen)
 * _and_ are not functions which might mutate their arguments. Note that function
 * expressions count as frozen so long as they do not mutate free variables: this
 * function checks that such functions also don't mutate their inputs.
 */
function areArgumentsImmutableAndNonMutating(
  state: InferenceState,
  args: MethodCall['args'],
): boolean {
  for (const arg of args) {
    const place = arg.kind === 'Identifier' ? arg : arg.place;
    const kind = state.kind(place).kind;
    switch (kind) {
      case ValueKind.Global:
      case ValueKind.Primitive:
      case ValueKind.Frozen: {
        /*
         * Only immutable values, or frozen lambdas are allowed.
         * A lambda may appear frozen even if it may mutate its inputs,
         * so we have a second check even for frozen value types
         */
        break;
      }
      default: {
        return false;
      }
    }
    const values = state.values(place);
    for (const value of values) {
      if (
        value.kind === 'FunctionExpression' &&
        value.loweredFunc.func.params.some(param => {
          const place = param.kind === 'Identifier' ? param : param.place;
          const range = place.identifier.mutableRange;
          return range.end > range.start + 1;
        })
      ) {
        // This is a function which may mutate its inputs
        return false;
      }
    }
  }
  return true;
}

function isEffectSafeOutsideRender(effect: FunctionEffect): boolean {
  return (
    effect.kind === 'GlobalMutation' || effect.kind === 'ImmutableFunctionCall'
  );
}

function getWriteErrorReason(abstractValue: AbstractValue): string {
  if (abstractValue.reason.has(ValueReason.Global)) {
    return 'Writing to a variable defined outside a component or hook is not allowed. Consider using an effect';
  } else if (abstractValue.reason.has(ValueReason.JsxCaptured)) {
    return 'Updating a value used previously in JSX is not allowed. Consider moving the mutation before the JSX';
  } else if (abstractValue.reason.has(ValueReason.Context)) {
    return `Mutating a value returned from 'useContext()', which should not be mutated`;
  } else if (abstractValue.reason.has(ValueReason.KnownReturnSignature)) {
    return 'Mutating a value returned from a function whose return value should not be mutated';
  } else if (abstractValue.reason.has(ValueReason.ReactiveFunctionArgument)) {
    return 'Mutating component props or hook arguments is not allowed. Consider using a local variable instead';
  } else if (abstractValue.reason.has(ValueReason.State)) {
    return "Mutating a value returned from 'useState()', which should not be mutated. Use the setter function to update instead";
  } else if (abstractValue.reason.has(ValueReason.ReducerState)) {
    return "Mutating a value returned from 'useReducer()', which should not be mutated. Use the dispatch function to update instead";
  } else {
    return 'This mutates a variable that React considers immutable';
  }
}<|MERGE_RESOLUTION|>--- conflicted
+++ resolved
@@ -539,49 +539,6 @@
         (value.kind === 'FunctionExpression' ||
           value.kind === 'ObjectMethod')
       ) {
-<<<<<<< HEAD
-        for (const effect of value.loweredFunc.func.effects) {
-          if (
-            effect.kind === 'GlobalMutation' ||
-            effect.kind === 'ReactMutation' ||
-            effect.kind === 'ImmutableFunctionCall'
-          ) {
-            // Known effects are always propagated upwards
-            functionEffects.push(effect);
-          } else if (effect.kind === 'ContextMutation') {
-            /**
-             * Contextual effects need to be replayed against the current inference
-             * state, which may know more about the value to which the effect applied.
-             * The main cases are:
-             * 1. The mutated context value is _still_ a context value in the current scope,
-             *    so we have to continue propagating the original context mutation.
-             * 2. The mutated context value is a mutable value in the current scope,
-             *    so the context mutation was fine and we can skip propagating the effect.
-             * 3. The mutated context value  is an immutable value in the current scope,
-             *    resulting in a non-ContextMutation FunctionEffect. We propagate that new,
-             *    more detailed effect to the current function context.
-             */
-            for (const place of effect.places) {
-              if (this.isDefined(place)) {
-                const replayedEffect = this.reference(
-                  {...place, loc: effect.loc},
-                  effect.effect,
-                  reason,
-                );
-                if (replayedEffect != null) {
-                  if (replayedEffect.kind === 'ContextMutation') {
-                    // Case 1, still a context value so propagate the original effect
-                    functionEffects.push(effect);
-                  } else {
-                    // Case 3, immutable value so propagate the more precise effect
-                    functionEffects.push(replayedEffect);
-                  }
-                } // else case 2, local mutable value so this effect was fine
-              }
-            }
-          } else {
-            assertExhaustive(effect, `Unexpected function effect kind`);
-=======
         dependentEffects.push(...value.loweredFunc.func.effects ?? []);
       }
       const knownEffects = this.#functionEffects.get(value);
@@ -594,11 +551,12 @@
     for (const effect of dependentEffects) {
       if (
         effect.kind === 'GlobalMutation' ||
-        effect.kind === 'ReactMutation'
+        effect.kind === 'ReactMutation' ||
+            effect.kind === 'ImmutableFunctionCall'
       ) {
         // Known effects are always propagated upwards
         functionEffects.push(effect);
-      } else {
+      } else if (effect.kind === 'ContextMutation') {
         /**
          * Contextual effects need to be replayed against the current inference
          * state, which may know more about the value to which the effect applied.
@@ -627,7 +585,6 @@
                 functionEffects.push(replayedEffect);
               }
             } // else case 2, local mutable value so this effect was fine
->>>>>>> 5fb783ce
           }
         }
       }
