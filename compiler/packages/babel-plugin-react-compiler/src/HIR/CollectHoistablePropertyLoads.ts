import {CompilerError} from '../CompilerError';
import {inRange} from '../ReactiveScopes/InferReactiveScopeVariables';
import {Set_intersect, Set_union, getOrInsertDefault} from '../Utils/utils';
import {
  BasicBlock,
  BlockId,
  DependencyPathEntry,
  GeneratedSource,
  HIRFunction,
  Identifier,
  IdentifierId,
  InstructionId,
  ReactiveScopeDependency,
  ScopeId,
} from './HIR';

/**
 * Helper function for `PropagateScopeDependencies`.
 * Uses control flow graph analysis to determine which `Identifier`s can
 * be assumed to be non-null objects, on a per-block basis.
 *
 * Here is an example:
 * ```js
 * function useFoo(x, y, z) {
 *   // NOT safe to hoist PropertyLoads here
 *   if (...) {
 *     // safe to hoist loads from x
 *     read(x.a);
 *     return;
 *   }
 *   // safe to hoist loads from y, z
 *   read(y.b);
 *   if (...) {
 *     // safe to hoist loads from y, z
 *     read(z.a);
 *   } else {
 *     // safe to hoist loads from y, z
 *     read(z.b);
 *   }
 *   // safe to hoist loads from y, z
 *   return;
 * }
 * ```
 *
 * Note that we currently do NOT account for mutable / declaration range
 * when doing the CFG-based traversal, producing results that are technically
 * incorrect but filtered by PropagateScopeDeps (which only takes dependencies
 * on constructed value -- i.e. a scope's dependencies must have mutable ranges
 * ending earlier than the scope start).
 *
 * Take this example, this function will infer x.foo.bar as non-nullable for bb0,
 * via the intersection of bb1 & bb2 which in turn comes from bb3. This is technically
 * incorrect bb0 is before / during x's mutable range.
 *  bb0:
 *    const x = ...;
 *    if cond then bb1 else bb2
 *  bb1:
 *    ...
 *    goto bb3
 *  bb2:
 *    ...
 *    goto bb3:
 *  bb3:
 *    x.foo.bar
 */
export function collectHoistablePropertyLoads(
  fn: HIRFunction,
  temporaries: ReadonlyMap<IdentifierId, ReactiveScopeDependency>,
): ReadonlyMap<ScopeId, BlockInfo> {
  const registry = new PropertyPathRegistry();

  const nodes = collectNonNullsInBlocks(fn, temporaries, registry);
  propagateNonNull(fn, nodes);

  const nodesKeyedByScopeId = new Map<ScopeId, BlockInfo>();
  for (const [_, block] of fn.body.blocks) {
    if (block.terminal.kind === 'scope') {
      nodesKeyedByScopeId.set(
        block.terminal.scope.id,
        nodes.get(block.terminal.block)!,
      );
    }
  }

  return nodesKeyedByScopeId;
}

export type BlockInfo = {
  block: BasicBlock;
  assumedNonNullObjects: ReadonlySet<PropertyPathNode>;
};

/**
 * PropertyLoadRegistry data structure to dedupe property loads (e.g. a.b.c)
 * and make computing sets intersections simpler.
 */
type RootNode = {
  properties: Map<string, PropertyPathNode>;
  parent: null;
  // Recorded to make later computations simpler
  fullPath: ReactiveScopeDependency;
  root: IdentifierId;
};

type PropertyPathNode =
  | {
      properties: Map<string, PropertyPathNode>;
      parent: PropertyPathNode;
      fullPath: ReactiveScopeDependency;
    }
  | RootNode;

class PropertyPathRegistry {
  roots: Map<IdentifierId, RootNode> = new Map();

  getOrCreateIdentifier(identifier: Identifier): PropertyPathNode {
    /**
     * Reads from a statically scoped variable are always safe in JS,
     * with the exception of TDZ (not addressed by this pass).
     */
    let rootNode = this.roots.get(identifier.id);

    if (rootNode === undefined) {
      rootNode = {
        root: identifier.id,
        properties: new Map(),
        fullPath: {
          identifier,
          path: [],
        },
        parent: null,
      };
      this.roots.set(identifier.id, rootNode);
    }
    return rootNode;
  }

  static getOrCreatePropertyEntry(
    parent: PropertyPathNode,
    entry: DependencyPathEntry,
  ): PropertyPathNode {
    if (entry.optional) {
      CompilerError.throwTodo({
        reason: 'handle optional nodes',
        loc: GeneratedSource,
      });
    }
    let child = parent.properties.get(entry.property);
    if (child == null) {
      child = {
        properties: new Map(),
        parent: parent,
        fullPath: {
          identifier: parent.fullPath.identifier,
          path: parent.fullPath.path.concat(entry),
        },
      };
      parent.properties.set(entry.property, child);
    }
    return child;
  }

  getOrCreateProperty(n: ReactiveScopeDependency): PropertyPathNode {
    /**
     * We add ReactiveScopeDependencies according to instruction ordering,
     * so all subpaths of a PropertyLoad should already exist
     * (e.g. a.b is added before a.b.c),
     */
    let currNode = this.getOrCreateIdentifier(n.identifier);
    if (n.path.length === 0) {
      return currNode;
    }
    for (let i = 0; i < n.path.length - 1; i++) {
      currNode = PropertyPathRegistry.getOrCreatePropertyEntry(
        currNode,
        n.path[i],
      );
    }

    return PropertyPathRegistry.getOrCreatePropertyEntry(
      currNode,
      n.path.at(-1)!,
    );
  }
}

<<<<<<< HEAD
function addNonNullPropertyPath(
  node: PropertyPathNode,
=======
function pushPropertyLoadNode(
  loadSource: Identifier,
  loadSourceNode: PropertyLoadNode,
>>>>>>> 6bd365f6
  instrId: InstructionId,
  knownImmutableIdentifiers: Set<IdentifierId>,
  result: Set<PropertyPathNode>,
): void {
  /**
   * Since this runs *after* buildReactiveScopeTerminals, identifier mutable ranges
   * are not valid with respect to current instruction id numbering.
   * We use attached reactive scope ranges as a proxy for mutable range, but this
   * is an overestimate as (1) scope ranges merge and align to form valid program
   * blocks and (2) passes like MemoizeFbtAndMacroOperands may assign scopes to
   * non-mutable identifiers.
   *
   * See comment at top of function for why we track known immutable identifiers.
   */
  const isMutableAtInstr =
    loadSource.mutableRange.end > loadSource.mutableRange.start + 1 &&
    loadSource.scope != null &&
    inRange({id: instrId}, loadSource.scope.range);
  if (
    !isMutableAtInstr ||
    knownImmutableIdentifiers.has(loadSourceNode.fullPath.identifier.id)
  ) {
<<<<<<< HEAD
    result.add(node);
=======
    let curr: PropertyLoadNode | null = loadSourceNode;
    while (curr != null) {
      result.add(curr);
      curr = curr.parent;
    }
>>>>>>> 6bd365f6
  }
}

function collectNonNullsInBlocks(
  fn: HIRFunction,
  temporaries: ReadonlyMap<IdentifierId, ReactiveScopeDependency>,
  registry: PropertyPathRegistry,
): ReadonlyMap<BlockId, BlockInfo> {
  /**
   * Due to current limitations of mutable range inference, there are edge cases in
   * which we infer known-immutable values (e.g. props or hook params) to have a
   * mutable range and scope.
   * (see `destructure-array-declaration-to-context-var` fixture)
   * We track known immutable identifiers to reduce regressions (as PropagateScopeDeps
   * is being rewritten to HIR).
   */
  const knownImmutableIdentifiers = new Set<IdentifierId>();
  if (fn.fnType === 'Component' || fn.fnType === 'Hook') {
    for (const p of fn.params) {
      if (p.kind === 'Identifier') {
        knownImmutableIdentifiers.add(p.identifier.id);
      }
    }
  }
  /**
   * Known non-null objects such as functional component props can be safely
   * read from any block.
   */
  const knownNonNullIdentifiers = new Set<PropertyPathNode>();
  if (
    fn.env.config.enablePropagateDepsInHIR === 'enabled_with_optimizations' &&
    fn.fnType === 'Component' &&
    fn.params.length > 0 &&
    fn.params[0].kind === 'Identifier'
  ) {
    const identifier = fn.params[0].identifier;
    knownNonNullIdentifiers.add(registry.getOrCreateIdentifier(identifier));
  }
  const nodes = new Map<BlockId, BlockInfo>();
  for (const [_, block] of fn.body.blocks) {
    const assumedNonNullObjects = new Set<PropertyPathNode>(
      knownNonNullIdentifiers,
    );
    for (const instr of block.instructions) {
      if (instr.value.kind === 'PropertyLoad') {
        const source = temporaries.get(instr.value.object.identifier.id) ?? {
          identifier: instr.value.object.identifier,
          path: [],
        };
<<<<<<< HEAD
        const propertyNode = registry.getOrCreateProperty(source);
        addNonNullPropertyPath(
          propertyNode,
=======
        pushPropertyLoadNode(
          instr.value.object.identifier,
          tree.getPropertyLoadNode(source),
>>>>>>> 6bd365f6
          instr.id,
          knownImmutableIdentifiers,
          assumedNonNullObjects,
        );
      } else if (
        instr.value.kind === 'Destructure' &&
        fn.env.config.enablePropagateDepsInHIR === 'enabled_with_optimizations'
      ) {
        const source = instr.value.value.identifier.id;
        const sourceNode = temporaries.get(source);
        if (sourceNode != null) {
<<<<<<< HEAD
          addNonNullPropertyPath(
            registry.getOrCreateProperty(sourceNode),
=======
          pushPropertyLoadNode(
            instr.value.value.identifier,
            tree.getPropertyLoadNode(sourceNode),
>>>>>>> 6bd365f6
            instr.id,
            knownImmutableIdentifiers,
            assumedNonNullObjects,
          );
        }
      } else if (
        instr.value.kind === 'ComputedLoad' &&
        fn.env.config.enablePropagateDepsInHIR === 'enabled_with_optimizations'
      ) {
        const source = instr.value.object.identifier.id;
        const sourceNode = temporaries.get(source);
        if (sourceNode != null) {
<<<<<<< HEAD
          addNonNullPropertyPath(
            registry.getOrCreateProperty(sourceNode),
=======
          pushPropertyLoadNode(
            instr.value.object.identifier,
            tree.getPropertyLoadNode(sourceNode),
>>>>>>> 6bd365f6
            instr.id,
            knownImmutableIdentifiers,
            assumedNonNullObjects,
          );
        }
      }
    }

    nodes.set(block.id, {
      block,
      assumedNonNullObjects,
    });
  }
  return nodes;
}

function propagateNonNull(
  fn: HIRFunction,
  nodes: ReadonlyMap<BlockId, BlockInfo>,
): void {
  const blockSuccessors = new Map<BlockId, Set<BlockId>>();
  const terminalPreds = new Set<BlockId>();

  for (const [blockId, block] of fn.body.blocks) {
    for (const pred of block.preds) {
      getOrInsertDefault(blockSuccessors, pred, new Set()).add(blockId);
    }
    if (block.terminal.kind === 'throw' || block.terminal.kind === 'return') {
      terminalPreds.add(blockId);
    }
  }

  /**
   * In the context of a control flow graph, the identifiers that a block
   * can assume are non-null can be calculated from the following:
   * X = Union(Intersect(X_neighbors), X)
   */
  function recursivelyPropagateNonNull(
    nodeId: BlockId,
    direction: 'forward' | 'backward',
    traversalState: Map<BlockId, 'active' | 'done'>,
  ): boolean {
    /**
     * Avoid re-visiting computed or currently active nodes, which can
     * occur when the control flow graph has backedges.
     */
    if (traversalState.has(nodeId)) {
      return false;
    }
    traversalState.set(nodeId, 'active');

    const node = nodes.get(nodeId);
    if (node == null) {
      CompilerError.invariant(false, {
        reason: `Bad node ${nodeId}, kind: ${direction}`,
        loc: GeneratedSource,
      });
    }
    const neighbors = Array.from(
      direction === 'backward'
        ? (blockSuccessors.get(nodeId) ?? [])
        : node.block.preds,
    );

    let changed = false;
    for (const pred of neighbors) {
      if (!traversalState.has(pred)) {
        const neighborChanged = recursivelyPropagateNonNull(
          pred,
          direction,
          traversalState,
        );
        changed ||= neighborChanged;
      }
    }
    /**
     * Note that a predecessor / successor can only be active (status != 'done')
     * if it is a self-loop or other transitive cycle. Active neighbors can be
     * filtered out (i.e. not included in the intersection)
     * Example: self loop.
     *    X = Union(Intersect(X, ...X_other_neighbors), X)
     *
     * Example: transitive cycle through node Y, for some Y that is a
     * predecessor / successor of X.
     *    X = Union(
     *          Intersect(
     *            Union(Intersect(X, ...Y_other_neighbors), Y),
     *            ...X_neighbors
     *          ),
     *          X
     *        )
     *
     * Non-active neighbors with no recorded results can occur due to backedges.
     * it's not safe to assume they can be filtered out (e.g. not included in
     * the intersection)
     */
    const neighborAccesses = Set_intersect(
      Array.from(neighbors)
        .filter(n => traversalState.get(n) === 'done')
        .map(n => assertNonNull(nodes.get(n)).assumedNonNullObjects),
    );

    const prevObjects = assertNonNull(nodes.get(nodeId)).assumedNonNullObjects;
    const mergedObjects = Set_union(prevObjects, neighborAccesses);

    assertNonNull(nodes.get(nodeId)).assumedNonNullObjects = mergedObjects;
    traversalState.set(nodeId, 'done');
    changed ||= prevObjects.size !== mergedObjects.size;
    return changed;
  }
  const traversalState = new Map<BlockId, 'done' | 'active'>();
  const reversedBlocks = [...fn.body.blocks];
  reversedBlocks.reverse();

  let changed;
  let i = 0;
  do {
    CompilerError.invariant(i++ < 100, {
      reason:
        '[CollectHoistablePropertyLoads] fixed point iteration did not terminate after 100 loops',
      loc: GeneratedSource,
    });

    changed = false;
    for (const [blockId] of fn.body.blocks) {
      const forwardChanged = recursivelyPropagateNonNull(
        blockId,
        'forward',
        traversalState,
      );
      changed ||= forwardChanged;
    }
    traversalState.clear();
    for (const [blockId] of reversedBlocks) {
      const backwardChanged = recursivelyPropagateNonNull(
        blockId,
        'backward',
        traversalState,
      );
      changed ||= backwardChanged;
    }
    traversalState.clear();
  } while (changed);
}

export function assertNonNull<T extends NonNullable<U>, U>(
  value: T | null | undefined,
  source?: string,
): T {
  CompilerError.invariant(value != null, {
    reason: 'Unexpected null',
    description: source != null ? `(from ${source})` : null,
    loc: GeneratedSource,
  });
  return value;
}<|MERGE_RESOLUTION|>--- conflicted
+++ resolved
@@ -184,14 +184,9 @@
   }
 }
 
-<<<<<<< HEAD
 function addNonNullPropertyPath(
-  node: PropertyPathNode,
-=======
-function pushPropertyLoadNode(
-  loadSource: Identifier,
-  loadSourceNode: PropertyLoadNode,
->>>>>>> 6bd365f6
+  source: Identifier,
+  sourceNode: PropertyPathNode,
   instrId: InstructionId,
   knownImmutableIdentifiers: Set<IdentifierId>,
   result: Set<PropertyPathNode>,
@@ -207,22 +202,14 @@
    * See comment at top of function for why we track known immutable identifiers.
    */
   const isMutableAtInstr =
-    loadSource.mutableRange.end > loadSource.mutableRange.start + 1 &&
-    loadSource.scope != null &&
-    inRange({id: instrId}, loadSource.scope.range);
+    source.mutableRange.end > source.mutableRange.start + 1 &&
+    source.scope != null &&
+    inRange({id: instrId}, source.scope.range);
   if (
     !isMutableAtInstr ||
-    knownImmutableIdentifiers.has(loadSourceNode.fullPath.identifier.id)
+    knownImmutableIdentifiers.has(sourceNode.fullPath.identifier.id)
   ) {
-<<<<<<< HEAD
-    result.add(node);
-=======
-    let curr: PropertyLoadNode | null = loadSourceNode;
-    while (curr != null) {
-      result.add(curr);
-      curr = curr.parent;
-    }
->>>>>>> 6bd365f6
+    result.add(sourceNode);
   }
 }
 
@@ -272,15 +259,9 @@
           identifier: instr.value.object.identifier,
           path: [],
         };
-<<<<<<< HEAD
-        const propertyNode = registry.getOrCreateProperty(source);
         addNonNullPropertyPath(
-          propertyNode,
-=======
-        pushPropertyLoadNode(
           instr.value.object.identifier,
-          tree.getPropertyLoadNode(source),
->>>>>>> 6bd365f6
+          registry.getOrCreateProperty(source),
           instr.id,
           knownImmutableIdentifiers,
           assumedNonNullObjects,
@@ -292,14 +273,9 @@
         const source = instr.value.value.identifier.id;
         const sourceNode = temporaries.get(source);
         if (sourceNode != null) {
-<<<<<<< HEAD
           addNonNullPropertyPath(
+            instr.value.value.identifier,
             registry.getOrCreateProperty(sourceNode),
-=======
-          pushPropertyLoadNode(
-            instr.value.value.identifier,
-            tree.getPropertyLoadNode(sourceNode),
->>>>>>> 6bd365f6
             instr.id,
             knownImmutableIdentifiers,
             assumedNonNullObjects,
@@ -312,14 +288,9 @@
         const source = instr.value.object.identifier.id;
         const sourceNode = temporaries.get(source);
         if (sourceNode != null) {
-<<<<<<< HEAD
           addNonNullPropertyPath(
+            instr.value.object.identifier,
             registry.getOrCreateProperty(sourceNode),
-=======
-          pushPropertyLoadNode(
-            instr.value.object.identifier,
-            tree.getPropertyLoadNode(sourceNode),
->>>>>>> 6bd365f6
             instr.id,
             knownImmutableIdentifiers,
             assumedNonNullObjects,
