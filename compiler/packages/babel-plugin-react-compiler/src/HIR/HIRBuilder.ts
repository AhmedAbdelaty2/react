--- conflicted
+++ resolved
@@ -185,28 +185,6 @@
     };
   }
 
-<<<<<<< HEAD
-  resolveGlobal(
-    path: NodePath<t.Identifier | t.JSXIdentifier>,
-  ): (Global & { name: string }) | null {
-    const name = path.node.name;
-    const resolvedGlobal = this.#env.getGlobalDeclaration(name);
-    if (resolvedGlobal) {
-      return {
-        ...resolvedGlobal,
-        name,
-      };
-    } else {
-      // if env records no global with the given name, load it as an unknown type
-      return {
-        kind: "Poly",
-        name,
-      };
-    }
-  }
-
-=======
->>>>>>> a9a01068
   #resolveBabelBinding(
     path: NodePath<t.Identifier | t.JSXIdentifier>,
   ): Binding | null {
@@ -249,13 +227,8 @@
    * ```
    */
   resolveIdentifier(
-<<<<<<< HEAD
     path: NodePath<t.Identifier | t.JSXIdentifier>,
-  ): Identifier | null {
-=======
-    path: NodePath<t.Identifier | t.JSXIdentifier>
   ): VariableBinding {
->>>>>>> a9a01068
     const originalName = path.node.name;
     const babelBinding = this.#resolveBabelBinding(path);
     if (babelBinding == null) {
@@ -319,7 +292,7 @@
     if (binding) {
       // Check if the binding is from module scope, if so return null
       const outerBinding = this.parentFunction.scope.parent.getBinding(
-        path.node.name
+        path.node.name,
       );
       if (binding === outerBinding) {
         return false;
