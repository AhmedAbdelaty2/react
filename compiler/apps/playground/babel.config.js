/**
 * Copyright (c) Meta Platforms, Inc. and affiliates.
 *
 * This source code is licensed under the MIT license found in the
 * LICENSE file in the root directory of this source tree.
 */

module.exports = function (api) {
  api.cache(true);
  return {
    presets: ['next/babel'],
<<<<<<< HEAD
    plugins: [['babel-plugin-react-compiler']],
=======
    plugins: [
      [
        'babel-plugin-react-compiler',
        {
          target: '18',
        },
      ],
    ],
>>>>>>> 7d79cf6e
  };
};<|MERGE_RESOLUTION|>--- conflicted
+++ resolved
@@ -9,9 +9,6 @@
   api.cache(true);
   return {
     presets: ['next/babel'],
-<<<<<<< HEAD
-    plugins: [['babel-plugin-react-compiler']],
-=======
     plugins: [
       [
         'babel-plugin-react-compiler',
@@ -20,6 +17,5 @@
         },
       ],
     ],
->>>>>>> 7d79cf6e
   };
 };