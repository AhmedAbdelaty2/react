{
  "name": "playground",
  "version": "0.1.0",
  "private": true,
  "scripts": {
    "dev": "cd ../.. && concurrently --kill-others -n compiler,runtime,playground \"yarn workspace babel-plugin-react-compiler run build --watch\" \"yarn workspace react-compiler-runtime run build --watch\" \"wait-on packages/babel-plugin-react-compiler/dist/index.js && cd apps/playground && NODE_ENV=development next dev\"",
    "build:compiler": "cd ../.. && concurrently -n compiler,runtime \"yarn workspace babel-plugin-react-compiler run build\" \"yarn workspace react-compiler-runtime run build\"",
    "build": "yarn build:compiler && next build",
    "postbuild": "node ./scripts/downloadFonts.js",
    "postinstall": "./scripts/link-compiler.sh",
    "vercel-build": "yarn build",
    "start": "next start",
    "lint": "next lint",
    "test": "playwright test"
  },
  "dependencies": {
    "@babel/core": "^7.18.9",
    "@babel/generator": "^7.18.9",
    "@babel/parser": "^7.18.9",
    "@babel/plugin-syntax-typescript": "^7.18.9",
    "@babel/plugin-transform-block-scoping": "^7.18.9",
    "@babel/plugin-transform-modules-commonjs": "^7.18.9",
    "@babel/preset-react": "^7.18.9",
    "@babel/preset-typescript": "^7.18.9",
    "@babel/traverse": "^7.18.9",
    "@babel/types": "7.18.9",
    "@heroicons/react": "^1.0.6",
    "@monaco-editor/react": "^4.4.6",
    "@playwright/test": "^1.42.1",
    "@use-gesture/react": "^10.2.22",
    "fs": "^0.0.1-security",
    "hermes-eslint": "^0.14.0",
    "hermes-parser": "^0.22.0",
    "invariant": "^2.2.4",
    "lz-string": "^1.5.0",
    "monaco-editor": "^0.34.1",
    "next": "^13.5.6",
    "notistack": "^3.0.0-alpha.7",
    "prettier": "^3.3.3",
    "pretty-format": "^29.3.1",
    "re-resizable": "^6.9.16",
<<<<<<< HEAD
    "react": "19.0.0-beta-b498834eab-20240506",
    "react-compiler-runtime": "*",
    "react-dom": "19.0.0-beta-b498834eab-20240506"
=======
    "react": "18.3.1",
    "react-compiler-runtime": "*",
    "react-dom": "18.3.1"
>>>>>>> db240980
  },
  "devDependencies": {
    "@types/node": "18.11.9",
    "@types/react": "18.3.9",
    "@types/react-dom": "18.3.0",
    "autoprefixer": "^10.4.13",
    "clsx": "^1.2.1",
    "concurrently": "^7.4.0",
    "eslint": "^8.28.0",
    "eslint-config-next": "^13.5.6",
    "hermes-parser": "^0.22.0",
    "monaco-editor-webpack-plugin": "^7.1.0",
    "postcss": "^8.4.31",
    "tailwindcss": "^3.2.4",
    "wait-on": "^7.2.0"
  }
}<|MERGE_RESOLUTION|>--- conflicted
+++ resolved
@@ -39,15 +39,9 @@
     "prettier": "^3.3.3",
     "pretty-format": "^29.3.1",
     "re-resizable": "^6.9.16",
-<<<<<<< HEAD
-    "react": "19.0.0-beta-b498834eab-20240506",
-    "react-compiler-runtime": "*",
-    "react-dom": "19.0.0-beta-b498834eab-20240506"
-=======
     "react": "18.3.1",
     "react-compiler-runtime": "*",
     "react-dom": "18.3.1"
->>>>>>> db240980
   },
   "devDependencies": {
     "@types/node": "18.11.9",
