'use strict';

const {
  es5Paths,
  esNextPaths,
} = require('./scripts/shared/pathsByLanguageVersion');

const restrictedGlobals = require('confusing-browser-globals');

const OFF = 0;
const ERROR = 2;

module.exports = {
  extends: ['fbjs', 'prettier'],

  // Stop ESLint from looking for a configuration file in parent folders
  root: true,

  plugins: [
    'jest',
    'no-for-of-loops',
    'no-function-declare-after-return',
    'react',
    'react-internal',
  ],

  parser: 'babel-eslint',
  parserOptions: {
    ecmaVersion: 8,
    sourceType: 'script',
    ecmaFeatures: {
      experimentalObjectRestSpread: true,
    },
  },

  // We're stricter than the default config, mostly. We'll override a few rules
  // and then enable some React specific ones.
  rules: {
    'accessor-pairs': OFF,
    'brace-style': [ERROR, '1tbs'],
    'consistent-return': OFF,
    'dot-location': [ERROR, 'property'],
    // We use console['error']() as a signal to not transform it:
    'dot-notation': [ERROR, {allowPattern: '^(error|warn)$'}],
    'eol-last': ERROR,
    eqeqeq: [ERROR, 'allow-null'],
    indent: OFF,
    'jsx-quotes': [ERROR, 'prefer-double'],
    'keyword-spacing': [ERROR, {after: true, before: true}],
    'no-bitwise': OFF,
    'no-console': OFF,
    'no-inner-declarations': [ERROR, 'functions'],
    'no-multi-spaces': ERROR,
    'no-restricted-globals': [ERROR].concat(restrictedGlobals),
    'no-restricted-syntax': [ERROR, 'WithStatement'],
    'no-shadow': ERROR,
    'no-unused-expressions': ERROR,
    'no-unused-vars': [ERROR, {args: 'none'}],
    'no-use-before-define': OFF,
    'no-useless-concat': OFF,
    quotes: [ERROR, 'single', {avoidEscape: true, allowTemplateLiterals: true}],
    'space-before-blocks': ERROR,
    'space-before-function-paren': OFF,
    'valid-typeof': [ERROR, {requireStringLiterals: true}],
    // Flow fails with with non-string literal keys
    'no-useless-computed-key': OFF,

    // We apply these settings to files that should run on Node.
    // They can't use JSX or ES6 modules, and must be in strict mode.
    // They can, however, use other ES6 features.
    // (Note these rules are overridden later for source files.)
    'no-var': ERROR,
    strict: ERROR,

    // Enforced by Prettier
    // TODO: Prettier doesn't handle long strings or long comments. Not a big
    // deal. But I turned it off because loading the plugin causes some obscure
    // syntax error and it didn't seem worth investigating.
    'max-len': OFF,
    // Prettier forces semicolons in a few places
    'flowtype/object-type-delimiter': OFF,

    // React & JSX
    // Our transforms set this automatically
    'react/jsx-boolean-value': [ERROR, 'always'],
    'react/jsx-no-undef': ERROR,
    // We don't care to do this
    'react/jsx-sort-prop-types': OFF,
    'react/jsx-space-before-closing': ERROR,
    'react/jsx-uses-react': ERROR,
    'react/no-is-mounted': OFF,
    // This isn't useful in our test code
    'react/react-in-jsx-scope': ERROR,
    'react/self-closing-comp': ERROR,
    // We don't care to do this
    'react/jsx-wrap-multilines': [
      ERROR,
      {declaration: false, assignment: false},
    ],

    // Prevent for...of loops because they require a Symbol polyfill.
    // You can disable this rule for code that isn't shipped (e.g. build scripts and tests).
    'no-for-of-loops/no-for-of-loops': ERROR,

    // Prevent function declarations after return statements
    'no-function-declare-after-return/no-function-declare-after-return': ERROR,

    // CUSTOM RULES
    // the second argument of warning/invariant should be a literal string
    'react-internal/no-primitive-constructors': ERROR,
    'react-internal/no-to-warn-dev-within-to-throw': ERROR,
    'react-internal/invariant-args': ERROR,
    'react-internal/warning-args': ERROR,
    'react-internal/no-production-logging': ERROR,
    'react-internal/no-cross-fork-imports': ERROR,
    'react-internal/no-cross-fork-types': [
      ERROR,
      {
        old: [],
        new: [],
      },
    ],
  },

  overrides: [
    {
      // We apply these settings to files that we ship through npm.
      // They must be ES5.
      files: es5Paths,
      parser: 'espree',
      parserOptions: {
        ecmaVersion: 5,
        sourceType: 'script',
      },
      rules: {
        'no-var': OFF,
        strict: ERROR,
      },
    },
    {
      // We apply these settings to the source files that get compiled.
      // They can use all features including JSX (but shouldn't use `var`).
      files: esNextPaths,
      parser: 'babel-eslint',
      parserOptions: {
        ecmaVersion: 8,
        sourceType: 'module',
      },
      rules: {
        'no-var': ERROR,
        'prefer-const': ERROR,
        strict: OFF,
      },
    },
    {
      files: ['**/__tests__/*.js'],
      rules: {
        // https://github.com/jest-community/eslint-plugin-jest
        'jest/no-focused-tests': ERROR,
        'jest/valid-expect': ERROR,
        'jest/valid-expect-in-promise': ERROR,
      },
    },
    {
      files: [
        '**/__tests__/**/*.js',
        'scripts/**/*.js',
        'packages/*/npm/**/*.js',
        'packages/dom-event-testing-library/**/*.js',
        'packages/react-devtools*/**/*.js',
      ],
      rules: {
        'react-internal/no-production-logging': OFF,
        'react-internal/warning-args': OFF,

        // Disable accessibility checks
        'jsx-a11y/aria-role': OFF,
        'jsx-a11y/no-noninteractive-element-interactions': OFF,
        'jsx-a11y/no-static-element-interactions': OFF,
        'jsx-a11y/role-has-required-aria-props': OFF,
        'jsx-a11y/no-noninteractive-tabindex': OFF,
        'jsx-a11y/tabindex-no-positive': OFF,
      },
    },
    {
<<<<<<< HEAD
      files: ['scripts/eslint-rules/*.js'],
=======
      files: ['packages/eslint-plugin-react-hooks/src/*.js'],
>>>>>>> 0c0d1dda
      plugins: ['eslint-plugin'],
      rules: {
        'eslint-plugin/prefer-object-rule': ERROR,
        'eslint-plugin/require-meta-fixable': [
          ERROR,
          {catchNoFixerButFixableProperty: true},
        ],
        'eslint-plugin/require-meta-has-suggestions': ERROR,
      },
    },
    {
      files: [
        'packages/react-native-renderer/**/*.js',
        'packages/react-server-native-relay/**/*.js',
      ],
      globals: {
        nativeFabricUIManager: true,
      },
    },
    {
      files: ['packages/react-server-dom-webpack/**/*.js'],
      globals: {
        __webpack_chunk_load__: true,
        __webpack_require__: true,
      },
    },
    {
      files: ['packages/scheduler/**/*.js'],
      globals: {
        TaskController: true,
      },
    },
  ],

  globals: {
    spyOnDev: true,
    spyOnDevAndProd: true,
    spyOnProd: true,
    __EXPERIMENTAL__: true,
    __EXTENSION__: true,
    __PROFILE__: true,
    __TEST__: true,
    __UMD__: true,
    __VARIANT__: true,
    gate: true,
    trustedTypes: true,
  },
};<|MERGE_RESOLUTION|>--- conflicted
+++ resolved
@@ -183,11 +183,10 @@
       },
     },
     {
-<<<<<<< HEAD
-      files: ['scripts/eslint-rules/*.js'],
-=======
-      files: ['packages/eslint-plugin-react-hooks/src/*.js'],
->>>>>>> 0c0d1dda
+      files: [
+        'scripts/eslint-rules/*.js',
+        'packages/eslint-plugin-react-hooks/src/*.js'
+      ],
       plugins: ['eslint-plugin'],
       rules: {
         'eslint-plugin/prefer-object-rule': ERROR,
