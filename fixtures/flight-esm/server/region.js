'use strict';

// This is a server to host data-local resources like databases and RSC

const path = require('path');
const url = require('url');

if (typeof fetch === 'undefined') {
  // Patch fetch for earlier Node versions.
  global.fetch = require('undici').fetch;
}

const express = require('express');
const bodyParser = require('body-parser');
const busboy = require('busboy');
const app = express();
const compress = require('compression');
const {Readable} = require('node:stream');

const nodeModule = require('node:module');

app.use(compress());

// Application

const {readFile} = require('fs').promises;

const React = require('react');

const moduleBasePath = new URL('../src', url.pathToFileURL(__filename)).href;

async function renderApp(res, returnValue) {
  const {renderToPipeableStream} = await import('react-server-dom-esm/server');
  const m = await import('../src/App.js');

  const App = m.default;
  const root = React.createElement(App);
  // For client-invoked server actions we refresh the tree and return a return value.
  const payload = returnValue ? {returnValue, root} : root;
  const {pipe} = renderToPipeableStream(payload, moduleBasePath);
  pipe(res);
}

app.get('/', async function (req, res) {
  await renderApp(res, null);
});

app.post('/', bodyParser.text(), async function (req, res) {
  const {
    renderToPipeableStream,
    decodeReply,
    decodeReplyFromBusboy,
    decodeAction,
  } = await import('react-server-dom-esm/server');
  const serverReference = req.get('rsc-action');
  if (serverReference) {
    // This is the client-side case
    const [filepath, name] = serverReference.split('#');
    const action = (await import(filepath))[name];
    // Validate that this is actually a function we intended to expose and
    // not the client trying to invoke arbitrary functions. In a real app,
    // you'd have a manifest verifying this before even importing it.
    if (action.$$typeof !== Symbol.for('react.server.reference')) {
      throw new Error('Invalid action');
    }

    let args;
    if (req.is('multipart/form-data')) {
      // Use busboy to streamingly parse the reply from form-data.
      const bb = busboy({headers: req.headers});
      const reply = decodeReplyFromBusboy(bb, moduleBasePath);
      req.pipe(bb);
      args = await reply;
    } else {
      args = await decodeReply(req.body, moduleBasePath);
    }
    const result = action.apply(null, args);
    try {
      // Wait for any mutations
      await result;
    } catch (x) {
      // We handle the error on the client
    }
    // Refresh the client and return the value
    renderApp(res, result);
  } else {
    // This is the progressive enhancement case
    const UndiciRequest = require('undici').Request;
    const fakeRequest = new UndiciRequest('http://localhost', {
      method: 'POST',
      headers: {'Content-Type': req.headers['content-type']},
      body: Readable.toWeb(req),
      duplex: 'half',
    });
    const formData = await fakeRequest.formData();
    const action = await decodeAction(formData, moduleBasePath);
    try {
      // Wait for any mutations
      await action();
    } catch (x) {
      const {setServerState} = await import('../src/ServerState.js');
      setServerState('Error: ' + x.message);
    }
    renderApp(res, null);
  }
});

app.get('/todos', function (req, res) {
  res.json([
    {
      id: 1,
      text: 'Shave yaks',
    },
    {
      id: 2,
      text: 'Eat kale',
    },
  ]);
});

if (process.env.NODE_ENV === 'development') {
  const rootDir = path.resolve(__dirname, '../');

  app.get('/source-maps', async function (req, res, next) {
    try {
      res.set('Content-type', 'application/json');
      let requestedFilePath = req.query.name;
      if (typeof requestedFilePath !== 'string') {
<<<<<<< HEAD
        res.status(400).send('Bad request');
=======
        res.status(400).send("Bad request");
>>>>>>> 61d1df4c
        return;
      }

      let isCompiledOutput = false;
      if (requestedFilePath.startsWith('file://')) {
        // We assume that if it was prefixed with file:// it's referring to the compiled output
        // and if it's a direct file path we assume it's source mapped back to original format.
        isCompiledOutput = true;
        requestedFilePath = url.fileURLToPath(requestedFilePath);
      }

      const relativePath = path.relative(rootDir, requestedFilePath);
      if (relativePath.startsWith('..') || path.isAbsolute(relativePath)) {
        // This is outside the root directory of the app. Forbid it to be served.
        res.status = 403;
        res.write('{}');
        res.end();
        return;
      }

      const sourceMap = nodeModule.findSourceMap(requestedFilePath);
      let map;
      if (requestedFilePath.startsWith('node:')) {
        // This is a node internal. We don't include any source code for this but we still
        // generate a source map for it so that we can add it to an ignoreList automatically.
        map = {
          version: 3,
          // We use the node:// protocol convention to teach Chrome DevTools that this is
          // on a different protocol and not part of the current page.
          sources: ['node:///' + requestedFilePath.slice(5)],
          sourcesContent: ['// Node Internals'],
          mappings: 'AAAA',
          ignoreList: [0],
          sourceRoot: '',
        };
      } else if (!sourceMap || !isCompiledOutput) {
        // If a file doesn't have a source map, such as this file, then we generate a blank
        // source map that just contains the original content and segments pointing to the
        // original lines. If a line number points to uncompiled output, like if source mapping
        // was already applied we also use this path.
        const sourceContent = await readFile(requestedFilePath, 'utf8');
        const lines = sourceContent.split('\n').length;
        // We ensure to absolute
        const sourceURL = url.pathToFileURL(requestedFilePath);
        map = {
          version: 3,
          sources: [sourceURL],
          sourcesContent: [sourceContent],
          // Note: This approach to mapping each line only lets you jump to each line
          // not jump to a column within a line. To do that, you need a proper source map
          // generated for each parsed segment or add a segment for each column.
          mappings: 'AAAA' + ';AACA'.repeat(lines - 1),
          sourceRoot: '',
          // Add any node_modules to the ignore list automatically.
          ignoreList: requestedFilePath.includes('node_modules')
            ? [0]
            : undefined,
        };
      } else {
        // We always set prepareStackTrace before reading the stack so that we get the stack
        // without source maps applied. Therefore we have to use the original source map.
        // If something read .stack before we did, we might observe the line/column after
        // source mapping back to the original file. We use the isCompiledOutput check above
        // in that case.
        map = sourceMap.payload;
      }
      res.write(JSON.stringify(map));
      res.end();
    } catch (x) {
      res.status = 500;
      res.write('{}');
      res.end();
      console.error(x);
    }
  });
}

app.listen(3001, () => {
  console.log('Regional Flight Server listening on port 3001...');
});

app.on('error', function (error) {
  if (error.syscall !== 'listen') {
    throw error;
  }

  switch (error.code) {
    case 'EACCES':
      console.error('port 3001 requires elevated privileges');
      process.exit(1);
      break;
    case 'EADDRINUSE':
      console.error('Port 3001 is already in use');
      process.exit(1);
      break;
    default:
      throw error;
  }
});<|MERGE_RESOLUTION|>--- conflicted
+++ resolved
@@ -126,11 +126,7 @@
       res.set('Content-type', 'application/json');
       let requestedFilePath = req.query.name;
       if (typeof requestedFilePath !== 'string') {
-<<<<<<< HEAD
-        res.status(400).send('Bad request');
-=======
-        res.status(400).send("Bad request");
->>>>>>> 61d1df4c
+
         return;
       }
 
