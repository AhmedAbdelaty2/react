import semver from 'semver';

/**
 * Take a version from the window query string and load a specific
 * version of React.
 *
 * @example
 * http://localhost:3000?version=15.4.1
 * (Loads React 15.4.1)
 */

function parseQuery(qstr) {
  var query = {};
  var a = qstr.substr(1).split('&');

  for (var i = 0; i < a.length; i++) {
    var b = a[i].split('=');
    query[decodeURIComponent(b[0])] = decodeURIComponent(b[1] || '');
  }
  return query;
}

function loadScript(src) {
  let firstScript = document.getElementsByTagName('script')[0];
  let scriptNode;

  return new Promise((resolve, reject) => {
    scriptNode = document.createElement('script');
    scriptNode.async = 1;
    scriptNode.src = src;

    scriptNode.onload = () => resolve();
    scriptNode.onerror = () => reject(new Error(`failed to load: ${src}`));

    firstScript.parentNode.insertBefore(scriptNode, firstScript);
  });
}

export function reactPaths() {
  let reactPath = 'react.development.js';
  let reactDOMPath = 'react-dom.development.js';
  let reactDOMServerPath = 'react-dom-server.browser.development.js';

  let query = parseQuery(window.location.search);
  let version = query.version || 'local';
  let production = query.production === 'true';

  if (version === 'local' && production) {
    REACT_PATH = 'react.production.min.js';
    DOM_PATH = 'react-dom.production.min.js';
  } else if (version !== 'local') {
    const {major, minor, prerelease} = semver(version);
    const [preReleaseStage] = prerelease;
    // The file structure was updated in 16. This wasn't the case for alphas.
    // Load the old module location for anything less than 16 RC
    if (major >= 16 && !(minor === 0 && preReleaseStage === 'alpha')) {
<<<<<<< HEAD
      const suffix = production ? '.production.min.js' : '.development.js';
      REACT_PATH = 'https://unpkg.com/react@' + version + '/umd/react' + suffix;
      DOM_PATH =
        'https://unpkg.com/react-dom@' + version + '/umd/react-dom' + suffix;
    } else {
      const suffix = production ? '.min.js' : '.js';
      REACT_PATH =
        'https://unpkg.com/react@' + version + '/dist/react' + suffix;
      DOM_PATH =
        'https://unpkg.com/react-dom@' + version + '/dist/react-dom' + suffix;
=======
      reactPath =
        'https://unpkg.com/react@' + version + '/umd/react.development.js';
      reactDOMPath =
        'https://unpkg.com/react-dom@' +
        version +
        '/umd/react-dom.development.js';
      reactDOMServerPath =
        'https://unpkg.com/react-dom@' +
        version +
        '/umd/react-dom-server.browser.development';
    } else {
      reactPath = 'https://unpkg.com/react@' + version + '/dist/react.js';
      reactDOMPath =
        'https://unpkg.com/react-dom@' + version + '/dist/react-dom.js';
      reactDOMServerPath =
        'https://unpkg.com/react-dom@' + version + '/dist/react-dom-server.js';
>>>>>>> f6fb03ed
    }
  }

  const needsReactDOM = version === 'local' || parseFloat(version, 10) > 0.13;

  return {reactPath, reactDOMPath, reactDOMServerPath, needsReactDOM};
}

export default function loadReact() {
  const {reactPath, reactDOMPath, needsReactDOM} = reactPaths();

  let request = loadScript(reactPath);

  if (needsReactDOM) {
    request = request.then(() => loadScript(reactDOMPath));
  } else {
    // Aliasing React to ReactDOM for compatibility.
    request = request.then(() => {
      window.ReactDOM = window.React;
    });
  }

  return request;
}<|MERGE_RESOLUTION|>--- conflicted
+++ resolved
@@ -46,43 +46,33 @@
   let production = query.production === 'true';
 
   if (version === 'local' && production) {
-    REACT_PATH = 'react.production.min.js';
-    DOM_PATH = 'react-dom.production.min.js';
+    reactPath = 'react.production.min.js';
+    reactDOMPath = 'react-dom.production.min.js';
   } else if (version !== 'local') {
     const {major, minor, prerelease} = semver(version);
     const [preReleaseStage] = prerelease;
     // The file structure was updated in 16. This wasn't the case for alphas.
     // Load the old module location for anything less than 16 RC
     if (major >= 16 && !(minor === 0 && preReleaseStage === 'alpha')) {
-<<<<<<< HEAD
       const suffix = production ? '.production.min.js' : '.development.js';
-      REACT_PATH = 'https://unpkg.com/react@' + version + '/umd/react' + suffix;
-      DOM_PATH =
+      reactPath = 'https://unpkg.com/react@' + version + '/umd/react' + suffix;
+      reactDOMPath =
         'https://unpkg.com/react-dom@' + version + '/umd/react-dom' + suffix;
-    } else {
-      const suffix = production ? '.min.js' : '.js';
-      REACT_PATH =
-        'https://unpkg.com/react@' + version + '/dist/react' + suffix;
-      DOM_PATH =
-        'https://unpkg.com/react-dom@' + version + '/dist/react-dom' + suffix;
-=======
-      reactPath =
-        'https://unpkg.com/react@' + version + '/umd/react.development.js';
-      reactDOMPath =
-        'https://unpkg.com/react-dom@' +
-        version +
-        '/umd/react-dom.development.js';
       reactDOMServerPath =
         'https://unpkg.com/react-dom@' +
         version +
-        '/umd/react-dom-server.browser.development';
+        '/umd/react-dom-server.browser' +
+        suffix;
     } else {
-      reactPath = 'https://unpkg.com/react@' + version + '/dist/react.js';
+      const suffix = production ? '.min.js' : '.js';
+      reactPath = 'https://unpkg.com/react@' + version + '/dist/react' + suffix;
       reactDOMPath =
-        'https://unpkg.com/react-dom@' + version + '/dist/react-dom.js';
+        'https://unpkg.com/react-dom@' + version + '/dist/react-dom' + suffix;
       reactDOMServerPath =
-        'https://unpkg.com/react-dom@' + version + '/dist/react-dom-server.js';
->>>>>>> f6fb03ed
+        'https://unpkg.com/react-dom@' +
+        version +
+        '/dist/react-dom-server' +
+        suffix;
     }
   }
 
