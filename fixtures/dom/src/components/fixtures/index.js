const React = window.React;
import RangeInputFixtures from './range-inputs';
import TextInputFixtures from './text-inputs';
import SelectFixtures from './selects';
import TextAreaFixtures from './textareas';
import InputChangeEvents from './input-change-events';
import NumberInputFixtures from './number-inputs';
import PasswordInputFixtures from './password-inputs';
import ButtonFixtures from './buttons';
<<<<<<< HEAD
import DateInputFixtures from './date-inputs';
=======
import ErrorHandling from './error-handling';
>>>>>>> 77e11296

/**
 * A simple routing component that renders the appropriate
 * fixture based on the location pathname.
 */
function FixturesPage() {
  switch (window.location.pathname) {
    case '/text-inputs':
      return <TextInputFixtures />;
    case '/range-inputs':
      return <RangeInputFixtures />;
    case '/selects':
      return <SelectFixtures />;
    case '/textareas':
      return <TextAreaFixtures />;
    case '/input-change-events':
      return <InputChangeEvents />;
    case '/number-inputs':
      return <NumberInputFixtures />;
    case '/password-inputs':
      return <PasswordInputFixtures />;
    case '/buttons':
      return <ButtonFixtures />;
<<<<<<< HEAD
    case '/date-inputs':
      return <DateInputFixtures />;
=======
    case '/error-handling':
      return <ErrorHandling />;
>>>>>>> 77e11296
    default:
      return <p>Please select a test fixture.</p>;
  }
}

module.exports = FixturesPage;<|MERGE_RESOLUTION|>--- conflicted
+++ resolved
@@ -7,11 +7,8 @@
 import NumberInputFixtures from './number-inputs';
 import PasswordInputFixtures from './password-inputs';
 import ButtonFixtures from './buttons';
-<<<<<<< HEAD
 import DateInputFixtures from './date-inputs';
-=======
 import ErrorHandling from './error-handling';
->>>>>>> 77e11296
 
 /**
  * A simple routing component that renders the appropriate
@@ -35,13 +32,10 @@
       return <PasswordInputFixtures />;
     case '/buttons':
       return <ButtonFixtures />;
-<<<<<<< HEAD
     case '/date-inputs':
       return <DateInputFixtures />;
-=======
     case '/error-handling':
       return <ErrorHandling />;
->>>>>>> 77e11296
     default:
       return <p>Please select a test fixture.</p>;
   }
