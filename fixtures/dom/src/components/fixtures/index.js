import RangeInputFixtures from './range-inputs';
import TextInputFixtures from './text-inputs';
import SelectFixtures from './selects';
import TextAreaFixtures from './textareas';
import InputChangeEvents from './input-change-events';
import NumberInputFixtures from './number-inputs';
import PasswordInputFixtures from './password-inputs';
import ButtonFixtures from './buttons';
import DateInputFixtures from './date-inputs';
import ErrorHandling from './error-handling';
import EventPooling from './event-pooling';
import CustomElementFixtures from './custom-elements';
import MediaEventsFixtures from './media-events';
import PointerEventsFixtures from './pointer-events';
<<<<<<< HEAD
import SelectionEventsFixtures from './selection-events';
=======
import MouseEventsFixtures from './mouse-events';
>>>>>>> 43ffae2d

const React = window.React;

/**
 * A simple routing component that renders the appropriate
 * fixture based on the location pathname.
 */
function FixturesPage() {
  switch (window.location.pathname) {
    case '/text-inputs':
      return <TextInputFixtures />;
    case '/range-inputs':
      return <RangeInputFixtures />;
    case '/selects':
      return <SelectFixtures />;
    case '/textareas':
      return <TextAreaFixtures />;
    case '/input-change-events':
      return <InputChangeEvents />;
    case '/number-inputs':
      return <NumberInputFixtures />;
    case '/password-inputs':
      return <PasswordInputFixtures />;
    case '/buttons':
      return <ButtonFixtures />;
    case '/date-inputs':
      return <DateInputFixtures />;
    case '/error-handling':
      return <ErrorHandling />;
    case '/event-pooling':
      return <EventPooling />;
    case '/custom-elements':
      return <CustomElementFixtures />;
    case '/media-events':
      return <MediaEventsFixtures />;
    case '/pointer-events':
      return <PointerEventsFixtures />;
<<<<<<< HEAD
    case '/selection-events':
      return <SelectionEventsFixtures />;
=======
    case '/mouse-events':
      return <MouseEventsFixtures />;
>>>>>>> 43ffae2d
    default:
      return <p>Please select a test fixture.</p>;
  }
}

export default FixturesPage;<|MERGE_RESOLUTION|>--- conflicted
+++ resolved
@@ -12,11 +12,8 @@
 import CustomElementFixtures from './custom-elements';
 import MediaEventsFixtures from './media-events';
 import PointerEventsFixtures from './pointer-events';
-<<<<<<< HEAD
+import MouseEventsFixtures from './mouse-events';
 import SelectionEventsFixtures from './selection-events';
-=======
-import MouseEventsFixtures from './mouse-events';
->>>>>>> 43ffae2d
 
 const React = window.React;
 
@@ -54,14 +51,11 @@
       return <MediaEventsFixtures />;
     case '/pointer-events':
       return <PointerEventsFixtures />;
-<<<<<<< HEAD
     case '/selection-events':
-      return <SelectionEventsFixtures />;
-=======
-    case '/mouse-events':
-      return <MouseEventsFixtures />;
->>>>>>> 43ffae2d
+    return <MouseEventsFixtures />;
     default:
+    return <SelectionEventsFixtures />;
+  case '/mouse-events':
       return <p>Please select a test fixture.</p>;
   }
 }
