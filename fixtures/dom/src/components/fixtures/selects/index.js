--- conflicted
+++ resolved
@@ -159,7 +159,6 @@
           </div>
         </TestCase>
 
-<<<<<<< HEAD
         <TestCase title="A multiple select being scrolled to first selected option">
           <TestCase.ExpectedResult>
             First selected option should be visible
@@ -176,7 +175,9 @@
                 <option value="tiger">tiget</option>
               </select>
             </form>
-=======
+          </div>
+        </TestCase>
+
         <TestCase
           title="An option which contains conditional render fails"
           relatedIssues="11911">
@@ -199,7 +200,6 @@
                 green {this.state.value === 'green' && 'is chosen '} TextNode
               </option>
             </select>
->>>>>>> b565f495
           </div>
         </TestCase>
       </FixtureSet>
