--- conflicted
+++ resolved
@@ -59,11 +59,8 @@
                   Input change events
                 </option>
                 <option value="/buttons">Buttons</option>
-<<<<<<< HEAD
                 <option value="/date-inputs">Date Inputs</option>
-=======
                 <option value="/error-handling">Error Handling</option>
->>>>>>> 77e11296
               </select>
             </label>
             <label htmlFor="react_version">
