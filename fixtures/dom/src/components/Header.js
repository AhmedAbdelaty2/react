--- conflicted
+++ resolved
@@ -64,11 +64,8 @@
                 <option value="/event-pooling">Event Pooling</option>
                 <option value="/custom-elements">Custom Elements</option>
                 <option value="/media-events">Media Events</option>
-<<<<<<< HEAD
+                <option value="/pointer-events">Pointer Events</option>
                 <option value="/selection-events">Selection Events</option>
-=======
-                <option value="/pointer-events">Pointer Events</option>
->>>>>>> 2ace4936
               </select>
             </label>
             <label htmlFor="react_version">
