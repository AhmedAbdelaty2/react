{
  "name": "react-tools",
  "description": "A set of complementary tools to React, including the JSX transformer.",
  "version": "0.14.0-beta1",
  "keywords": [
    "react",
    "jsx",
    "transformer",
    "view"
  ],
  "homepage": "https://facebook.github.io/react",
  "bugs": "https://github.com/facebook/react/issues",
  "license": "BSD-3-Clause",
  "files": [
    "main.js",
    "bin/jsx",
    "src/"
  ],
  "main": "main.js",
  "bin": {
    "jsx": "./bin/jsx"
  },
  "repository": {
    "type": "git",
    "url": "https://github.com/facebook/react"
  },
  "dependencies": {
    "commoner": "^0.10.0",
    "jstransform": "^11.0.0"
  },
  "devDependencies": {
    "babel": "^5.5.5",
    "babel-eslint": "^3.1.14",
    "benchmark": "^1.0.0",
    "browserify": "^9.0.3",
    "bundle-collapser": "^1.1.1",
    "coffee-script": "^1.8.0",
    "coverify": "^1.3.3",
    "derequire": "^2.0.0",
    "envify": "^3.0.0",
    "es5-shim": "^4.0.0",
    "eslint": "^0.22.1",
    "eslint-plugin-react": "^2.5.0",
    "eslint-plugin-react-internal": "file:eslint-rules",
    "eslint-tester": "^0.7.0",
    "grunt": "^0.4.5",
    "grunt-cli": "^0.1.13",
    "grunt-compare-size": "^0.4.0",
    "grunt-contrib-clean": "^0.6.0",
    "grunt-contrib-compress": "^0.13.0",
    "grunt-contrib-connect": "~0.6.0",
<<<<<<< HEAD
=======
    "grunt-jest": "^0.1.3",
>>>>>>> 4d178415
    "gzip-js": "~0.3.2",
    "jasmine-tapreporter": "~0.2.2",
    "jest-cli": "^0.4.13",
    "object-assign": "^3.0.0",
    "optimist": "^0.6.1",
    "phantomjs": "^1.9.17",
    "platform": "^1.1.0",
    "populist": "~0.1.6",
    "sauce-tunnel": "~1.1.0",
    "tmp": "~0.0.18",
    "typescript": "^1.4.0",
    "uglify-js": "^2.4.23",
    "uglifyify": "^3.0.1",
    "wd": "~0.2.6"
  },
  "engines": {
    "node": ">=0.10.0"
  },
  "preferGlobal": true,
  "commonerConfig": {
    "version": 7
  },
  "scripts": {
    "test": "jest",
    "jest": "jest",
    "lint": "grunt lint",
    "linc": "git diff --name-only --diff-filter=ACMRTUB `git merge-base HEAD master` | grep '\\.js$' | xargs eslint --",
    "build": "grunt build"
  },
  "jest": {
    "rootDir": "",
    "scriptPreprocessor": "jest/preprocessor.js",
    "setupEnvScriptFile": "jest/environment.js",
    "persistModuleRegistryBetweenSpecs": true,
    "testFileExtensions": [
      "js",
      "coffee",
      "ts"
    ],
    "modulePathIgnorePatterns": [
      "/build/",
      "/node_modules/",
      "/.module-cache/"
    ],
    "testPathDirs": [
      "<rootDir>/src",
      "<rootDir>/eslint-rules"
    ],
    "unmockedModulePathPatterns": [
      ""
    ]
  }
}<|MERGE_RESOLUTION|>--- conflicted
+++ resolved
@@ -49,10 +49,6 @@
     "grunt-contrib-clean": "^0.6.0",
     "grunt-contrib-compress": "^0.13.0",
     "grunt-contrib-connect": "~0.6.0",
-<<<<<<< HEAD
-=======
-    "grunt-jest": "^0.1.3",
->>>>>>> 4d178415
     "gzip-js": "~0.3.2",
     "jasmine-tapreporter": "~0.2.2",
     "jest-cli": "^0.4.13",
