src/isomorphic/classic/__tests__/ReactContextValidator-test.js
* should pass previous context to lifecycles

src/renderers/dom/shared/__tests__/ReactDOMComponent-test.js
* gives source code refs for unknown prop warning (ssr)
* gives source code refs for unknown prop warning for exact elements (ssr)
* gives source code refs for unknown prop warning for exact elements in composition (ssr)

src/renderers/dom/shared/__tests__/ReactDOMServerIntegration-test.js
* renders a blank div with client render on top of good server markup
* renders a div with inline styles with client render on top of good server markup
* renders a self-closing tag with client render on top of good server markup
* renders a self-closing tag as a child with client render on top of good server markup
* renders simple numbers with client render on top of good server markup
* renders simple strings with client render on top of good server markup
* renders string prop with true value with client render on top of good server markup
* renders string prop with false value with client render on top of good server markup
* renders boolean prop with true value with client render on top of good server markup
* renders boolean prop with false value with client render on top of good server markup
* renders boolean prop with self value with client render on top of good server markup
* renders boolean prop with "" value with client render on top of good server markup
* renders boolean prop with string value with client render on top of good server markup
* renders boolean prop with array value with client render on top of good server markup
* renders boolean prop with object value with client render on top of good server markup
* renders boolean prop with non-zero number value with client render on top of good server markup
* renders boolean prop with zero value with client render on top of good server markup
* renders download prop with true value with client render on top of good server markup
* renders download prop with false value with client render on top of good server markup
* renders download prop with string value with client render on top of good server markup
* renders download prop with string "true" value with client render on top of good server markup
* renders className prop with string value with client render on top of good server markup
* renders className prop with empty string value with client render on top of good server markup
* renders className prop with true value with client render on top of good server markup
* renders className prop with false value with client render on top of good server markup
* renders htmlFor with string value with client render on top of good server markup
* renders htmlFor with an empty string with client render on top of good server markup
* renders className prop with true value with client render on top of good server markup
* renders className prop with false value with client render on top of good server markup
* renders no ref attribute with client render on top of good server markup
* renders no children attribute with client render on top of good server markup
* renders no key attribute with client render on top of good server markup
* renders no dangerouslySetInnerHTML attribute with client render on top of good server markup
* renders no unknown attributes with client render on top of good server markup
* renders unknown data- attributes with client render on top of good server markup
* renders no unknown attributes for non-standard elements with client render on top of good server markup
* renders unknown attributes for custom elements with client render on top of good server markup
* renders unknown attributes for custom elements using is with client render on top of good server markup
* renders no HTML events with client render on top of good server markup
* renders a div with text with client render on top of good server markup
* renders a div with text with flanking whitespace with client render on top of good server markup
* renders a div with an empty text child with client render on top of good server markup
* renders a div with multiple empty text children with server string render
* renders a div with multiple empty text children with client render on top of good server markup
* renders a div with multiple whitespace children with server string render
* renders a div with multiple whitespace children with client render on top of good server markup
* renders a div with text sibling to a node with server string render
* renders a div with text sibling to a node with client render on top of good server markup
* renders a non-standard element with text with client render on top of good server markup
* renders a custom element with text with client render on top of good server markup
* renders a leading blank child with a text sibling with server string render
* renders a leading blank child with a text sibling with client render on top of good server markup
* renders a trailing blank child with a text sibling with server string render
* renders a trailing blank child with a text sibling with client render on top of good server markup
* renders an element with two text children with server string render
* renders an element with two text children with client render on top of good server markup
* renders a number as single child with client render on top of good server markup
* renders zero as single child with client render on top of good server markup
* renders an element with number and text children with server string render
* renders an element with number and text children with client render on top of good server markup
* renders null single child as blank with client render on top of good server markup
* renders false single child as blank with client render on top of good server markup
* renders undefined single child as blank with client render on top of good server markup
* renders a null component children as empty with server string render
* renders a null component children as empty with client render on top of good server markup
* renders null children as blank with server string render
* renders null children as blank with client render on top of good server markup
* renders false children as blank with server string render
* renders false children as blank with client render on top of good server markup
* renders null and false children together as blank with server string render
* renders null and false children together as blank with client render on top of good server markup
* renders only null and false children as blank with client render on top of good server markup
* renders an svg element with client render on top of good server markup
* renders svg element with an xlink with client render on top of good server markup
* renders a math element with client render on top of good server markup
* renders an img with client render on top of good server markup
* renders a button with client render on top of good server markup
* renders a div with dangerouslySetInnerHTML with client render on top of good server markup
* renders a newline-eating tag with content not starting with \n with client render on top of good server markup
* renders a newline-eating tag with content starting with \n with client render on top of good server markup
* renders a normal tag with content starting with \n with client render on top of good server markup
* renders stateless components with client render on top of good server markup
* renders ES6 class components with client render on top of good server markup
* renders factory components with client render on top of good server markup
* renders single child hierarchies of components with client render on top of good server markup
* renders multi-child hierarchies of components with client render on top of good server markup
* renders a div with a child with client render on top of good server markup
* renders a div with multiple children with client render on top of good server markup
* renders a div with multiple children separated by whitespace with server string render
* renders a div with multiple children separated by whitespace with client render on top of good server markup
* renders a div with a single child surrounded by whitespace with server string render
* renders a div with a single child surrounded by whitespace with client render on top of good server markup
* renders >,<, and & as single child with client render on top of good server markup
* renders >,<, and & as multiple children with server string render
* renders >,<, and & as multiple children with client render on top of good server markup
<<<<<<< HEAD
=======
* renders class child with context with client render on top of good server markup
* renders stateless child with context with client render on top of good server markup
* renders class child without context with client render on top of good server markup
* renders stateless child without context with client render on top of good server markup
* renders class child with wrong context with client render on top of good server markup
* renders stateless child with wrong context with client render on top of good server markup
* renders with context passed through to a grandchild with client render on top of good server markup
* renders a child context overriding a parent context with client render on top of good server markup
* renders a child context merged with a parent context with client render on top of good server markup
* renders with a call to componentWillMount before getChildContext with client render on top of good server markup
* should send the correct element to ref functions on client
>>>>>>> c51411c8

src/renderers/dom/shared/__tests__/ReactDOMTextComponent-test.js
* can reconcile text merged by Node.normalize() alongside other elements
* can reconcile text merged by Node.normalize()
* can reconcile text arbitrarily split into multiple nodes
* can reconcile text arbitrarily split into multiple nodes on some substitutions only

src/renderers/dom/shared/__tests__/ReactMount-test.js
* marks top-level mounts

src/renderers/dom/shared/__tests__/ReactRenderDocument-test.js
* should be able to adopt server markup
* should not be able to unmount component from document node
* should not be able to switch root constructors
* should be able to mount into document
* should give helpful errors on state desync
* should throw on full document render w/ no markup
* supports findDOMNode on full-page components<|MERGE_RESOLUTION|>--- conflicted
+++ resolved
@@ -102,8 +102,6 @@
 * renders >,<, and & as single child with client render on top of good server markup
 * renders >,<, and & as multiple children with server string render
 * renders >,<, and & as multiple children with client render on top of good server markup
-<<<<<<< HEAD
-=======
 * renders class child with context with client render on top of good server markup
 * renders stateless child with context with client render on top of good server markup
 * renders class child without context with client render on top of good server markup
@@ -115,7 +113,6 @@
 * renders a child context merged with a parent context with client render on top of good server markup
 * renders with a call to componentWillMount before getChildContext with client render on top of good server markup
 * should send the correct element to ref functions on client
->>>>>>> c51411c8
 
 src/renderers/dom/shared/__tests__/ReactDOMTextComponent-test.js
 * can reconcile text merged by Node.normalize() alongside other elements
