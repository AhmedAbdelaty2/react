'use strict';

const fs = require('fs');
const nodePath = require('path');
const inlinedHostConfigs = require('../shared/inlinedHostConfigs');

function resolveEntryFork(resolvedEntry, isFBBundle) {
  // Pick which entry point fork to use:
  // .modern.fb.js
  // .classic.fb.js
  // .fb.js
  // .stable.js
  // .experimental.js
  // .js

  if (isFBBundle) {
    if (__EXPERIMENTAL__) {
      // We can't currently use the true modern entry point because too many tests fail.
      // TODO: Fix tests to not use ReactDOM.render or gate them. Then we can remove this.
      return resolvedEntry;
    }
    const resolvedFBEntry = resolvedEntry.replace(
      '.js',
      __EXPERIMENTAL__ ? '.modern.fb.js' : '.classic.fb.js'
    );
    if (fs.existsSync(resolvedFBEntry)) {
      return resolvedFBEntry;
    }
    const resolvedGenericFBEntry = resolvedEntry.replace('.js', '.fb.js');
    if (fs.existsSync(resolvedGenericFBEntry)) {
      return resolvedGenericFBEntry;
    }
    // Even if it's a FB bundle we fallthrough to pick stable or experimental if we don't have an FB fork.
  }
  const resolvedForkedEntry = resolvedEntry.replace(
    '.js',
    __EXPERIMENTAL__ ? '.experimental.js' : '.stable.js'
  );
  if (fs.existsSync(resolvedForkedEntry)) {
    return resolvedForkedEntry;
  }
  // Just use the plain .js one.
  return resolvedEntry;
}

jest.mock('react', () => {
  const resolvedEntryPoint = resolveEntryFork(
    require.resolve('react'),
    global.__WWW__
  );
  return jest.requireActual(resolvedEntryPoint);
});

jest.mock('react/react.shared-subset', () => {
  const resolvedEntryPoint = resolveEntryFork(
    require.resolve('react/src/ReactSharedSubset'),
    global.__WWW__
  );
  return jest.requireActual(resolvedEntryPoint);
});

// When testing the custom renderer code path through `react-reconciler`,
// turn the export into a function, and use the argument as host config.
const shimHostConfigPath = 'react-reconciler/src/ReactFiberConfig';
jest.mock('react-reconciler', () => {
  return config => {
    jest.mock(shimHostConfigPath, () => config);
    return jest.requireActual('react-reconciler');
  };
});
const shimServerStreamConfigPath = 'react-server/src/ReactServerStreamConfig';
const shimServerConfigPath = 'react-server/src/ReactFizzConfig';
const shimFlightServerConfigPath = 'react-server/src/ReactFlightServerConfig';
jest.mock('react-server', () => {
  return config => {
    jest.mock(shimServerStreamConfigPath, () => config);
    jest.mock(shimServerConfigPath, () => config);
    return jest.requireActual('react-server');
  };
});
jest.mock('react-server/flight', () => {
  return config => {
    jest.mock(shimServerStreamConfigPath, () => config);
    jest.mock(shimServerConfigPath, () => config);
    jest.mock('react-server/src/ReactFlightServerConfigBundlerCustom', () => ({
      isClientReference: config.isClientReference,
      isServerReference: config.isServerReference,
      getClientReferenceKey: config.getClientReferenceKey,
      resolveClientReferenceMetadata: config.resolveClientReferenceMetadata,
    }));
    jest.mock(shimFlightServerConfigPath, () =>
      jest.requireActual(
        'react-server/src/forks/ReactFlightServerConfig.custom'
      )
    );
    return jest.requireActual('react-server/flight');
  };
});
const shimFlightClientConfigPath = 'react-client/src/ReactFlightClientConfig';
jest.mock('react-client/flight', () => {
  return config => {
    jest.mock(shimFlightClientConfigPath, () => config);
    return jest.requireActual('react-client/flight');
  };
});

const configPaths = [
  'react-reconciler/src/ReactFiberConfig',
  'react-client/src/ReactFlightClientConfig',
  'react-server/src/ReactServerStreamConfig',
  'react-server/src/ReactFizzConfig',
  'react-server/src/ReactFlightServerConfig',
];

function mockAllConfigs(rendererInfo) {
  configPaths.forEach(path => {
    // We want the reconciler to pick up the host config for this renderer.
    jest.mock(path, () => {
      let idx = path.lastIndexOf('/');
      let forkPath = path.slice(0, idx) + '/forks' + path.slice(idx);
<<<<<<< HEAD
      return jest.requireActual(`${forkPath}.${rendererInfo.shortName}.js`);
=======
      let parts = rendererInfo.shortName.split('-');
      while (parts.length) {
        try {
          const candidate = `${forkPath}.${parts.join('-')}.js`;
          fs.statSync(nodePath.join(process.cwd(), 'packages', candidate));
          return jest.requireActual(candidate);
        } catch (error) {
          if (error.code !== 'ENOENT') {
            throw error;
          }
          // try without a part
        }
        parts.pop();
      }
      throw new Error(
        `Expected to find a fork for ${path} but did not find one.`
      );
>>>>>>> 13d0225c
    });
  });
}

// But for inlined host configs (such as React DOM, Native, etc), we
// mock their named entry points to establish a host config mapping.
inlinedHostConfigs.forEach(rendererInfo => {
  if (rendererInfo.shortName === 'custom') {
    // There is no inline entry point for the custom renderers.
    // Instead, it's handled by the generic `react-reconciler` entry point above.
    return;
  }
  rendererInfo.entryPoints.forEach(entryPoint => {
    jest.mock(entryPoint, () => {
      mockAllConfigs(rendererInfo);
      const resolvedEntryPoint = resolveEntryFork(
        require.resolve(entryPoint),
        global.__WWW__
      );
      return jest.requireActual(resolvedEntryPoint);
    });
  });
});

// Make it possible to import this module inside
// the React package itself.
jest.mock('shared/ReactSharedInternals', () =>
  jest.requireActual('react/src/ReactSharedInternals')
);

// Make it possible to import this module inside
// the ReactDOM package itself.
jest.mock('shared/ReactDOMSharedInternals', () =>
  jest.requireActual('react-dom/src/ReactDOMSharedInternals')
);

jest.mock('scheduler', () => jest.requireActual('scheduler/unstable_mock'));<|MERGE_RESOLUTION|>--- conflicted
+++ resolved
@@ -118,9 +118,6 @@
     jest.mock(path, () => {
       let idx = path.lastIndexOf('/');
       let forkPath = path.slice(0, idx) + '/forks' + path.slice(idx);
-<<<<<<< HEAD
-      return jest.requireActual(`${forkPath}.${rendererInfo.shortName}.js`);
-=======
       let parts = rendererInfo.shortName.split('-');
       while (parts.length) {
         try {
@@ -138,7 +135,6 @@
       throw new Error(
         `Expected to find a fork for ${path} but did not find one.`
       );
->>>>>>> 13d0225c
     });
   });
 }
