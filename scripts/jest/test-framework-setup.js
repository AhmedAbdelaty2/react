'use strict';

// We want to globally mock this but jest doesn't let us do that by default
// for a file that already exists. So we have to explicitly mock it.
jest.mock('ReactDOM');
jest.mock('ReactNative');
jest.mock('ReactDOMFeatureFlags', () => {
  const flags = require.requireActual('ReactDOMFeatureFlags');
  return Object.assign({}, flags, {
    useFiber: false || !!process.env.REACT_DOM_JEST_USE_FIBER,
  });
});
jest.mock('ReactFeatureFlags', () => {
  const flags = require.requireActual('ReactFeatureFlags');
  return Object.assign({}, flags, {
    disableNewFiberFeatures: true,
  });
});
jest.mock('ReactNativeFeatureFlags', () => {
  const flags = require.requireActual('ReactNativeFeatureFlags');
  return Object.assign({}, flags, {
    useFiber: flags.useFiber || !!process.env.REACT_DOM_JEST_USE_FIBER,
  });
});
jest.mock('ReactTestRendererFeatureFlags', () => {
  const flags = require.requireActual('ReactTestRendererFeatureFlags');
  return Object.assign({}, flags, {
    useFiber: flags.useFiber || !!process.env.REACT_DOM_JEST_USE_FIBER,
  });
});

// Error logging varies between Fiber and Stack;
// Rather than fork dozens of tests, mock the error-logging file by default.
jest.mock('ReactFiberErrorLogger');

var env = jasmine.getEnv();

var oldError = console.error;
var oldWindowOnError = window.onerror;

var callCount = 0;
var windowCallCount = 0;
var newError = function() {
  callCount++;
  oldError.apply(this, arguments);
};
var newWindowOnError = function() {
  windowCallCount++;
  oldWindowOnError.apply(this, arguments);
}

console.error = newError;
window.onerror = newWindowOnError;

env.beforeEach(() => {
  callCount = 0;
  windowCallCount = 0;
  jasmine.addMatchers({
    toBeReset() {
      return {
        compare(actual) {
          // TODO: Catch test cases that call spyOn() but don't inspect the mock
          // properly.
          if (actual !== newError && !jasmine.isSpy(actual)) {
            return {
              pass: false,
              message: 'Test did not tear down console.error mock properly.',
            };
          }
          return {pass: true};
        },
      };
    },
    toNotHaveBeenCalled() {
      return {
        compare(actual) {
          if (actual === newWindowOnError) {
            return {
              pass: windowCallCount === 0,
              message:
                'Expected test not to trigger a global window error. If the error is expected, mock ' +
                'it out using spyOn(window, \'onerror\'); and test that the ' +
                'error occurs.',
            };
          }
          return {
            pass: callCount === 0,
            message: 'Expected test not to warn. If the warning is expected, mock ' +
              "it out using spyOn(console, 'error'); and test that the " +
              'warning occurs.',
          };
        },
      };
    },
  });
});
env.afterEach(() => {
  expect(console.error).toBeReset();
  expect(console.error).toNotHaveBeenCalled();
<<<<<<< HEAD
});

function wrapDevMatcher(obj, name) {
  const original = obj[name];
  obj[name] = function devMatcher() {
    try {
      original.apply(this, arguments);
    } catch (e) {
      global.__hadDevFailures = e.stack;
    }
  };
}

const expectDev = function expectDev(actual) {
  const expectation = expect(actual);
  if (global.__suppressDevFailures) {
    Object.keys(expectation).forEach(name => {
      wrapDevMatcher(expectation, name);
      wrapDevMatcher(expectation.not, name);
    });
  }
  return expectation;
};
global.expectDev = expectDev;
=======
  expect(window.onerror).toNotHaveBeenCalled();
});
>>>>>>> 882eb010
<|MERGE_RESOLUTION|>--- conflicted
+++ resolved
@@ -97,7 +97,7 @@
 env.afterEach(() => {
   expect(console.error).toBeReset();
   expect(console.error).toNotHaveBeenCalled();
-<<<<<<< HEAD
+  expect(window.onerror).toNotHaveBeenCalled();
 });
 
 function wrapDevMatcher(obj, name) {
@@ -121,8 +121,4 @@
   }
   return expectation;
 };
-global.expectDev = expectDev;
-=======
-  expect(window.onerror).toNotHaveBeenCalled();
-});
->>>>>>> 882eb010
+global.expectDev = expectDev;