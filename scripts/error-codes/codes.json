--- conflicted
+++ resolved
@@ -338,9 +338,6 @@
   "337": "An invalid event responder was provided to host component",
   "338": "ReactDOMServer does not yet support the fundamental API.",
   "339": "An invalid value was used as an event responder. Expect one or many event responders created via React.unstable_createResponer().",
-<<<<<<< HEAD
-  "340": "Expected legacy context to always be present. This is likely a bug in React. Please file an issue."
-=======
-  "340": "An invalid value was used as an event listener. Expect one or many event listeners created via React.unstable_useResponer()."
->>>>>>> 42794557
+  "340": "An invalid value was used as an event listener. Expect one or many event listeners created via React.unstable_useResponer().",
+  "341": "Expected legacy context to always be present. This is likely a bug in React. Please file an issue."
 }