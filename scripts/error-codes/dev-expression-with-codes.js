--- conflicted
+++ resolved
@@ -117,19 +117,6 @@
             if (prodErrorId === undefined) {
               // The error cannot be found in the map.
               node[SEEN_SYMBOL] = true;
-<<<<<<< HEAD
-              if (process.env.NODE_ENV !== 'test') {
-                console.warn(
-                  'Error message "' +
-                    errorMsgLiteral +
-                    '" cannot be found. The current React version ' +
-                    'and the error map are probably out of sync. ' +
-                    'Please run `yarn build -- --extract-errors` to ' +
-                    'build React with the error map in sync.'
-                );
-              }
-=======
->>>>>>> 7b5bdc14
               return;
             }
 
