--- conflicted
+++ resolved
@@ -410,17 +410,13 @@
     // Note that this plugin must be called after closure applies DCE.
     isProduction && stripUnusedImports(pureExternalModules),
     // Add the whitespace back if necessary.
-<<<<<<< HEAD
     shouldStayReadable &&
       prettier({
-        parser: 'babylon',
+        parser: 'babel',
         singleQuote: false,
         trailingComma: 'none',
         bracketSpacing: true,
       }),
-=======
-    shouldStayReadable && prettier({parser: 'babel'}),
->>>>>>> 9def56ec
     // License and haste headers, top-level `if` blocks.
     {
       renderChunk(source) {
@@ -551,15 +547,12 @@
       bundle.moduleType,
       pureExternalModules
     ),
-<<<<<<< HEAD
     output: {
       externalLiveBindings: false,
       freeze: false,
       interop: false,
       esModule: false,
     },
-=======
->>>>>>> 9def56ec
   };
   const [mainOutputPath, ...otherOutputPaths] = Packaging.getBundleOutputPaths(
     bundleType,
