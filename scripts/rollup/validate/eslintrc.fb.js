--- conflicted
+++ resolved
@@ -22,16 +22,13 @@
     // Node.js Server Rendering
     setImmediate: true,
     Buffer: true,
-<<<<<<< HEAD
     // Trusted Types
     TrustedTypes: true,
-=======
 
     // Scheduler profiling
     SharedArrayBuffer: true,
     Int32Array: true,
     ArrayBuffer: true,
->>>>>>> fc807720
   },
   parserOptions: {
     ecmaVersion: 5,
