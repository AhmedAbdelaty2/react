'use strict';

module.exports = {
  env: {
    browser: true,
  },
  globals: {
    // ES6
    Map: true,
    Set: true,
    Symbol: true,
    Proxy: true,
    WeakMap: true,
    WeakSet: true,
    Uint16Array: true,
    // Vendor specific
    MSApp: true,
    __REACT_DEVTOOLS_GLOBAL_HOOK__: true,
    // UMD wrapper code
    // TODO: this is too permissive.
    // Ideally we should only allow these *inside* the UMD wrapper.
    exports: true,
    module: true,
    define: true,
    require: true,
    global: true,
<<<<<<< HEAD
    globalThis: true,

    // Scheduler profiling
    SharedArrayBuffer: true,
    Int32Array: true,
    ArrayBuffer: true,
=======
>>>>>>> 868d02d6
  },
  parserOptions: {
    ecmaVersion: 5,
    sourceType: 'script',
  },
  rules: {
    'no-undef': 'error',
    'no-shadow-restricted-names': 'error',
  },

  // These plugins aren't used, but eslint complains if an eslint-ignore comment
  // references unused plugins. An alternate approach could be to strip
  // eslint-ignore comments as part of the build.
  plugins: ['jest', 'no-for-of-loops', 'react', 'react-internal'],
};<|MERGE_RESOLUTION|>--- conflicted
+++ resolved
@@ -24,15 +24,7 @@
     define: true,
     require: true,
     global: true,
-<<<<<<< HEAD
     globalThis: true,
-
-    // Scheduler profiling
-    SharedArrayBuffer: true,
-    Int32Array: true,
-    ArrayBuffer: true,
-=======
->>>>>>> 868d02d6
   },
   parserOptions: {
     ecmaVersion: 5,
