'use strict';

module.exports = {
  env: {
    browser: true,
  },
  globals: {
    // ES6
    Map: true,
    Set: true,
    Symbol: true,
    Proxy: true,
    WeakMap: true,
    WeakSet: true,
    Uint16Array: true,
    // Vendor specific
    MSApp: true,
    __REACT_DEVTOOLS_GLOBAL_HOOK__: true,
    // UMD wrapper code
    // TODO: this is too permissive.
    // Ideally we should only allow these *inside* the UMD wrapper.
    exports: true,
    module: true,
    define: true,
    require: true,
    global: true,
<<<<<<< HEAD
    globalThis: true,
=======

    // Scheduler profiling
    SharedArrayBuffer: true,
    Int32Array: true,
    ArrayBuffer: true,
>>>>>>> a34ca7bc
  },
  parserOptions: {
    ecmaVersion: 5,
    sourceType: 'script',
  },
  rules: {
    'no-undef': 'error',
    'no-shadow-restricted-names': 'error',
  },

  // These plugins aren't used, but eslint complains if an eslint-ignore comment
  // references unused plugins. An alternate approach could be to strip
  // eslint-ignore comments as part of the build.
  plugins: ['jest', 'no-for-of-loops', 'react', 'react-internal'],
};<|MERGE_RESOLUTION|>--- conflicted
+++ resolved
@@ -24,15 +24,12 @@
     define: true,
     require: true,
     global: true,
-<<<<<<< HEAD
     globalThis: true,
-=======
 
     // Scheduler profiling
     SharedArrayBuffer: true,
     Int32Array: true,
     ArrayBuffer: true,
->>>>>>> a34ca7bc
   },
   parserOptions: {
     ecmaVersion: 5,
