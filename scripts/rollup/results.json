--- conflicted
+++ resolved
@@ -9,44 +9,20 @@
       "gzip": 5824
     },
     "react-dom.development.js (UMD_DEV)": {
-<<<<<<< HEAD
-      "size": 590914,
-      "gzip": 136253
-    },
-    "react-dom.production.min.js (UMD_PROD)": {
-      "size": 122314,
-      "gzip": 38598
-    },
-    "react-dom-server.development.js (UMD_DEV)": {
-      "size": 498983,
-      "gzip": 120653
-    },
-    "react-dom-server.production.min.js (UMD_PROD)": {
-      "size": 107587,
-      "gzip": 33510
-    },
-    "react-art.development.js (UMD_DEV)": {
-      "size": 347823,
-      "gzip": 77730
-    },
-    "react-art.production.min.js (UMD_PROD)": {
-      "size": 96221,
-      "gzip": 29331
-=======
       "size": 591951,
       "gzip": 136503
     },
     "react-dom.production.min.js (UMD_PROD)": {
-      "size": 122170,
-      "gzip": 38552
+      "size": 122171,
+      "gzip": 38553
     },
     "react-dom-server.development.js (UMD_DEV)": {
       "size": 499109,
       "gzip": 120706
     },
     "react-dom-server.production.min.js (UMD_PROD)": {
-      "size": 107574,
-      "gzip": 33508
+      "size": 107592,
+      "gzip": 33513
     },
     "react-art.development.js (UMD_DEV)": {
       "size": 348302,
@@ -55,7 +31,6 @@
     "react-art.production.min.js (UMD_PROD)": {
       "size": 96034,
       "gzip": 29269
->>>>>>> e6c0ac9a
     },
     "react.development.js (NODE_DEV)": {
       "size": 70293,
@@ -70,92 +45,24 @@
       "gzip": 18181
     },
     "React-prod.js (FB_PROD)": {
-<<<<<<< HEAD
       "size": 36456,
       "gzip": 9216
-    },
-    "ReactDOMStack-dev.js (FB_DEV)": {
-      "size": 494619,
-      "gzip": 117934
-    },
-    "ReactDOMStack-prod.js (FB_PROD)": {
-      "size": 353109,
-      "gzip": 84662
-    },
-    "react-dom.development.js (NODE_DEV)": {
-      "size": 548490,
-      "gzip": 126471
-    },
-    "react-dom.production.min.js (NODE_PROD)": {
-      "size": 118517,
-      "gzip": 37236
-    },
-    "ReactDOMFiber-dev.js (FB_DEV)": {
-      "size": 549413,
-      "gzip": 126960
-    },
-    "ReactDOMFiber-prod.js (FB_PROD)": {
-      "size": 410696,
-      "gzip": 94109
-    },
-    "react-dom-server.development.js (NODE_DEV)": {
-      "size": 447594,
-      "gzip": 108096
-    },
-    "react-dom-server.production.min.js (NODE_PROD)": {
-      "size": 101960,
-      "gzip": 31463
-    },
-    "ReactDOMServerStack-dev.js (FB_DEV)": {
-      "size": 446280,
-      "gzip": 107944
-    },
-    "ReactDOMServerStack-prod.js (FB_PROD)": {
-      "size": 334064,
-      "gzip": 80364
-    },
-    "ReactARTStack-dev.js (FB_DEV)": {
-      "size": 143097,
-      "gzip": 32781
-    },
-    "ReactARTStack-prod.js (FB_PROD)": {
-      "size": 101182,
-      "gzip": 23039
-    },
-    "react-art.development.js (NODE_DEV)": {
-      "size": 269147,
-      "gzip": 57618
-    },
-    "react-art.production.min.js (NODE_PROD)": {
-      "size": 57606,
-      "gzip": 17421
-    },
-    "ReactARTFiber-dev.js (FB_DEV)": {
-      "size": 268407,
-      "gzip": 57429
-    },
-    "ReactARTFiber-prod.js (FB_PROD)": {
-      "size": 207695,
-      "gzip": 43582
-=======
-      "size": 36483,
-      "gzip": 9222
     },
     "ReactDOMStack-dev.js (FB_DEV)": {
       "size": 494745,
       "gzip": 117995
     },
     "ReactDOMStack-prod.js (FB_PROD)": {
-      "size": 353177,
-      "gzip": 84692
+      "size": 353168,
+      "gzip": 84691
     },
     "react-dom.development.js (NODE_DEV)": {
       "size": 549527,
       "gzip": 126729
     },
     "react-dom.production.min.js (NODE_PROD)": {
-      "size": 118379,
-      "gzip": 37197
+      "size": 118380,
+      "gzip": 37198
     },
     "ReactDOMFiber-dev.js (FB_DEV)": {
       "size": 550449,
@@ -170,15 +77,15 @@
       "gzip": 108154
     },
     "react-dom-server.production.min.js (NODE_PROD)": {
-      "size": 101947,
-      "gzip": 31462
+      "size": 101965,
+      "gzip": 31466
     },
     "ReactDOMServerStack-dev.js (FB_DEV)": {
       "size": 446406,
       "gzip": 108005
     },
     "ReactDOMServerStack-prod.js (FB_PROD)": {
-      "size": 334132,
+      "size": 334123,
       "gzip": 80393
     },
     "ReactARTStack-dev.js (FB_DEV)": {
@@ -186,8 +93,8 @@
       "gzip": 32816
     },
     "ReactARTStack-prod.js (FB_PROD)": {
-      "size": 101209,
-      "gzip": 23045
+      "size": 101182,
+      "gzip": 23039
     },
     "react-art.development.js (NODE_DEV)": {
       "size": 269626,
@@ -204,7 +111,6 @@
     "ReactARTFiber-prod.js (FB_PROD)": {
       "size": 207113,
       "gzip": 43453
->>>>>>> e6c0ac9a
     },
     "ReactNativeStack.js (RN)": {
       "size": 233993,
